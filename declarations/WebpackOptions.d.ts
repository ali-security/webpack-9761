/*
 * This file was automatically generated.
 * DO NOT MODIFY BY HAND.
 * Run `yarn special-lint-fix` to update
 */

/**
 * Set the value of `require.amd` and `define.amd`. Or disable AMD support.
 */
export type Amd =
	| false
	| {
			[k: string]: any;
	  };
/**
 * Report the first error as a hard error instead of tolerating it.
 */
export type Bail = boolean;
/**
 * Cache generated modules and chunks to improve performance for multiple incremental builds.
 */
export type CacheOptions = true | CacheOptionsNormalized;
/**
 * Cache generated modules and chunks to improve performance for multiple incremental builds.
 */
export type CacheOptionsNormalized =
	| false
	| MemoryCacheOptions
	| FileCacheOptions;
/**
 * The base directory (absolute path!) for resolving the `entry` option. If `output.pathinfo` is set, the included pathinfo is shortened to this directory.
 */
export type Context = string;
/**
 * References to other configurations to depend on.
 */
export type Dependencies = string[];
/**
 * A developer tool to enhance debugging (false | eval | [inline-|hidden-|eval-][nosources-][cheap-[module-]]source-map).
 */
export type DevTool = (false | "eval") | string;
/**
 * The entry point(s) of the compilation.
 */
export type Entry = EntryDynamic | EntryStatic;
/**
 * A Function returning an entry object, an entry string, an entry array or a promise to these things.
 */
export type EntryDynamic = () => EntryStatic | Promise<EntryStatic>;
/**
 * A static entry description.
 */
export type EntryStatic = EntryObject | EntryUnnamed;
/**
 * Module(s) that are loaded upon startup.
 */
export type EntryItem = string[] | string;
/**
 * The method of loading chunks (methods included by default are 'jsonp' (web), 'import' (ESM), 'importScripts' (WebWorker), 'require' (sync node.js), 'async-node' (async node.js), but others might be added by plugins).
 */
export type ChunkLoading = false | ChunkLoadingType;
/**
 * The method of loading chunks (methods included by default are 'jsonp' (web), 'import' (ESM), 'importScripts' (WebWorker), 'require' (sync node.js), 'async-node' (async node.js), but others might be added by plugins).
 */
export type ChunkLoadingType =
	| ("jsonp" | "import-scripts" | "require" | "async-node" | "import")
	| string;
/**
 * Specifies the filename of the output file on disk. You must **not** specify an absolute path here, but the path may contain folders separated by '/'! The specified path is joined with the value of the 'output.path' option to determine the location on disk.
 */
export type EntryFilename = FilenameTemplate;
/**
 * Specifies the filename template of output files on disk. You must **not** specify an absolute path here, but the path may contain folders separated by '/'! The specified path is joined with the value of the 'output.path' option to determine the location on disk.
 */
export type FilenameTemplate =
	| string
	| ((
			pathData: import("../lib/Compilation").PathData,
			assetInfo?: import("../lib/Compilation").AssetInfo
	  ) => string);
/**
 * Specifies the layer in which modules of this entrypoint are placed.
 */
export type Layer = null | string;
/**
 * Add a comment in the UMD wrapper.
 */
export type AuxiliaryComment = string | LibraryCustomUmdCommentObject;
/**
 * Specify which export should be exposed as library.
 */
export type LibraryExport = string[] | string;
/**
 * The name of the library (some types allow unnamed libraries too).
 */
export type LibraryName = string[] | string | LibraryCustomUmdObject;
/**
 * Type of library (types included by default are 'var', 'module', 'assign', 'assign-properties', 'this', 'window', 'self', 'global', 'commonjs', 'commonjs2', 'commonjs-module', 'commonjs-static', 'amd', 'amd-require', 'umd', 'umd2', 'jsonp', 'system', but others might be added by plugins).
 */
export type LibraryType =
	| (
			| "var"
			| "module"
			| "assign"
			| "assign-properties"
			| "this"
			| "window"
			| "self"
			| "global"
			| "commonjs"
			| "commonjs2"
			| "commonjs-module"
			| "commonjs-static"
			| "amd"
			| "amd-require"
			| "umd"
			| "umd2"
			| "jsonp"
			| "system"
	  )
	| string;
/**
 * If `output.libraryTarget` is set to umd and `output.library` is set, setting this to true will name the AMD module.
 */
export type UmdNamedDefine = boolean;
/**
 * The 'publicPath' specifies the public URL address of the output files when referenced in a browser.
 */
export type PublicPath = "auto" | RawPublicPath;
/**
 * The 'publicPath' specifies the public URL address of the output files when referenced in a browser.
 */
export type RawPublicPath =
	| string
	| ((
			pathData: import("../lib/Compilation").PathData,
			assetInfo?: import("../lib/Compilation").AssetInfo
	  ) => string);
/**
 * The name of the runtime chunk. If set a runtime chunk with this name is created or an existing entrypoint is used as runtime.
 */
export type EntryRuntime = false | string;
/**
 * The method of loading WebAssembly Modules (methods included by default are 'fetch' (web/WebWorker), 'async-node' (node.js), but others might be added by plugins).
 */
export type WasmLoading = false | WasmLoadingType;
/**
 * The method of loading WebAssembly Modules (methods included by default are 'fetch' (web/WebWorker), 'async-node' (node.js), but others might be added by plugins).
 */
export type WasmLoadingType =
	| ("fetch-streaming" | "fetch" | "async-node")
	| string;
/**
 * An entry point without name.
 */
export type EntryUnnamed = EntryItem;
/**
 * Enables/Disables experiments (experimental features with relax SemVer compatibility).
 */
export type Experiments = ExperimentsCommon & ExperimentsExtra;
/**
 * Specify dependencies that shouldn't be resolved by webpack, but should become dependencies of the resulting bundle. The kind of the dependency depends on `output.libraryTarget`.
 */
export type Externals = ExternalItem[] | ExternalItem;
/**
 * Specify dependency that shouldn't be resolved by webpack, but should become dependencies of the resulting bundle. The kind of the dependency depends on `output.libraryTarget`.
 */
export type ExternalItem =
	| RegExp
	| string
	| (ExternalItemObjectKnown & ExternalItemObjectUnknown)
	| (
			| ((
					data: ExternalItemFunctionData,
					callback: (err?: Error, result?: ExternalItemValue) => void
			  ) => void)
			| ((data: ExternalItemFunctionData) => Promise<ExternalItemValue>)
	  );
/**
 * Specifies the default type of externals ('amd*', 'umd*', 'system' and 'jsonp' depend on output.libraryTarget set to the same value).
 */
export type ExternalsType =
	| "var"
	| "module"
	| "assign"
	| "this"
	| "window"
	| "self"
	| "global"
	| "commonjs"
	| "commonjs2"
	| "commonjs-module"
	| "commonjs-static"
	| "amd"
	| "amd-require"
	| "umd"
	| "umd2"
	| "jsonp"
	| "system"
	| "promise"
	| "import"
	| "script"
	| "node-commonjs";
/**
 * Ignore specific warnings.
 */
export type IgnoreWarnings = (
	| RegExp
	| {
			/**
			 * A RegExp to select the origin file for the warning.
			 */
			file?: RegExp;
			/**
			 * A RegExp to select the warning message.
			 */
			message?: RegExp;
			/**
			 * A RegExp to select the origin module for the warning.
			 */
			module?: RegExp;
	  }
	| ((
			warning: import("../lib/WebpackError"),
			compilation: import("../lib/Compilation")
	  ) => boolean)
)[];
/**
 * Filtering values.
 */
export type FilterTypes = FilterItemTypes[] | FilterItemTypes;
/**
 * Filtering value, regexp or function.
 */
export type FilterItemTypes = RegExp | string | ((value: string) => boolean);
/**
 * Enable production optimizations or development hints.
 */
export type Mode = "development" | "production" | "none";
/**
 * One or multiple rule conditions.
 */
export type RuleSetConditionOrConditions = RuleSetCondition | RuleSetConditions;
/**
 * A condition matcher.
 */
export type RuleSetCondition =
	| RegExp
	| string
	| ((value: string) => boolean)
	| RuleSetLogicalConditions
	| RuleSetConditions;
/**
 * A list of rule conditions.
 */
export type RuleSetConditions = RuleSetCondition[];
/**
 * One or multiple rule conditions matching an absolute path.
 */
export type RuleSetConditionOrConditionsAbsolute =
	| RuleSetConditionAbsolute
	| RuleSetConditionsAbsolute;
/**
 * A condition matcher matching an absolute path.
 */
export type RuleSetConditionAbsolute =
	| RegExp
	| string
	| ((value: string) => boolean)
	| RuleSetLogicalConditionsAbsolute
	| RuleSetConditionsAbsolute;
/**
 * A list of rule conditions matching an absolute path.
 */
export type RuleSetConditionsAbsolute = RuleSetConditionAbsolute[];
/**
 * A loader request.
 */
export type RuleSetLoader = string;
/**
 * Options passed to a loader.
 */
export type RuleSetLoaderOptions =
	| string
	| {
			[k: string]: any;
	  };
/**
 * Redirect module requests.
 */
export type ResolveAlias =
	| {
			/**
			 * New request.
			 */
			alias: string[] | false | string;
			/**
			 * Request to be redirected.
			 */
			name: string;
			/**
			 * Redirect only exact matching request.
			 */
			onlyModule?: boolean;
	  }[]
	| {
			/**
			 * New request.
			 */
			[k: string]: string[] | false | string;
	  };
/**
 * A list of descriptions of loaders applied.
 */
export type RuleSetUse =
	| RuleSetUseItem[]
	| ((data: {
			resource: string;
			realResource: string;
			resourceQuery: string;
			issuer: string;
			compiler: string;
	  }) => RuleSetUseItem[])
	| RuleSetUseItem;
/**
 * A description of an applied loader.
 */
export type RuleSetUseItem =
	| {
			/**
			 * Unique loader options identifier.
			 */
			ident?: string;
			/**
			 * Loader name.
			 */
			loader?: RuleSetLoader;
			/**
			 * Loader options.
			 */
			options?: RuleSetLoaderOptions;
	  }
	| ((data: object) => RuleSetUseItem | RuleSetUseItem[])
	| RuleSetLoader;
/**
 * A list of rules.
 */
export type RuleSetRules = ("..." | RuleSetRule)[];
/**
 * Specify options for each generator.
 */
export type GeneratorOptionsByModuleType = GeneratorOptionsByModuleTypeKnown &
	GeneratorOptionsByModuleTypeUnknown;
/**
 * Don't parse files matching. It's matched against the full resolved request.
 */
export type NoParse =
	| (RegExp | string | Function)[]
	| RegExp
	| string
	| Function;
/**
 * Specify options for each parser.
 */
export type ParserOptionsByModuleType = ParserOptionsByModuleTypeKnown &
	ParserOptionsByModuleTypeUnknown;
/**
 * Name of the configuration. Used when loading multiple configurations.
 */
export type Name = string;
/**
 * Include polyfills or mocks for various node stuff.
 */
export type Node = false | NodeOptions;
/**
 * Function acting as plugin.
 */
export type WebpackPluginFunction = (
	this: import("../lib/Compiler"),
	compiler: import("../lib/Compiler")
) => void;
/**
 * Create an additional chunk which contains only the webpack runtime and chunk hash maps.
 */
export type OptimizationRuntimeChunk =
	| ("single" | "multiple")
	| boolean
	| {
			/**
			 * The name or name factory for the runtime chunks.
			 */
			name?: string | Function;
	  };
/**
 * Size description for limits.
 */
export type OptimizationSplitChunksSizes =
	| number
	| {
			/**
			 * Size of the part of the chunk with the type of the key.
			 */
			[k: string]: number;
	  };
/**
 * The filename of asset modules as relative path inside the 'output.path' directory.
 */
export type AssetModuleFilename =
	| string
	| ((
			pathData: import("../lib/Compilation").PathData,
			assetInfo?: import("../lib/Compilation").AssetInfo
	  ) => string);
/**
 * Add charset attribute for script tag.
 */
export type Charset = boolean;
/**
 * Specifies the filename template of output files of non-initial chunks on disk. You must **not** specify an absolute path here, but the path may contain folders separated by '/'! The specified path is joined with the value of the 'output.path' option to determine the location on disk.
 */
export type ChunkFilename = FilenameTemplate;
/**
 * The format of chunks (formats included by default are 'array-push' (web/WebWorker), 'commonjs' (node.js), 'module' (ESM), but others might be added by plugins).
 */
export type ChunkFormat =
	| ("array-push" | "commonjs" | "module" | false)
	| string;
/**
 * Number of milliseconds before chunk request expires.
 */
export type ChunkLoadTimeout = number;
/**
 * The global variable used by webpack for loading of chunks.
 */
export type ChunkLoadingGlobal = string;
/**
 * Clean the output directory before emit.
 */
export type Clean = boolean | CleanOptions;
/**
 * Check if to be emitted file already exists and have the same content before writing to output filesystem.
 */
export type CompareBeforeEmit = boolean;
/**
 * This option enables cross-origin loading of chunks.
 */
export type CrossOriginLoading = false | "anonymous" | "use-credentials";
/**
 * Specifies the filename template of non-initial output css files on disk. You must **not** specify an absolute path here, but the path may contain folders separated by '/'! The specified path is joined with the value of the 'output.path' option to determine the location on disk.
 */
export type CssChunkFilename = FilenameTemplate;
/**
 * Specifies the filename template of output css files on disk. You must **not** specify an absolute path here, but the path may contain folders separated by '/'! The specified path is joined with the value of the 'output.path' option to determine the location on disk.
 */
export type CssFilename = FilenameTemplate;
/**
 * Similar to `output.devtoolModuleFilenameTemplate`, but used in the case of duplicate module identifiers.
 */
export type DevtoolFallbackModuleFilenameTemplate = string | Function;
/**
 * Filename template string of function for the sources array in a generated SourceMap.
 */
export type DevtoolModuleFilenameTemplate = string | Function;
/**
 * Module namespace to use when interpolating filename template string for the sources array in a generated SourceMap. Defaults to `output.library` if not set. It's useful for avoiding runtime collisions in sourcemaps from multiple webpack projects built as libraries.
 */
export type DevtoolNamespace = string;
/**
 * List of chunk loading types enabled for use by entry points.
 */
export type EnabledChunkLoadingTypes = ChunkLoadingType[];
/**
 * List of library types enabled for use by entry points.
 */
export type EnabledLibraryTypes = LibraryType[];
/**
 * List of wasm loading types enabled for use by entry points.
 */
export type EnabledWasmLoadingTypes = WasmLoadingType[];
/**
 * Specifies the filename of output files on disk. You must **not** specify an absolute path here, but the path may contain folders separated by '/'! The specified path is joined with the value of the 'output.path' option to determine the location on disk.
 */
export type Filename = FilenameTemplate;
/**
 * An expression which is used to address the global object/scope in runtime code.
 */
export type GlobalObject = string;
/**
 * Digest type used for the hash.
 */
export type HashDigest = string;
/**
 * Number of chars which are used for the hash.
 */
export type HashDigestLength = number;
/**
 * Algorithm used for generation the hash (see node.js crypto package).
 */
export type HashFunction = string | typeof import("../lib/util/Hash");
/**
 * Any string which is added to the hash to salt it.
 */
export type HashSalt = string;
/**
 * The filename of the Hot Update Chunks. They are inside the output.path directory.
 */
export type HotUpdateChunkFilename = string;
/**
 * The global variable used by webpack for loading of hot update chunks.
 */
export type HotUpdateGlobal = string;
/**
 * The filename of the Hot Update Main File. It is inside the 'output.path' directory.
 */
export type HotUpdateMainFilename = string;
/**
 * Wrap javascript code into IIFE's to avoid leaking into global scope.
 */
export type Iife = boolean;
/**
 * The name of the native import() function (can be exchanged for a polyfill).
 */
export type ImportFunctionName = string;
/**
 * The name of the native import.meta object (can be exchanged for a polyfill).
 */
export type ImportMetaName = string;
/**
 * Make the output files a library, exporting the exports of the entry point.
 */
export type Library = LibraryName | LibraryOptions;
/**
 * Output javascript files as module source type.
 */
export type OutputModule = boolean;
/**
 * The output directory as **absolute path** (required).
 */
export type Path = string;
/**
 * Include comments with information about the modules.
 */
export type Pathinfo = "verbose" | boolean;
/**
 * This option enables loading async chunks via a custom script type, such as script type="module".
 */
export type ScriptType = false | "text/javascript" | "module";
/**
 * The filename of the SourceMaps for the JavaScript files. They are inside the 'output.path' directory.
 */
export type SourceMapFilename = string;
/**
 * Prefixes every line of the source in the bundle with this string.
 */
export type SourcePrefix = string;
/**
 * Handles error in module loading correctly at a performance cost. This will handle module error compatible with the EcmaScript Modules spec.
 */
export type StrictModuleErrorHandling = boolean;
/**
 * Handles exceptions in module loading correctly at a performance cost (Deprecated). This will handle module error compatible with the Node.js CommonJS way.
 */
export type StrictModuleExceptionHandling = boolean;
/**
 * A unique name of the webpack build to avoid multiple webpack runtimes to conflict when using globals.
 */
export type UniqueName = string;
/**
 * The filename of WebAssembly modules as relative path inside the 'output.path' directory.
 */
export type WebassemblyModuleFilename = string;
/**
 * The number of parallel processed modules in the compilation.
 */
export type Parallelism = number;
/**
 * Configuration for web performance recommendations.
 */
export type Performance = false | PerformanceOptions;
/**
 * Add additional plugins to the compiler.
 */
export type Plugins = (WebpackPluginInstance | WebpackPluginFunction)[];
/**
 * Capture timing information for each module.
 */
export type Profile = boolean;
/**
 * Store compiler state to a json file.
 */
export type RecordsInputPath = false | string;
/**
 * Load compiler state from a json file.
 */
export type RecordsOutputPath = false | string;
/**
 * Store/Load compiler state from/to a json file. This will result in persistent ids of modules and chunks. An absolute path is expected. `recordsPath` is used for `recordsInputPath` and `recordsOutputPath` if they left undefined.
 */
export type RecordsPath = false | string;
/**
 * Options for the resolver.
 */
export type Resolve = ResolveOptions;
/**
 * Options for the resolver when resolving loaders.
 */
export type ResolveLoader = ResolveOptions;
/**
 * Stats options object or preset name.
 */
export type StatsValue =
	| (
			| "none"
			| "summary"
			| "errors-only"
			| "errors-warnings"
			| "minimal"
			| "normal"
			| "detailed"
			| "verbose"
	  )
	| boolean
	| StatsOptions;
/**
 * Filtering modules.
 */
export type ModuleFilterTypes = ModuleFilterItemTypes[] | ModuleFilterItemTypes;
/**
 * Filtering value, regexp or function.
 */
export type ModuleFilterItemTypes =
	| RegExp
	| string
	| ((
			name: string,
			module: import("../lib/stats/DefaultStatsFactoryPlugin").StatsModule,
			type: "module" | "chunk" | "root-of-chunk" | "nested"
	  ) => boolean);
/**
 * Filtering modules.
 */
export type AssetFilterTypes = AssetFilterItemTypes[] | AssetFilterItemTypes;
/**
 * Filtering value, regexp or function.
 */
export type AssetFilterItemTypes =
	| RegExp
	| string
	| ((
			name: string,
			asset: import("../lib/stats/DefaultStatsFactoryPlugin").StatsAsset
	  ) => boolean);
/**
 * Filtering warnings.
 */
export type WarningFilterTypes =
	| WarningFilterItemTypes[]
	| WarningFilterItemTypes;
/**
 * Filtering value, regexp or function.
 */
export type WarningFilterItemTypes =
	| RegExp
	| string
	| ((
			warning: import("../lib/stats/DefaultStatsFactoryPlugin").StatsError,
			value: string
	  ) => boolean);
/**
 * Environment to build for. An array of environments to build for all of them when possible.
 */
export type Target = string[] | false | string;
/**
 * Enter watch mode, which rebuilds on file change.
 */
export type Watch = boolean;
/**
 * The options for data url generator.
 */
export type AssetGeneratorDataUrl =
	| AssetGeneratorDataUrlOptions
	| AssetGeneratorDataUrlFunction;
/**
 * Function that executes for module and should return an DataUrl string. It can have a string as 'ident' property which contributes to the module hash.
 */
export type AssetGeneratorDataUrlFunction = (
	source: string | Buffer,
	context: {filename: string; module: import("../lib/Module")}
) => string;
/**
 * Generator options for asset modules.
 */
export type AssetGeneratorOptions = AssetInlineGeneratorOptions &
	AssetResourceGeneratorOptions;
/**
 * Emit the asset in the specified folder relative to 'output.path'. This should only be needed when custom 'publicPath' is specified to match the folder structure there.
 */
export type AssetModuleOutputPath =
	| string
	| ((
			pathData: import("../lib/Compilation").PathData,
			assetInfo?: import("../lib/Compilation").AssetInfo
	  ) => string);
/**
 * Function that executes for module and should return whenever asset should be inlined as DataUrl.
 */
export type AssetParserDataUrlFunction = (
	source: string | Buffer,
	context: {filename: string; module: import("../lib/Module")}
) => boolean;
/**
 * A Function returning a Promise resolving to a normalized entry.
 */
export type EntryDynamicNormalized = () => Promise<EntryStaticNormalized>;
/**
 * The entry point(s) of the compilation.
 */
export type EntryNormalized = EntryDynamicNormalized | EntryStaticNormalized;
/**
 * Enables/Disables experiments (experimental features with relax SemVer compatibility).
 */
export type ExperimentsNormalized = ExperimentsCommon &
	ExperimentsNormalizedExtra;
/**
 * The dependency used for the external.
 */
export type ExternalItemValue =
	| string[]
	| boolean
	| string
	| {
			[k: string]: any;
	  };
/**
 * List of allowed URIs for building http resources.
 */
export type HttpUriAllowedUris = HttpUriOptionsAllowedUris;
/**
 * List of allowed URIs (resp. the beginning of them).
 */
export type HttpUriOptionsAllowedUris = (
	| RegExp
	| string
	| ((uri: string) => boolean)
)[];
/**
 * Ignore specific warnings.
 */
export type IgnoreWarningsNormalized = ((
	warning: import("../lib/WebpackError"),
	compilation: import("../lib/Compilation")
) => boolean)[];
/**
 * Create an additional chunk which contains only the webpack runtime and chunk hash maps.
 */
export type OptimizationRuntimeChunkNormalized =
	| false
	| {
			/**
			 * The name factory for the runtime chunks.
			 */
			name?: Function;
	  };
/**
 * A function returning cache groups.
 */
export type OptimizationSplitChunksGetCacheGroups = (
	module: import("../lib/Module")
) =>
	| OptimizationSplitChunksCacheGroup
	| OptimizationSplitChunksCacheGroup[]
	| void;

/**
 * Options object as provided by the user.
 */
export interface WebpackOptions {
	/**
	 * Set the value of `require.amd` and `define.amd`. Or disable AMD support.
	 */
	amd?: Amd;
	/**
	 * Report the first error as a hard error instead of tolerating it.
	 */
	bail?: Bail;
	/**
	 * Cache generated modules and chunks to improve performance for multiple incremental builds.
	 */
	cache?: CacheOptions;
	/**
	 * The base directory (absolute path!) for resolving the `entry` option. If `output.pathinfo` is set, the included pathinfo is shortened to this directory.
	 */
	context?: Context;
	/**
	 * References to other configurations to depend on.
	 */
	dependencies?: Dependencies;
	/**
	 * Options for the webpack-dev-server.
	 */
	devServer?: DevServer;
	/**
	 * A developer tool to enhance debugging (false | eval | [inline-|hidden-|eval-][nosources-][cheap-[module-]]source-map).
	 */
	devtool?: DevTool;
	/**
	 * The entry point(s) of the compilation.
	 */
	entry?: Entry;
	/**
	 * Enables/Disables experiments (experimental features with relax SemVer compatibility).
	 */
	experiments?: Experiments;
	/**
	 * Specify dependencies that shouldn't be resolved by webpack, but should become dependencies of the resulting bundle. The kind of the dependency depends on `output.libraryTarget`.
	 */
	externals?: Externals;
	/**
	 * Enable presets of externals for specific targets.
	 */
	externalsPresets?: ExternalsPresets;
	/**
	 * Specifies the default type of externals ('amd*', 'umd*', 'system' and 'jsonp' depend on output.libraryTarget set to the same value).
	 */
	externalsType?: ExternalsType;
	/**
	 * Ignore specific warnings.
	 */
	ignoreWarnings?: IgnoreWarnings;
	/**
	 * Options for infrastructure level logging.
	 */
	infrastructureLogging?: InfrastructureLogging;
	/**
	 * Custom values available in the loader context.
	 */
	loader?: Loader;
	/**
	 * Enable production optimizations or development hints.
	 */
	mode?: Mode;
	/**
	 * Options affecting the normal modules (`NormalModuleFactory`).
	 */
	module?: ModuleOptions;
	/**
	 * Name of the configuration. Used when loading multiple configurations.
	 */
	name?: Name;
	/**
	 * Include polyfills or mocks for various node stuff.
	 */
	node?: Node;
	/**
	 * Enables/Disables integrated optimizations.
	 */
	optimization?: Optimization;
	/**
	 * Options affecting the output of the compilation. `output` options tell webpack how to write the compiled files to disk.
	 */
	output?: Output;
	/**
	 * The number of parallel processed modules in the compilation.
	 */
	parallelism?: Parallelism;
	/**
	 * Configuration for web performance recommendations.
	 */
	performance?: Performance;
	/**
	 * Add additional plugins to the compiler.
	 */
	plugins?: Plugins;
	/**
	 * Capture timing information for each module.
	 */
	profile?: Profile;
	/**
	 * Store compiler state to a json file.
	 */
	recordsInputPath?: RecordsInputPath;
	/**
	 * Load compiler state from a json file.
	 */
	recordsOutputPath?: RecordsOutputPath;
	/**
	 * Store/Load compiler state from/to a json file. This will result in persistent ids of modules and chunks. An absolute path is expected. `recordsPath` is used for `recordsInputPath` and `recordsOutputPath` if they left undefined.
	 */
	recordsPath?: RecordsPath;
	/**
	 * Options for the resolver.
	 */
	resolve?: Resolve;
	/**
	 * Options for the resolver when resolving loaders.
	 */
	resolveLoader?: ResolveLoader;
	/**
	 * Options affecting how file system snapshots are created and validated.
	 */
	snapshot?: SnapshotOptions;
	/**
	 * Stats options object or preset name.
	 */
	stats?: StatsValue;
	/**
	 * Environment to build for. An array of environments to build for all of them when possible.
	 */
	target?: Target;
	/**
	 * Enter watch mode, which rebuilds on file change.
	 */
	watch?: Watch;
	/**
	 * Options for the watcher.
	 */
	watchOptions?: WatchOptions;
}
/**
 * Options object for in-memory caching.
 */
export interface MemoryCacheOptions {
	/**
	 * Additionally cache computation of modules that are unchanged and reference only unchanged modules.
	 */
	cacheUnaffected?: boolean;
	/**
	 * Number of generations unused cache entries stay in memory cache at minimum (1 = may be removed after unused for a single compilation, ..., Infinity: kept forever).
	 */
	maxGenerations?: number;
	/**
	 * In memory caching.
	 */
	type: "memory";
}
/**
 * Options object for persistent file-based caching.
 */
export interface FileCacheOptions {
	/**
	 * Allows to collect unused memory allocated during deserialization. This requires copying data into smaller buffers and has a performance cost.
	 */
	allowCollectingMemory?: boolean;
	/**
	 * Dependencies the build depends on (in multiple categories, default categories: 'defaultWebpack').
	 */
	buildDependencies?: {
		/**
		 * List of dependencies the build depends on.
		 */
		[k: string]: string[];
	};
	/**
	 * Base directory for the cache (defaults to node_modules/.cache/webpack).
	 */
	cacheDirectory?: string;
	/**
	 * Locations for the cache (defaults to cacheDirectory / name).
	 */
	cacheLocation?: string;
	/**
	 * Compression type used for the cache files.
	 */
	compression?: false | "gzip" | "brotli";
	/**
	 * Algorithm used for generation the hash (see node.js crypto package).
	 */
	hashAlgorithm?: string;
	/**
	 * Time in ms after which idle period the cache storing should happen.
	 */
	idleTimeout?: number;
	/**
	 * Time in ms after which idle period the cache storing should happen when larger changes has been detected (cumulative build time > 2 x avg cache store time).
	 */
	idleTimeoutAfterLargeChanges?: number;
	/**
	 * Time in ms after which idle period the initial cache storing should happen.
	 */
	idleTimeoutForInitialStore?: number;
	/**
	 * List of paths that are managed by a package manager and contain a version or hash in its path so all files are immutable.
	 */
	immutablePaths?: (RegExp | string)[];
	/**
	 * List of paths that are managed by a package manager and can be trusted to not be modified otherwise.
	 */
	managedPaths?: (RegExp | string)[];
	/**
	 * Time for which unused cache entries stay in the filesystem cache at minimum (in milliseconds).
	 */
	maxAge?: number;
	/**
	 * Number of generations unused cache entries stay in memory cache at minimum (0 = no memory cache used, 1 = may be removed after unused for a single compilation, ..., Infinity: kept forever). Cache entries will be deserialized from disk when removed from memory cache.
	 */
	maxMemoryGenerations?: number;
	/**
	 * Additionally cache computation of modules that are unchanged and reference only unchanged modules in memory.
	 */
	memoryCacheUnaffected?: boolean;
	/**
	 * Name for the cache. Different names will lead to different coexisting caches.
	 */
	name?: string;
	/**
	 * Track and log detailed timing information for individual cache items.
	 */
	profile?: boolean;
	/**
	 * When to store data to the filesystem. (pack: Store data when compiler is idle in a single file).
	 */
	store?: "pack";
	/**
	 * Filesystem caching.
	 */
	type: "filesystem";
	/**
	 * Version of the cache data. Different versions won't allow to reuse the cache and override existing content. Update the version when config changed in a way which doesn't allow to reuse cache. This will invalidate the cache.
	 */
	version?: string;
}
/**
 * Options for the webpack-dev-server.
 */
export interface DevServer {
	[k: string]: any;
}
/**
 * Multiple entry bundles are created. The key is the entry name. The value can be a string, an array or an entry description object.
 */
export interface EntryObject {
	/**
	 * An entry point with name.
	 */
	[k: string]: EntryItem | EntryDescription;
}
/**
 * An object with entry point description.
 */
export interface EntryDescription {
	/**
	 * Enable/disable creating async chunks that are loaded on demand.
	 */
	asyncChunks?: boolean;
	/**
	 * Base uri for this entry.
	 */
	baseUri?: string;
	/**
	 * The method of loading chunks (methods included by default are 'jsonp' (web), 'import' (ESM), 'importScripts' (WebWorker), 'require' (sync node.js), 'async-node' (async node.js), but others might be added by plugins).
	 */
	chunkLoading?: ChunkLoading;
	/**
	 * The entrypoints that the current entrypoint depend on. They must be loaded when this entrypoint is loaded.
	 */
	dependOn?: string[] | string;
	/**
	 * Specifies the filename of the output file on disk. You must **not** specify an absolute path here, but the path may contain folders separated by '/'! The specified path is joined with the value of the 'output.path' option to determine the location on disk.
	 */
	filename?: EntryFilename;
	/**
	 * Module(s) that are loaded upon startup.
	 */
	import: EntryItem;
	/**
	 * Specifies the layer in which modules of this entrypoint are placed.
	 */
	layer?: Layer;
	/**
	 * Options for library.
	 */
	library?: LibraryOptions;
	/**
	 * The 'publicPath' specifies the public URL address of the output files when referenced in a browser.
	 */
	publicPath?: PublicPath;
	/**
	 * The name of the runtime chunk. If set a runtime chunk with this name is created or an existing entrypoint is used as runtime.
	 */
	runtime?: EntryRuntime;
	/**
	 * The method of loading WebAssembly Modules (methods included by default are 'fetch' (web/WebWorker), 'async-node' (node.js), but others might be added by plugins).
	 */
	wasmLoading?: WasmLoading;
}
/**
 * Options for library.
 */
export interface LibraryOptions {
	/**
	 * Add a comment in the UMD wrapper.
	 */
	auxiliaryComment?: AuxiliaryComment;
	/**
	 * Specify which export should be exposed as library.
	 */
	export?: LibraryExport;
	/**
	 * The name of the library (some types allow unnamed libraries too).
	 */
	name?: LibraryName;
	/**
	 * Type of library (types included by default are 'var', 'module', 'assign', 'assign-properties', 'this', 'window', 'self', 'global', 'commonjs', 'commonjs2', 'commonjs-module', 'commonjs-static', 'amd', 'amd-require', 'umd', 'umd2', 'jsonp', 'system', but others might be added by plugins).
	 */
	type: LibraryType;
	/**
	 * If `output.libraryTarget` is set to umd and `output.library` is set, setting this to true will name the AMD module.
	 */
	umdNamedDefine?: UmdNamedDefine;
}
/**
 * Set explicit comments for `commonjs`, `commonjs2`, `amd`, and `root`.
 */
export interface LibraryCustomUmdCommentObject {
	/**
	 * Set comment for `amd` section in UMD.
	 */
	amd?: string;
	/**
	 * Set comment for `commonjs` (exports) section in UMD.
	 */
	commonjs?: string;
	/**
	 * Set comment for `commonjs2` (module.exports) section in UMD.
	 */
	commonjs2?: string;
	/**
	 * Set comment for `root` (global variable) section in UMD.
	 */
	root?: string;
}
/**
 * Description object for all UMD variants of the library name.
 */
export interface LibraryCustomUmdObject {
	/**
	 * Name of the exposed AMD library in the UMD.
	 */
	amd?: string;
	/**
	 * Name of the exposed commonjs export in the UMD.
	 */
	commonjs?: string;
	/**
	 * Name of the property exposed globally by a UMD library.
	 */
	root?: string[] | string;
}
/**
 * Enable presets of externals for specific targets.
 */
export interface ExternalsPresets {
	/**
	 * Treat common electron built-in modules in main and preload context like 'electron', 'ipc' or 'shell' as external and load them via require() when used.
	 */
	electron?: boolean;
	/**
	 * Treat electron built-in modules in the main context like 'app', 'ipc-main' or 'shell' as external and load them via require() when used.
	 */
	electronMain?: boolean;
	/**
	 * Treat electron built-in modules in the preload context like 'web-frame', 'ipc-renderer' or 'shell' as external and load them via require() when used.
	 */
	electronPreload?: boolean;
	/**
	 * Treat electron built-in modules in the renderer context like 'web-frame', 'ipc-renderer' or 'shell' as external and load them via require() when used.
	 */
	electronRenderer?: boolean;
	/**
	 * Treat node.js built-in modules like fs, path or vm as external and load them via require() when used.
	 */
	node?: boolean;
	/**
	 * Treat NW.js legacy nw.gui module as external and load it via require() when used.
	 */
	nwjs?: boolean;
	/**
	 * Treat references to 'http(s)://...' and 'std:...' as external and load them via import when used (Note that this changes execution order as externals are executed before any other code in the chunk).
	 */
	web?: boolean;
	/**
	 * Treat references to 'http(s)://...' and 'std:...' as external and load them via async import() when used (Note that this external type is an async module, which has various effects on the execution).
	 */
	webAsync?: boolean;
}
/**
 * Options for infrastructure level logging.
 */
export interface InfrastructureLogging {
	/**
	 * Only appends lines to the output. Avoids updating existing output e. g. for status messages. This option is only used when no custom console is provided.
	 */
	appendOnly?: boolean;
	/**
	 * Enables/Disables colorful output. This option is only used when no custom console is provided.
	 */
	colors?: boolean;
	/**
	 * Custom console used for logging.
	 */
	console?: Console;
	/**
	 * Enable debug logging for specific loggers.
	 */
	debug?: boolean | FilterTypes;
	/**
	 * Log level.
	 */
	level?: "none" | "error" | "warn" | "info" | "log" | "verbose";
	/**
	 * Stream used for logging output. Defaults to process.stderr. This option is only used when no custom console is provided.
	 */
	stream?: NodeJS.WritableStream;
}
/**
 * Custom values available in the loader context.
 */
export interface Loader {
	[k: string]: any;
}
/**
 * Options affecting the normal modules (`NormalModuleFactory`).
 */
export interface ModuleOptions {
	/**
	 * An array of rules applied by default for modules.
	 */
	defaultRules?: RuleSetRules;
	/**
	 * Enable warnings for full dynamic dependencies.
	 */
	exprContextCritical?: boolean;
	/**
	 * Enable recursive directory lookup for full dynamic dependencies. Deprecated: This option has moved to 'module.parser.javascript.exprContextRecursive'.
	 */
	exprContextRecursive?: boolean;
	/**
	 * Sets the default regular expression for full dynamic dependencies. Deprecated: This option has moved to 'module.parser.javascript.exprContextRegExp'.
	 */
	exprContextRegExp?: RegExp | boolean;
	/**
	 * Set the default request for full dynamic dependencies. Deprecated: This option has moved to 'module.parser.javascript.exprContextRequest'.
	 */
	exprContextRequest?: string;
	/**
	 * Specify options for each generator.
	 */
	generator?: GeneratorOptionsByModuleType;
	/**
	 * Don't parse files matching. It's matched against the full resolved request.
	 */
	noParse?: NoParse;
	/**
	 * Specify options for each parser.
	 */
	parser?: ParserOptionsByModuleType;
	/**
	 * An array of rules applied for modules.
	 */
	rules?: RuleSetRules;
	/**
	 * Emit errors instead of warnings when imported names don't exist in imported module. Deprecated: This option has moved to 'module.parser.javascript.strictExportPresence'.
	 */
	strictExportPresence?: boolean;
	/**
	 * Handle the this context correctly according to the spec for namespace objects. Deprecated: This option has moved to 'module.parser.javascript.strictThisContextOnImports'.
	 */
	strictThisContextOnImports?: boolean;
	/**
	 * Enable warnings when using the require function in a not statically analyse-able way. Deprecated: This option has moved to 'module.parser.javascript.unknownContextCritical'.
	 */
	unknownContextCritical?: boolean;
	/**
	 * Enable recursive directory lookup when using the require function in a not statically analyse-able way. Deprecated: This option has moved to 'module.parser.javascript.unknownContextRecursive'.
	 */
	unknownContextRecursive?: boolean;
	/**
	 * Sets the regular expression when using the require function in a not statically analyse-able way. Deprecated: This option has moved to 'module.parser.javascript.unknownContextRegExp'.
	 */
	unknownContextRegExp?: RegExp | boolean;
	/**
	 * Sets the request when using the require function in a not statically analyse-able way. Deprecated: This option has moved to 'module.parser.javascript.unknownContextRequest'.
	 */
	unknownContextRequest?: string;
	/**
	 * Cache the resolving of module requests.
	 */
	unsafeCache?: boolean | Function;
	/**
	 * Enable warnings for partial dynamic dependencies. Deprecated: This option has moved to 'module.parser.javascript.wrappedContextCritical'.
	 */
	wrappedContextCritical?: boolean;
	/**
	 * Enable recursive directory lookup for partial dynamic dependencies. Deprecated: This option has moved to 'module.parser.javascript.wrappedContextRecursive'.
	 */
	wrappedContextRecursive?: boolean;
	/**
	 * Set the inner regular expression for partial dynamic dependencies. Deprecated: This option has moved to 'module.parser.javascript.wrappedContextRegExp'.
	 */
	wrappedContextRegExp?: RegExp;
}
/**
 * A rule description with conditions and effects for modules.
 */
export interface RuleSetRule {
	/**
	 * Match on import assertions of the dependency.
	 */
	assert?: {
		[k: string]: RuleSetConditionOrConditions;
	};
	/**
	 * Match the child compiler name.
	 */
	compiler?: RuleSetConditionOrConditions;
	/**
	 * Match dependency type.
	 */
	dependency?: RuleSetConditionOrConditions;
	/**
	 * Match values of properties in the description file (usually package.json).
	 */
	descriptionData?: {
		[k: string]: RuleSetConditionOrConditions;
	};
	/**
	 * Enforce this rule as pre or post step.
	 */
	enforce?: "pre" | "post";
	/**
	 * Shortcut for resource.exclude.
	 */
	exclude?: RuleSetConditionOrConditionsAbsolute;
	/**
	 * The options for the module generator.
	 */
	generator?: {
		[k: string]: any;
	};
	/**
	 * Shortcut for resource.include.
	 */
	include?: RuleSetConditionOrConditionsAbsolute;
	/**
	 * Match the issuer of the module (The module pointing to this module).
	 */
	issuer?: RuleSetConditionOrConditionsAbsolute;
	/**
	 * Match layer of the issuer of this module (The module pointing to this module).
	 */
	issuerLayer?: RuleSetConditionOrConditions;
	/**
	 * Specifies the layer in which the module should be placed in.
	 */
	layer?: string;
	/**
	 * Shortcut for use.loader.
	 */
	loader?: RuleSetLoader;
	/**
	 * Match module mimetype when load from Data URI.
	 */
	mimetype?: RuleSetConditionOrConditions;
	/**
	 * Only execute the first matching rule in this array.
	 */
	oneOf?: RuleSetRule[];
	/**
	 * Shortcut for use.options.
	 */
	options?: RuleSetLoaderOptions;
	/**
	 * Options for parsing.
	 */
	parser?: {
		[k: string]: any;
	};
	/**
	 * Match the real resource path of the module.
	 */
	realResource?: RuleSetConditionOrConditionsAbsolute;
	/**
	 * Options for the resolver.
	 */
	resolve?: ResolveOptions;
	/**
	 * Match the resource path of the module.
	 */
	resource?: RuleSetConditionOrConditionsAbsolute;
	/**
	 * Match the resource fragment of the module.
	 */
	resourceFragment?: RuleSetConditionOrConditions;
	/**
	 * Match the resource query of the module.
	 */
	resourceQuery?: RuleSetConditionOrConditions;
	/**
	 * Match and execute these rules when this rule is matched.
	 */
	rules?: RuleSetRule[];
	/**
	 * Match module scheme.
	 */
	scheme?: RuleSetConditionOrConditions;
	/**
	 * Flags a module as with or without side effects.
	 */
	sideEffects?: boolean;
	/**
	 * Shortcut for resource.test.
	 */
	test?: RuleSetConditionOrConditionsAbsolute;
	/**
	 * Module type to use for the module.
	 */
	type?: string;
	/**
	 * Modifiers applied to the module when rule is matched.
	 */
	use?: RuleSetUse;
}
/**
 * Logic operators used in a condition matcher.
 */
export interface RuleSetLogicalConditions {
	/**
	 * Logical AND.
	 */
	and?: RuleSetConditions;
	/**
	 * Logical NOT.
	 */
	not?: RuleSetCondition;
	/**
	 * Logical OR.
	 */
	or?: RuleSetConditions;
}
/**
 * Logic operators used in a condition matcher.
 */
export interface RuleSetLogicalConditionsAbsolute {
	/**
	 * Logical AND.
	 */
	and?: RuleSetConditionsAbsolute;
	/**
	 * Logical NOT.
	 */
	not?: RuleSetConditionAbsolute;
	/**
	 * Logical OR.
	 */
	or?: RuleSetConditionsAbsolute;
}
/**
 * Options object for resolving requests.
 */
export interface ResolveOptions {
	/**
	 * Redirect module requests.
	 */
	alias?: ResolveAlias;
	/**
	 * Fields in the description file (usually package.json) which are used to redirect requests inside the module.
	 */
	aliasFields?: (string[] | string)[];
	/**
	 * Extra resolve options per dependency category. Typical categories are "commonjs", "amd", "esm".
	 */
	byDependency?: {
		/**
		 * Options object for resolving requests.
		 */
		[k: string]: ResolveOptions;
	};
	/**
	 * Enable caching of successfully resolved requests (cache entries are revalidated).
	 */
	cache?: boolean;
	/**
	 * Predicate function to decide which requests should be cached.
	 */
	cachePredicate?: (
		request: import("enhanced-resolve").ResolveRequest
	) => boolean;
	/**
	 * Include the context information in the cache identifier when caching.
	 */
	cacheWithContext?: boolean;
	/**
	 * Condition names for exports field entry point.
	 */
	conditionNames?: string[];
	/**
	 * Filenames used to find a description file (like a package.json).
	 */
	descriptionFiles?: string[];
	/**
	 * Enforce the resolver to use one of the extensions from the extensions option (User must specify requests without extension).
	 */
	enforceExtension?: boolean;
	/**
	 * Field names from the description file (usually package.json) which are used to provide entry points of a package.
	 */
	exportsFields?: string[];
	/**
	 * Extensions added to the request when trying to find the file.
	 */
	extensions?: string[];
	/**
	 * Redirect module requests when normal resolving fails.
	 */
	fallback?: ResolveAlias;
	/**
	 * Filesystem for the resolver.
	 */
	fileSystem?: import("../lib/util/fs").InputFileSystem;
	/**
	 * Treats the request specified by the user as fully specified, meaning no extensions are added and the mainFiles in directories are not resolved (This doesn't affect requests from mainFields, aliasFields or aliases).
	 */
	fullySpecified?: boolean;
	/**
	 * Field names from the description file (usually package.json) which are used to provide internal request of a package (requests starting with # are considered as internal).
	 */
	importsFields?: string[];
	/**
	 * Field names from the description file (package.json) which are used to find the default entry point.
	 */
	mainFields?: (string[] | string)[];
	/**
	 * Filenames used to find the default entry point if there is no description file or main field.
	 */
	mainFiles?: string[];
	/**
	 * Folder names or directory paths where to find modules.
	 */
	modules?: string[];
	/**
	 * Plugins for the resolver.
	 */
	plugins?: ("..." | ResolvePluginInstance)[];
	/**
	 * Prefer to resolve server-relative URLs (starting with '/') as absolute paths before falling back to resolve in 'resolve.roots'.
	 */
	preferAbsolute?: boolean;
	/**
	 * Prefer to resolve module requests as relative request and fallback to resolving as module.
	 */
	preferRelative?: boolean;
	/**
	 * Custom resolver.
	 */
	resolver?: import("enhanced-resolve").Resolver;
	/**
	 * A list of resolve restrictions. Resolve results must fulfill all of these restrictions to resolve successfully. Other resolve paths are taken when restrictions are not met.
	 */
	restrictions?: (RegExp | string)[];
	/**
	 * A list of directories in which requests that are server-relative URLs (starting with '/') are resolved.
	 */
	roots?: string[];
	/**
	 * Enable resolving symlinks to the original location.
	 */
	symlinks?: boolean;
	/**
	 * Enable caching of successfully resolved requests (cache entries are not revalidated).
	 */
	unsafeCache?:
		| boolean
		| {
				[k: string]: any;
		  };
	/**
	 * Use synchronous filesystem calls for the resolver.
	 */
	useSyncFileSystemCalls?: boolean;
}
/**
 * Plugin instance.
 */
export interface ResolvePluginInstance {
	/**
	 * The run point of the plugin, required method.
	 */
	apply: (resolver: import("enhanced-resolve").Resolver) => void;
	[k: string]: any;
}
/**
 * Options object for node compatibility features.
 */
export interface NodeOptions {
	/**
	 * Include a polyfill for the '__dirname' variable.
	 */
	__dirname?: false | true | "warn-mock" | "mock" | "eval-only";
	/**
	 * Include a polyfill for the '__filename' variable.
	 */
	__filename?: false | true | "warn-mock" | "mock" | "eval-only";
	/**
	 * Include a polyfill for the 'global' variable.
	 */
	global?: false | true | "warn";
}
/**
 * Enables/Disables integrated optimizations.
 */
export interface Optimization {
	/**
	 * Check for incompatible wasm types when importing/exporting from/to ESM.
	 */
	checkWasmTypes?: boolean;
	/**
	 * Define the algorithm to choose chunk ids (named: readable ids for better debugging, deterministic: numeric hash ids for better long term caching, size: numeric ids focused on minimal initial download size, total-size: numeric ids focused on minimal total download size, false: no algorithm used, as custom one can be provided via plugin).
	 */
	chunkIds?:
		| "natural"
		| "named"
		| "deterministic"
		| "size"
		| "total-size"
		| false;
	/**
	 * Concatenate modules when possible to generate less modules, more efficient code and enable more optimizations by the minimizer.
	 */
	concatenateModules?: boolean;
	/**
	 * Emit assets even when errors occur. Critical errors are emitted into the generated code and will cause errors at runtime.
	 */
	emitOnErrors?: boolean;
	/**
	 * Also flag chunks as loaded which contain a subset of the modules.
	 */
	flagIncludedChunks?: boolean;
	/**
	 * Creates a module-internal dependency graph for top level symbols, exports and imports, to improve unused exports detection.
	 */
	innerGraph?: boolean;
	/**
	 * Rename exports when possible to generate shorter code (depends on optimization.usedExports and optimization.providedExports, true/"deterministic": generate short deterministic names optimized for caching, "size": generate the shortest possible names).
	 */
	mangleExports?: ("size" | "deterministic") | boolean;
	/**
	 * Reduce size of WASM by changing imports to shorter strings.
	 */
	mangleWasmImports?: boolean;
	/**
	 * Merge chunks which contain the same modules.
	 */
	mergeDuplicateChunks?: boolean;
	/**
	 * Enable minimizing the output. Uses optimization.minimizer.
	 */
	minimize?: boolean;
	/**
	 * Minimizer(s) to use for minimizing the output.
	 */
	minimizer?: ("..." | WebpackPluginInstance | WebpackPluginFunction)[];
	/**
	 * Define the algorithm to choose module ids (natural: numeric ids in order of usage, named: readable ids for better debugging, hashed: (deprecated) short hashes as ids for better long term caching, deterministic: numeric hash ids for better long term caching, size: numeric ids focused on minimal initial download size, false: no algorithm used, as custom one can be provided via plugin).
	 */
	moduleIds?: "natural" | "named" | "hashed" | "deterministic" | "size" | false;
	/**
	 * Avoid emitting assets when errors occur (deprecated: use 'emitOnErrors' instead).
	 */
	noEmitOnErrors?: boolean;
	/**
	 * Set process.env.NODE_ENV to a specific value.
	 */
	nodeEnv?: false | string;
	/**
	 * Generate records with relative paths to be able to move the context folder.
	 */
	portableRecords?: boolean;
	/**
	 * Figure out which exports are provided by modules to generate more efficient code.
	 */
	providedExports?: boolean;
	/**
	 * Use real [contenthash] based on final content of the assets.
	 */
	realContentHash?: boolean;
	/**
	 * Removes modules from chunks when these modules are already included in all parents.
	 */
	removeAvailableModules?: boolean;
	/**
	 * Remove chunks which are empty.
	 */
	removeEmptyChunks?: boolean;
	/**
	 * Create an additional chunk which contains only the webpack runtime and chunk hash maps.
	 */
	runtimeChunk?: OptimizationRuntimeChunk;
	/**
	 * Skip over modules which contain no side effects when exports are not used (false: disabled, 'flag': only use manually placed side effects flag, true: also analyse source code for side effects).
	 */
	sideEffects?: "flag" | boolean;
	/**
	 * Optimize duplication and caching by splitting chunks by shared modules and cache group.
	 */
	splitChunks?: false | OptimizationSplitChunksOptions;
	/**
	 * Figure out which exports are used by modules to mangle export names, omit unused exports and generate more efficient code (true: analyse used exports for each runtime, "global": analyse exports globally for all runtimes combined).
	 */
	usedExports?: "global" | boolean;
}
/**
 * Plugin instance.
 */
export interface WebpackPluginInstance {
	/**
	 * The run point of the plugin, required method.
	 */
	apply: (compiler: import("../lib/Compiler")) => void;
	[k: string]: any;
}
/**
 * Options object for splitting chunks into smaller chunks.
 */
export interface OptimizationSplitChunksOptions {
	/**
	 * Sets the name delimiter for created chunks.
	 */
	automaticNameDelimiter?: string;
	/**
	 * Assign modules to a cache group (modules from different cache groups are tried to keep in separate chunks, default categories: 'default', 'defaultVendors').
	 */
	cacheGroups?: {
		/**
		 * Configuration for a cache group.
		 */
		[k: string]:
			| false
			| RegExp
			| string
			| Function
			| OptimizationSplitChunksCacheGroup;
	};
	/**
	 * Select chunks for determining shared modules (defaults to "async", "initial" and "all" requires adding these chunks to the HTML).
	 */
	chunks?:
		| ("initial" | "async" | "all")
		| ((chunk: import("../lib/Chunk")) => boolean);
	/**
	 * Sets the size types which are used when a number is used for sizes.
	 */
	defaultSizeTypes?: string[];
	/**
	 * Size threshold at which splitting is enforced and other restrictions (minRemainingSize, maxAsyncRequests, maxInitialRequests) are ignored.
	 */
	enforceSizeThreshold?: OptimizationSplitChunksSizes;
	/**
	 * Options for modules not selected by any other cache group.
	 */
	fallbackCacheGroup?: {
		/**
		 * Sets the name delimiter for created chunks.
		 */
		automaticNameDelimiter?: string;
		/**
		 * Select chunks for determining shared modules (defaults to "async", "initial" and "all" requires adding these chunks to the HTML).
		 */
		chunks?:
			| ("initial" | "async" | "all")
			| ((chunk: import("../lib/Chunk")) => boolean);
		/**
		 * Maximal size hint for the on-demand chunks.
		 */
		maxAsyncSize?: OptimizationSplitChunksSizes;
		/**
		 * Maximal size hint for the initial chunks.
		 */
		maxInitialSize?: OptimizationSplitChunksSizes;
		/**
		 * Maximal size hint for the created chunks.
		 */
		maxSize?: OptimizationSplitChunksSizes;
		/**
		 * Minimal size for the created chunk.
		 */
		minSize?: OptimizationSplitChunksSizes;
		/**
		 * Minimum size reduction due to the created chunk.
		 */
		minSizeReduction?: OptimizationSplitChunksSizes;
	};
	/**
	 * Sets the template for the filename for created chunks.
	 */
	filename?:
		| string
		| ((
				pathData: import("../lib/Compilation").PathData,
				assetInfo?: import("../lib/Compilation").AssetInfo
		  ) => string);
	/**
	 * Prevents exposing path info when creating names for parts splitted by maxSize.
	 */
	hidePathInfo?: boolean;
	/**
	 * Maximum number of requests which are accepted for on-demand loading.
	 */
	maxAsyncRequests?: number;
	/**
	 * Maximal size hint for the on-demand chunks.
	 */
	maxAsyncSize?: OptimizationSplitChunksSizes;
	/**
	 * Maximum number of initial chunks which are accepted for an entry point.
	 */
	maxInitialRequests?: number;
	/**
	 * Maximal size hint for the initial chunks.
	 */
	maxInitialSize?: OptimizationSplitChunksSizes;
	/**
	 * Maximal size hint for the created chunks.
	 */
	maxSize?: OptimizationSplitChunksSizes;
	/**
	 * Minimum number of times a module has to be duplicated until it's considered for splitting.
	 */
	minChunks?: number;
	/**
	 * Minimal size for the chunks the stay after moving the modules to a new chunk.
	 */
	minRemainingSize?: OptimizationSplitChunksSizes;
	/**
	 * Minimal size for the created chunks.
	 */
	minSize?: OptimizationSplitChunksSizes;
	/**
	 * Minimum size reduction due to the created chunk.
	 */
	minSizeReduction?: OptimizationSplitChunksSizes;
	/**
	 * Give chunks created a name (chunks with equal name are merged).
	 */
	name?: false | string | Function;
	/**
	 * Compare used exports when checking common modules. Modules will only be put in the same chunk when exports are equal.
	 */
	usedExports?: boolean;
}
/**
 * Options object for describing behavior of a cache group selecting modules that should be cached together.
 */
export interface OptimizationSplitChunksCacheGroup {
	/**
	 * Sets the name delimiter for created chunks.
	 */
	automaticNameDelimiter?: string;
	/**
	 * Select chunks for determining cache group content (defaults to "initial", "initial" and "all" requires adding these chunks to the HTML).
	 */
	chunks?:
		| ("initial" | "async" | "all")
		| ((chunk: import("../lib/Chunk")) => boolean);
	/**
	 * Ignore minimum size, minimum chunks and maximum requests and always create chunks for this cache group.
	 */
	enforce?: boolean;
	/**
	 * Size threshold at which splitting is enforced and other restrictions (minRemainingSize, maxAsyncRequests, maxInitialRequests) are ignored.
	 */
	enforceSizeThreshold?: OptimizationSplitChunksSizes;
	/**
	 * Sets the template for the filename for created chunks.
	 */
	filename?:
		| string
		| ((
				pathData: import("../lib/Compilation").PathData,
				assetInfo?: import("../lib/Compilation").AssetInfo
		  ) => string);
	/**
	 * Sets the hint for chunk id.
	 */
	idHint?: string;
	/**
	 * Assign modules to a cache group by module layer.
	 */
	layer?: RegExp | string | Function;
	/**
	 * Maximum number of requests which are accepted for on-demand loading.
	 */
	maxAsyncRequests?: number;
	/**
	 * Maximal size hint for the on-demand chunks.
	 */
	maxAsyncSize?: OptimizationSplitChunksSizes;
	/**
	 * Maximum number of initial chunks which are accepted for an entry point.
	 */
	maxInitialRequests?: number;
	/**
	 * Maximal size hint for the initial chunks.
	 */
	maxInitialSize?: OptimizationSplitChunksSizes;
	/**
	 * Maximal size hint for the created chunks.
	 */
	maxSize?: OptimizationSplitChunksSizes;
	/**
	 * Minimum number of times a module has to be duplicated until it's considered for splitting.
	 */
	minChunks?: number;
	/**
	 * Minimal size for the chunks the stay after moving the modules to a new chunk.
	 */
	minRemainingSize?: OptimizationSplitChunksSizes;
	/**
	 * Minimal size for the created chunk.
	 */
	minSize?: OptimizationSplitChunksSizes;
	/**
	 * Minimum size reduction due to the created chunk.
	 */
	minSizeReduction?: OptimizationSplitChunksSizes;
	/**
	 * Give chunks for this cache group a name (chunks with equal name are merged).
	 */
	name?: false | string | Function;
	/**
	 * Priority of this cache group.
	 */
	priority?: number;
	/**
	 * Try to reuse existing chunk (with name) when it has matching modules.
	 */
	reuseExistingChunk?: boolean;
	/**
	 * Assign modules to a cache group by module name.
	 */
	test?: RegExp | string | Function;
	/**
	 * Assign modules to a cache group by module type.
	 */
	type?: RegExp | string | Function;
	/**
	 * Compare used exports when checking common modules. Modules will only be put in the same chunk when exports are equal.
	 */
	usedExports?: boolean;
}
/**
 * Options affecting the output of the compilation. `output` options tell webpack how to write the compiled files to disk.
 */
export interface Output {
	/**
	 * The filename of asset modules as relative path inside the 'output.path' directory.
	 */
	assetModuleFilename?: AssetModuleFilename;
	/**
	 * Enable/disable creating async chunks that are loaded on demand.
	 */
	asyncChunks?: boolean;
	/**
	 * Add a comment in the UMD wrapper.
	 */
	auxiliaryComment?: AuxiliaryComment;
	/**
	 * Add charset attribute for script tag.
	 */
	charset?: Charset;
	/**
	 * Specifies the filename template of output files of non-initial chunks on disk. You must **not** specify an absolute path here, but the path may contain folders separated by '/'! The specified path is joined with the value of the 'output.path' option to determine the location on disk.
	 */
	chunkFilename?: ChunkFilename;
	/**
	 * The format of chunks (formats included by default are 'array-push' (web/WebWorker), 'commonjs' (node.js), 'module' (ESM), but others might be added by plugins).
	 */
	chunkFormat?: ChunkFormat;
	/**
	 * Number of milliseconds before chunk request expires.
	 */
	chunkLoadTimeout?: ChunkLoadTimeout;
	/**
	 * The method of loading chunks (methods included by default are 'jsonp' (web), 'import' (ESM), 'importScripts' (WebWorker), 'require' (sync node.js), 'async-node' (async node.js), but others might be added by plugins).
	 */
	chunkLoading?: ChunkLoading;
	/**
	 * The global variable used by webpack for loading of chunks.
	 */
	chunkLoadingGlobal?: ChunkLoadingGlobal;
	/**
	 * Clean the output directory before emit.
	 */
	clean?: Clean;
	/**
	 * Check if to be emitted file already exists and have the same content before writing to output filesystem.
	 */
	compareBeforeEmit?: CompareBeforeEmit;
	/**
	 * This option enables cross-origin loading of chunks.
	 */
	crossOriginLoading?: CrossOriginLoading;
	/**
	 * Specifies the filename template of non-initial output css files on disk. You must **not** specify an absolute path here, but the path may contain folders separated by '/'! The specified path is joined with the value of the 'output.path' option to determine the location on disk.
	 */
	cssChunkFilename?: CssChunkFilename;
	/**
	 * Specifies the filename template of output css files on disk. You must **not** specify an absolute path here, but the path may contain folders separated by '/'! The specified path is joined with the value of the 'output.path' option to determine the location on disk.
	 */
	cssFilename?: CssFilename;
	/**
	 * Similar to `output.devtoolModuleFilenameTemplate`, but used in the case of duplicate module identifiers.
	 */
	devtoolFallbackModuleFilenameTemplate?: DevtoolFallbackModuleFilenameTemplate;
	/**
	 * Filename template string of function for the sources array in a generated SourceMap.
	 */
	devtoolModuleFilenameTemplate?: DevtoolModuleFilenameTemplate;
	/**
	 * Module namespace to use when interpolating filename template string for the sources array in a generated SourceMap. Defaults to `output.library` if not set. It's useful for avoiding runtime collisions in sourcemaps from multiple webpack projects built as libraries.
	 */
	devtoolNamespace?: DevtoolNamespace;
	/**
	 * List of chunk loading types enabled for use by entry points.
	 */
	enabledChunkLoadingTypes?: EnabledChunkLoadingTypes;
	/**
	 * List of library types enabled for use by entry points.
	 */
	enabledLibraryTypes?: EnabledLibraryTypes;
	/**
	 * List of wasm loading types enabled for use by entry points.
	 */
	enabledWasmLoadingTypes?: EnabledWasmLoadingTypes;
	/**
	 * The abilities of the environment where the webpack generated code should run.
	 */
	environment?: Environment;
	/**
	 * Specifies the filename of output files on disk. You must **not** specify an absolute path here, but the path may contain folders separated by '/'! The specified path is joined with the value of the 'output.path' option to determine the location on disk.
	 */
	filename?: Filename;
	/**
	 * An expression which is used to address the global object/scope in runtime code.
	 */
	globalObject?: GlobalObject;
	/**
	 * Digest type used for the hash.
	 */
	hashDigest?: HashDigest;
	/**
	 * Number of chars which are used for the hash.
	 */
	hashDigestLength?: HashDigestLength;
	/**
	 * Algorithm used for generation the hash (see node.js crypto package).
	 */
	hashFunction?: HashFunction;
	/**
	 * Any string which is added to the hash to salt it.
	 */
	hashSalt?: HashSalt;
	/**
	 * The filename of the Hot Update Chunks. They are inside the output.path directory.
	 */
	hotUpdateChunkFilename?: HotUpdateChunkFilename;
	/**
	 * The global variable used by webpack for loading of hot update chunks.
	 */
	hotUpdateGlobal?: HotUpdateGlobal;
	/**
	 * The filename of the Hot Update Main File. It is inside the 'output.path' directory.
	 */
	hotUpdateMainFilename?: HotUpdateMainFilename;
	/**
	 * Wrap javascript code into IIFE's to avoid leaking into global scope.
	 */
	iife?: Iife;
	/**
	 * The name of the native import() function (can be exchanged for a polyfill).
	 */
	importFunctionName?: ImportFunctionName;
	/**
	 * The name of the native import.meta object (can be exchanged for a polyfill).
	 */
	importMetaName?: ImportMetaName;
	/**
	 * Make the output files a library, exporting the exports of the entry point.
	 */
	library?: Library;
	/**
	 * Specify which export should be exposed as library.
	 */
	libraryExport?: LibraryExport;
	/**
	 * Type of library (types included by default are 'var', 'module', 'assign', 'assign-properties', 'this', 'window', 'self', 'global', 'commonjs', 'commonjs2', 'commonjs-module', 'commonjs-static', 'amd', 'amd-require', 'umd', 'umd2', 'jsonp', 'system', but others might be added by plugins).
	 */
	libraryTarget?: LibraryType;
	/**
	 * Output javascript files as module source type.
	 */
	module?: OutputModule;
	/**
	 * The output directory as **absolute path** (required).
	 */
	path?: Path;
	/**
	 * Include comments with information about the modules.
	 */
	pathinfo?: Pathinfo;
	/**
	 * The 'publicPath' specifies the public URL address of the output files when referenced in a browser.
	 */
	publicPath?: PublicPath;
	/**
	 * This option enables loading async chunks via a custom script type, such as script type="module".
	 */
	scriptType?: ScriptType;
	/**
	 * The filename of the SourceMaps for the JavaScript files. They are inside the 'output.path' directory.
	 */
	sourceMapFilename?: SourceMapFilename;
	/**
	 * Prefixes every line of the source in the bundle with this string.
	 */
	sourcePrefix?: SourcePrefix;
	/**
	 * Handles error in module loading correctly at a performance cost. This will handle module error compatible with the EcmaScript Modules spec.
	 */
	strictModuleErrorHandling?: StrictModuleErrorHandling;
	/**
	 * Handles exceptions in module loading correctly at a performance cost (Deprecated). This will handle module error compatible with the Node.js CommonJS way.
	 */
	strictModuleExceptionHandling?: StrictModuleExceptionHandling;
	/**
	 * Use a Trusted Types policy to create urls for chunks. 'output.uniqueName' is used a default policy name. Passing a string sets a custom policy name.
	 */
	trustedTypes?: true | string | TrustedTypes;
	/**
	 * If `output.libraryTarget` is set to umd and `output.library` is set, setting this to true will name the AMD module.
	 */
	umdNamedDefine?: UmdNamedDefine;
	/**
	 * A unique name of the webpack build to avoid multiple webpack runtimes to conflict when using globals.
	 */
	uniqueName?: UniqueName;
	/**
	 * The method of loading WebAssembly Modules (methods included by default are 'fetch' (web/WebWorker), 'async-node' (node.js), but others might be added by plugins).
	 */
	wasmLoading?: WasmLoading;
	/**
	 * The filename of WebAssembly modules as relative path inside the 'output.path' directory.
	 */
	webassemblyModuleFilename?: WebassemblyModuleFilename;
	/**
	 * The method of loading chunks (methods included by default are 'jsonp' (web), 'import' (ESM), 'importScripts' (WebWorker), 'require' (sync node.js), 'async-node' (async node.js), but others might be added by plugins).
	 */
	workerChunkLoading?: ChunkLoading;
	/**
	 * The method of loading WebAssembly Modules (methods included by default are 'fetch' (web/WebWorker), 'async-node' (node.js), but others might be added by plugins).
	 */
	workerWasmLoading?: WasmLoading;
}
/**
 * Advanced options for cleaning assets.
 */
export interface CleanOptions {
	/**
	 * Log the assets that should be removed instead of deleting them.
	 */
	dry?: boolean;
	/**
	 * Keep these assets.
	 */
	keep?: RegExp | string | ((filename: string) => boolean);
}
/**
 * The abilities of the environment where the webpack generated code should run.
 */
export interface Environment {
	/**
	 * The environment supports arrow functions ('() => { ... }').
	 */
	arrowFunction?: boolean;
	/**
	 * The environment supports BigInt as literal (123n).
	 */
	bigIntLiteral?: boolean;
	/**
	 * The environment supports const and let for variable declarations.
	 */
	const?: boolean;
	/**
	 * The environment supports destructuring ('{ a, b } = obj').
	 */
	destructuring?: boolean;
	/**
	 * The environment supports an async import() function to import EcmaScript modules.
	 */
	dynamicImport?: boolean;
	/**
	 * The environment supports 'for of' iteration ('for (const x of array) { ... }').
	 */
	forOf?: boolean;
	/**
	 * The environment supports EcmaScript Module syntax to import EcmaScript modules (import ... from '...').
	 */
	module?: boolean;
	/**
	 * The environment supports optional chaining ('obj?.a' or 'obj?.()').
	 */
	optionalChaining?: boolean;
	/**
	 * The environment supports template literals.
	 */
	templateLiteral?: boolean;
}
/**
 * Use a Trusted Types policy to create urls for chunks.
 */
export interface TrustedTypes {
	/**
	 * The name of the Trusted Types policy created by webpack to serve bundle chunks.
	 */
	policyName?: string;
}
/**
 * Configuration object for web performance recommendations.
 */
export interface PerformanceOptions {
	/**
	 * Filter function to select assets that are checked.
	 */
	assetFilter?: Function;
	/**
	 * Sets the format of the hints: warnings, errors or nothing at all.
	 */
	hints?: false | "warning" | "error";
	/**
	 * File size limit (in bytes) when exceeded, that webpack will provide performance hints.
	 */
	maxAssetSize?: number;
	/**
	 * Total size of an entry point (in bytes).
	 */
	maxEntrypointSize?: number;
}
/**
 * Options affecting how file system snapshots are created and validated.
 */
export interface SnapshotOptions {
	/**
	 * Options for snapshotting build dependencies to determine if the whole cache need to be invalidated.
	 */
	buildDependencies?: {
		/**
		 * Use hashes of the content of the files/directories to determine invalidation.
		 */
		hash?: boolean;
		/**
		 * Use timestamps of the files/directories to determine invalidation.
		 */
		timestamp?: boolean;
	};
	/**
	 * List of paths that are managed by a package manager and contain a version or hash in its path so all files are immutable.
	 */
	immutablePaths?: (RegExp | string)[];
	/**
	 * List of paths that are managed by a package manager and can be trusted to not be modified otherwise.
	 */
	managedPaths?: (RegExp | string)[];
	/**
	 * Options for snapshotting dependencies of modules to determine if they need to be built again.
	 */
	module?: {
		/**
		 * Use hashes of the content of the files/directories to determine invalidation.
		 */
		hash?: boolean;
		/**
		 * Use timestamps of the files/directories to determine invalidation.
		 */
		timestamp?: boolean;
	};
	/**
	 * Options for snapshotting dependencies of request resolving to determine if requests need to be re-resolved.
	 */
	resolve?: {
		/**
		 * Use hashes of the content of the files/directories to determine invalidation.
		 */
		hash?: boolean;
		/**
		 * Use timestamps of the files/directories to determine invalidation.
		 */
		timestamp?: boolean;
	};
	/**
	 * Options for snapshotting the resolving of build dependencies to determine if the build dependencies need to be re-resolved.
	 */
	resolveBuildDependencies?: {
		/**
		 * Use hashes of the content of the files/directories to determine invalidation.
		 */
		hash?: boolean;
		/**
		 * Use timestamps of the files/directories to determine invalidation.
		 */
		timestamp?: boolean;
	};
}
/**
 * Stats options object.
 */
export interface StatsOptions {
	/**
	 * Fallback value for stats options when an option is not defined (has precedence over local webpack defaults).
	 */
	all?: boolean;
	/**
	 * Add assets information.
	 */
	assets?: boolean;
	/**
	 * Sort the assets by that field.
	 */
	assetsSort?: string;
	/**
	 * Space to display assets (groups will be collapsed to fit this space).
	 */
	assetsSpace?: number;
	/**
	 * Add built at time information.
	 */
	builtAt?: boolean;
	/**
	 * Add information about cached (not built) modules (deprecated: use 'cachedModules' instead).
	 */
	cached?: boolean;
	/**
	 * Show cached assets (setting this to `false` only shows emitted files).
	 */
	cachedAssets?: boolean;
	/**
	 * Add information about cached (not built) modules.
	 */
	cachedModules?: boolean;
	/**
	 * Add children information.
	 */
	children?: boolean;
	/**
	 * Display auxiliary assets in chunk groups.
	 */
	chunkGroupAuxiliary?: boolean;
	/**
	 * Display children of chunk groups.
	 */
	chunkGroupChildren?: boolean;
	/**
	 * Limit of assets displayed in chunk groups.
	 */
	chunkGroupMaxAssets?: number;
	/**
	 * Display all chunk groups with the corresponding bundles.
	 */
	chunkGroups?: boolean;
	/**
	 * Add built modules information to chunk information.
	 */
	chunkModules?: boolean;
	/**
	 * Space to display chunk modules (groups will be collapsed to fit this space, value is in number of modules/group).
	 */
	chunkModulesSpace?: number;
	/**
	 * Add the origins of chunks and chunk merging info.
	 */
	chunkOrigins?: boolean;
	/**
	 * Add information about parent, children and sibling chunks to chunk information.
	 */
	chunkRelations?: boolean;
	/**
	 * Add chunk information.
	 */
	chunks?: boolean;
	/**
	 * Sort the chunks by that field.
	 */
	chunksSort?: string;
	/**
	 * Enables/Disables colorful output.
	 */
	colors?:
		| boolean
		| {
				/**
				 * Custom color for bold text.
				 */
				bold?: string;
				/**
				 * Custom color for cyan text.
				 */
				cyan?: string;
				/**
				 * Custom color for green text.
				 */
				green?: string;
				/**
				 * Custom color for magenta text.
				 */
				magenta?: string;
				/**
				 * Custom color for red text.
				 */
				red?: string;
				/**
				 * Custom color for yellow text.
				 */
				yellow?: string;
		  };
	/**
	 * Context directory for request shortening.
	 */
	context?: string;
	/**
	 * Show chunk modules that are dependencies of other modules of the chunk.
	 */
	dependentModules?: boolean;
	/**
	 * Add module depth in module graph.
	 */
	depth?: boolean;
	/**
	 * Display the entry points with the corresponding bundles.
	 */
	entrypoints?: "auto" | boolean;
	/**
	 * Add --env information.
	 */
	env?: boolean;
	/**
	 * Add details to errors (like resolving log).
	 */
	errorDetails?: "auto" | boolean;
	/**
	 * Add internal stack trace to errors.
	 */
	errorStack?: boolean;
	/**
	 * Add errors.
	 */
	errors?: boolean;
	/**
	 * Add errors count.
	 */
	errorsCount?: boolean;
	/**
	 * Please use excludeModules instead.
	 */
	exclude?: boolean | ModuleFilterTypes;
	/**
	 * Suppress assets that match the specified filters. Filters can be Strings, RegExps or Functions.
	 */
	excludeAssets?: AssetFilterTypes;
	/**
	 * Suppress modules that match the specified filters. Filters can be Strings, RegExps, Booleans or Functions.
	 */
	excludeModules?: boolean | ModuleFilterTypes;
	/**
	 * Group assets by how their are related to chunks.
	 */
	groupAssetsByChunk?: boolean;
	/**
	 * Group assets by their status (emitted, compared for emit or cached).
	 */
	groupAssetsByEmitStatus?: boolean;
	/**
	 * Group assets by their extension.
	 */
	groupAssetsByExtension?: boolean;
	/**
	 * Group assets by their asset info (immutable, development, hotModuleReplacement, etc).
	 */
	groupAssetsByInfo?: boolean;
	/**
	 * Group assets by their path.
	 */
	groupAssetsByPath?: boolean;
	/**
	 * Group modules by their attributes (errors, warnings, assets, optional, orphan, or dependent).
	 */
	groupModulesByAttributes?: boolean;
	/**
	 * Group modules by their status (cached or built and cacheable).
	 */
	groupModulesByCacheStatus?: boolean;
	/**
	 * Group modules by their extension.
	 */
	groupModulesByExtension?: boolean;
	/**
	 * Group modules by their layer.
	 */
	groupModulesByLayer?: boolean;
	/**
	 * Group modules by their path.
	 */
	groupModulesByPath?: boolean;
	/**
	 * Group modules by their type.
	 */
	groupModulesByType?: boolean;
	/**
	 * Group reasons by their origin module.
	 */
	groupReasonsByOrigin?: boolean;
	/**
	 * Add the hash of the compilation.
	 */
	hash?: boolean;
	/**
	 * Add ids.
	 */
	ids?: boolean;
	/**
	 * Add logging output.
	 */
	logging?: ("none" | "error" | "warn" | "info" | "log" | "verbose") | boolean;
	/**
	 * Include debug logging of specified loggers (i. e. for plugins or loaders). Filters can be Strings, RegExps or Functions.
	 */
	loggingDebug?: boolean | FilterTypes;
	/**
	 * Add stack traces to logging output.
	 */
	loggingTrace?: boolean;
	/**
	 * Add information about assets inside modules.
	 */
	moduleAssets?: boolean;
	/**
	 * Add dependencies and origin of warnings/errors.
	 */
	moduleTrace?: boolean;
	/**
	 * Add built modules information.
	 */
	modules?: boolean;
	/**
	 * Sort the modules by that field.
	 */
	modulesSort?: string;
	/**
	 * Space to display modules (groups will be collapsed to fit this space, value is in number of modules/groups).
	 */
	modulesSpace?: number;
	/**
	 * Add information about modules nested in other modules (like with module concatenation).
	 */
	nestedModules?: boolean;
	/**
	 * Space to display modules nested within other modules (groups will be collapsed to fit this space, value is in number of modules/group).
	 */
	nestedModulesSpace?: number;
	/**
	 * Show reasons why optimization bailed out for modules.
	 */
	optimizationBailout?: boolean;
	/**
	 * Add information about orphan modules.
	 */
	orphanModules?: boolean;
	/**
	 * Add output path information.
	 */
	outputPath?: boolean;
	/**
	 * Add performance hint flags.
	 */
	performance?: boolean;
	/**
	 * Preset for the default values.
	 */
	preset?: boolean | string;
	/**
	 * Show exports provided by modules.
	 */
	providedExports?: boolean;
	/**
	 * Add public path information.
	 */
	publicPath?: boolean;
	/**
	 * Add information about the reasons why modules are included.
	 */
	reasons?: boolean;
	/**
	 * Space to display reasons (groups will be collapsed to fit this space).
	 */
	reasonsSpace?: number;
	/**
	 * Add information about assets that are related to other assets (like SourceMaps for assets).
	 */
	relatedAssets?: boolean;
	/**
	 * Add information about runtime modules (deprecated: use 'runtimeModules' instead).
	 */
	runtime?: boolean;
	/**
	 * Add information about runtime modules.
	 */
	runtimeModules?: boolean;
	/**
	 * Add the source code of modules.
	 */
	source?: boolean;
	/**
	 * Add timing information.
	 */
	timings?: boolean;
	/**
	 * Show exports used by modules.
	 */
	usedExports?: boolean;
	/**
	 * Add webpack version information.
	 */
	version?: boolean;
	/**
	 * Add warnings.
	 */
	warnings?: boolean;
	/**
	 * Add warnings count.
	 */
	warningsCount?: boolean;
	/**
	 * Suppress listing warnings that match the specified filters (they will still be counted). Filters can be Strings, RegExps or Functions.
	 */
	warningsFilter?: WarningFilterTypes;
}
/**
 * Options for the watcher.
 */
export interface WatchOptions {
	/**
	 * Delay the rebuilt after the first change. Value is a time in ms.
	 */
	aggregateTimeout?: number;
	/**
	 * Resolve symlinks and watch symlink and real file. This is usually not needed as webpack already resolves symlinks ('resolve.symlinks').
	 */
	followSymlinks?: boolean;
	/**
	 * Ignore some files from watching (glob pattern or regexp).
	 */
	ignored?: string[] | RegExp | string;
	/**
	 * Enable polling mode for watching.
	 */
	poll?: number | boolean;
	/**
	 * Stop watching when stdin stream has ended.
	 */
	stdin?: boolean;
}
/**
 * Options object for data url generation.
 */
export interface AssetGeneratorDataUrlOptions {
	/**
	 * Asset encoding (defaults to base64).
	 */
	encoding?: false | "base64";
	/**
	 * Asset mimetype (getting from file extension by default).
	 */
	mimetype?: string;
}
/**
 * Generator options for asset/inline modules.
 */
export interface AssetInlineGeneratorOptions {
	/**
	 * The options for data url generator.
	 */
	dataUrl?: AssetGeneratorDataUrl;
}
/**
 * Options object for DataUrl condition.
 */
export interface AssetParserDataUrlOptions {
	/**
	 * Maximum size of asset that should be inline as modules. Default: 8kb.
	 */
	maxSize?: number;
}
/**
 * Parser options for asset modules.
 */
export interface AssetParserOptions {
	/**
	 * The condition for inlining the asset as DataUrl.
	 */
	dataUrlCondition?: AssetParserDataUrlOptions | AssetParserDataUrlFunction;
}
/**
 * Generator options for asset/resource modules.
 */
export interface AssetResourceGeneratorOptions {
	/**
	 * Emit an output asset from this asset module. This can be set to 'false' to omit emitting e. g. for SSR.
	 */
	emit?: boolean;
	/**
	 * Specifies the filename template of output files on disk. You must **not** specify an absolute path here, but the path may contain folders separated by '/'! The specified path is joined with the value of the 'output.path' option to determine the location on disk.
	 */
	filename?: FilenameTemplate;
	/**
	 * Emit the asset in the specified folder relative to 'output.path'. This should only be needed when custom 'publicPath' is specified to match the folder structure there.
	 */
	outputPath?: AssetModuleOutputPath;
	/**
	 * The 'publicPath' specifies the public URL address of the output files when referenced in a browser.
	 */
	publicPath?: RawPublicPath;
}
/**
 * Options for css handling.
 */
export interface CssExperimentOptions {
	/**
	 * Avoid generating and loading a stylesheet and only embed exports from css into output javascript files.
	 */
	exportsOnly?: boolean;
}
/**
 * Generator options for css modules.
 */
export interface CssGeneratorOptions {}
/**
 * Parser options for css modules.
 */
export interface CssParserOptions {}
/**
 * No generator options are supported for this module type.
 */
export interface EmptyGeneratorOptions {}
/**
 * No parser options are supported for this module type.
 */
export interface EmptyParserOptions {}
/**
 * An object with entry point description.
 */
export interface EntryDescriptionNormalized {
	/**
	 * Enable/disable creating async chunks that are loaded on demand.
	 */
	asyncChunks?: boolean;
	/**
	 * Base uri for this entry.
	 */
	baseUri?: string;
	/**
	 * The method of loading chunks (methods included by default are 'jsonp' (web), 'import' (ESM), 'importScripts' (WebWorker), 'require' (sync node.js), 'async-node' (async node.js), but others might be added by plugins).
	 */
	chunkLoading?: ChunkLoading;
	/**
	 * The entrypoints that the current entrypoint depend on. They must be loaded when this entrypoint is loaded.
	 */
	dependOn?: string[];
	/**
	 * Specifies the filename of output files on disk. You must **not** specify an absolute path here, but the path may contain folders separated by '/'! The specified path is joined with the value of the 'output.path' option to determine the location on disk.
	 */
	filename?: Filename;
	/**
	 * Module(s) that are loaded upon startup. The last one is exported.
	 */
	import?: string[];
	/**
	 * Specifies the layer in which modules of this entrypoint are placed.
	 */
	layer?: Layer;
	/**
	 * Options for library.
	 */
	library?: LibraryOptions;
	/**
	 * The 'publicPath' specifies the public URL address of the output files when referenced in a browser.
	 */
	publicPath?: PublicPath;
	/**
	 * The name of the runtime chunk. If set a runtime chunk with this name is created or an existing entrypoint is used as runtime.
	 */
	runtime?: EntryRuntime;
	/**
	 * The method of loading WebAssembly Modules (methods included by default are 'fetch' (web/WebWorker), 'async-node' (node.js), but others might be added by plugins).
	 */
	wasmLoading?: WasmLoading;
}
/**
 * Multiple entry bundles are created. The key is the entry name. The value is an entry description object.
 */
export interface EntryStaticNormalized {
	/**
	 * An object with entry point description.
	 */
	[k: string]: EntryDescriptionNormalized;
}
/**
 * Enables/Disables experiments (experimental features with relax SemVer compatibility).
 */
export interface ExperimentsCommon {
	/**
	 * Support WebAssembly as asynchronous EcmaScript Module.
	 */
	asyncWebAssembly?: boolean;
	/**
	 * Enable backward-compat layer with deprecation warnings for many webpack 4 APIs.
	 */
	backCompat?: boolean;
	/**
	 * Enable additional in memory caching of modules that are unchanged and reference only unchanged modules.
	 */
	cacheUnaffected?: boolean;
	/**
	 * Apply defaults of next major version.
	 */
	futureDefaults?: boolean;
	/**
	 * Enable module layers.
	 */
	layers?: boolean;
	/**
	 * Allow output javascript files as module source type.
	 */
	outputModule?: boolean;
	/**
	 * Support WebAssembly as synchronous EcmaScript Module (outdated).
	 */
	syncWebAssembly?: boolean;
	/**
	 * Allow using top-level-await in EcmaScript Modules.
	 */
	topLevelAwait?: boolean;
}
/**
 * Data object passed as argument when a function is set for 'externals'.
 */
export interface ExternalItemFunctionData {
	/**
	 * The directory in which the request is placed.
	 */
	context?: string;
	/**
	 * Contextual information.
	 */
	contextInfo?: import("../lib/ModuleFactory").ModuleFactoryCreateDataContextInfo;
	/**
	 * The category of the referencing dependencies.
	 */
	dependencyType?: string;
	/**
	 * Get a resolve function with the current resolver options.
	 */
	getResolve?: (
		options?: ResolveOptions
	) =>
		| ((
				context: string,
				request: string,
				callback: (err?: Error, result?: string) => void
		  ) => void)
		| ((context: string, request: string) => Promise<string>);
	/**
	 * The request as written by the user in the require/import expression/statement.
	 */
	request?: string;
}
/**
 * Options for building http resources.
 */
export interface HttpUriOptions {
	/**
	 * List of allowed URIs (resp. the beginning of them).
	 */
	allowedUris: HttpUriOptionsAllowedUris;
	/**
	 * Location where resource content is stored for lockfile entries. It's also possible to disable storing by passing false.
	 */
	cacheLocation?: false | string;
	/**
	 * When set, anything that would lead to a modification of the lockfile or any resource content, will result in an error.
	 */
	frozen?: boolean;
	/**
	 * Location of the lockfile.
	 */
	lockfileLocation?: string;
	/**
	 * Proxy configuration, which can be used to specify a proxy server to use for HTTP requests.
	 */
	proxy?: string;
	/**
	 * When set, resources of existing lockfile entries will be fetched and entries will be upgraded when resource content has changed.
	 */
	upgrade?: boolean;
}
/**
 * Parser options for javascript modules.
 */
export interface JavascriptParserOptions {
	/**
	 * Set the value of `require.amd` and `define.amd`. Or disable AMD support.
	 */
	amd?: Amd;
	/**
	 * Enable/disable special handling for browserify bundles.
	 */
	browserify?: boolean;
	/**
	 * Enable/disable parsing of CommonJs syntax.
	 */
	commonjs?: boolean;
	/**
	 * Enable/disable parsing of magic comments in CommonJs syntax.
	 */
	commonjsMagicComments?: boolean;
	/**
<<<<<<< HEAD
	 * Enable/disable parsing "import { createRequire } from "module"" and evaluating createRequire().
	 */
	createRequire?: boolean | string;
=======
	 * Specifies global mode for dynamic import.
	 */
	dynamicImportMode?: "eager" | "weak" | "lazy" | "lazy-once";
	/**
	 * Specifies global prefetch for dynamic import.
	 */
	dynamicImportPrefetch?: number | boolean;
	/**
	 * Specifies global preload for dynamic import.
	 */
	dynamicImportPreload?: number | boolean;
>>>>>>> e2df0ddd
	/**
	 * Specifies the behavior of invalid export names in "import ... from ..." and "export ... from ...".
	 */
	exportsPresence?: "error" | "warn" | "auto" | false;
	/**
	 * Enable warnings for full dynamic dependencies.
	 */
	exprContextCritical?: boolean;
	/**
	 * Enable recursive directory lookup for full dynamic dependencies.
	 */
	exprContextRecursive?: boolean;
	/**
	 * Sets the default regular expression for full dynamic dependencies.
	 */
	exprContextRegExp?: RegExp | boolean;
	/**
	 * Set the default request for full dynamic dependencies.
	 */
	exprContextRequest?: string;
	/**
	 * Enable/disable parsing of EcmaScript Modules syntax.
	 */
	harmony?: boolean;
	/**
	 * Enable/disable parsing of import() syntax.
	 */
	import?: boolean;
	/**
	 * Specifies the behavior of invalid export names in "import ... from ...".
	 */
	importExportsPresence?: "error" | "warn" | "auto" | false;
	/**
	 * Enable/disable evaluating import.meta.
	 */
	importMeta?: boolean;
	/**
	 * Enable/disable evaluating import.meta.webpackContext.
	 */
	importMetaContext?: boolean;
	/**
	 * Include polyfills or mocks for various node stuff.
	 */
	node?: Node;
	/**
	 * Specifies the behavior of invalid export names in "export ... from ...". This might be useful to disable during the migration from "export ... from ..." to "export type ... from ..." when reexporting types in TypeScript.
	 */
	reexportExportsPresence?: "error" | "warn" | "auto" | false;
	/**
	 * Enable/disable parsing of require.context syntax.
	 */
	requireContext?: boolean;
	/**
	 * Enable/disable parsing of require.ensure syntax.
	 */
	requireEnsure?: boolean;
	/**
	 * Enable/disable parsing of require.include syntax.
	 */
	requireInclude?: boolean;
	/**
	 * Enable/disable parsing of require.js special syntax like require.config, requirejs.config, require.version and requirejs.onError.
	 */
	requireJs?: boolean;
	/**
	 * Deprecated in favor of "exportsPresence". Emit errors instead of warnings when imported names don't exist in imported module.
	 */
	strictExportPresence?: boolean;
	/**
	 * Handle the this context correctly according to the spec for namespace objects.
	 */
	strictThisContextOnImports?: boolean;
	/**
	 * Enable/disable parsing of System.js special syntax like System.import, System.get, System.set and System.register.
	 */
	system?: boolean;
	/**
	 * Enable warnings when using the require function in a not statically analyse-able way.
	 */
	unknownContextCritical?: boolean;
	/**
	 * Enable recursive directory lookup when using the require function in a not statically analyse-able way.
	 */
	unknownContextRecursive?: boolean;
	/**
	 * Sets the regular expression when using the require function in a not statically analyse-able way.
	 */
	unknownContextRegExp?: RegExp | boolean;
	/**
	 * Sets the request when using the require function in a not statically analyse-able way.
	 */
	unknownContextRequest?: string;
	/**
	 * Enable/disable parsing of new URL() syntax.
	 */
	url?: "relative" | boolean;
	/**
	 * Disable or configure parsing of WebWorker syntax like new Worker() or navigator.serviceWorker.register().
	 */
	worker?: string[] | boolean;
	/**
	 * Enable warnings for partial dynamic dependencies.
	 */
	wrappedContextCritical?: boolean;
	/**
	 * Enable recursive directory lookup for partial dynamic dependencies.
	 */
	wrappedContextRecursive?: boolean;
	/**
	 * Set the inner regular expression for partial dynamic dependencies.
	 */
	wrappedContextRegExp?: RegExp;
	[k: string]: any;
}
/**
 * Options for the default backend.
 */
export interface LazyCompilationDefaultBackendOptions {
	/**
	 * A custom client.
	 */
	client?: string;
	/**
	 * Specifies where to listen to from the server.
	 */
	listen?:
		| number
		| import("net").ListenOptions
		| ((server: import("net").Server) => void);
	/**
	 * Specifies the protocol the client should use to connect to the server.
	 */
	protocol?: "http" | "https";
	/**
	 * Specifies how to create the server handling the EventSource requests.
	 */
	server?:
		| (import("https").ServerOptions | import("http").ServerOptions)
		| (() => import("net").Server);
}
/**
 * Options for compiling entrypoints and import()s only when they are accessed.
 */
export interface LazyCompilationOptions {
	/**
	 * Specifies the backend that should be used for handling client keep alive.
	 */
	backend?:
		| (
				| ((
						compiler: import("../lib/Compiler"),
						callback: (
							err?: Error,
							api?: import("../lib/hmr/LazyCompilationPlugin").BackendApi
						) => void
				  ) => void)
				| ((
						compiler: import("../lib/Compiler")
				  ) => Promise<import("../lib/hmr/LazyCompilationPlugin").BackendApi>)
		  )
		| LazyCompilationDefaultBackendOptions;
	/**
	 * Enable/disable lazy compilation for entries.
	 */
	entries?: boolean;
	/**
	 * Enable/disable lazy compilation for import() modules.
	 */
	imports?: boolean;
	/**
	 * Specify which entrypoints or import()ed modules should be lazily compiled. This is matched with the imported module and not the entrypoint name.
	 */
	test?: RegExp | string | ((module: import("../lib/Module")) => boolean);
}
/**
 * Options affecting the normal modules (`NormalModuleFactory`).
 */
export interface ModuleOptionsNormalized {
	/**
	 * An array of rules applied by default for modules.
	 */
	defaultRules: RuleSetRules;
	/**
	 * Specify options for each generator.
	 */
	generator: GeneratorOptionsByModuleType;
	/**
	 * Don't parse files matching. It's matched against the full resolved request.
	 */
	noParse?: NoParse;
	/**
	 * Specify options for each parser.
	 */
	parser: ParserOptionsByModuleType;
	/**
	 * An array of rules applied for modules.
	 */
	rules: RuleSetRules;
	/**
	 * Cache the resolving of module requests.
	 */
	unsafeCache?: boolean | Function;
}
/**
 * Normalized options affecting the output of the compilation. `output` options tell webpack how to write the compiled files to disk.
 */
export interface OutputNormalized {
	/**
	 * The filename of asset modules as relative path inside the 'output.path' directory.
	 */
	assetModuleFilename?: AssetModuleFilename;
	/**
	 * Enable/disable creating async chunks that are loaded on demand.
	 */
	asyncChunks?: boolean;
	/**
	 * Add charset attribute for script tag.
	 */
	charset?: Charset;
	/**
	 * Specifies the filename template of output files of non-initial chunks on disk. You must **not** specify an absolute path here, but the path may contain folders separated by '/'! The specified path is joined with the value of the 'output.path' option to determine the location on disk.
	 */
	chunkFilename?: ChunkFilename;
	/**
	 * The format of chunks (formats included by default are 'array-push' (web/WebWorker), 'commonjs' (node.js), 'module' (ESM), but others might be added by plugins).
	 */
	chunkFormat?: ChunkFormat;
	/**
	 * Number of milliseconds before chunk request expires.
	 */
	chunkLoadTimeout?: ChunkLoadTimeout;
	/**
	 * The method of loading chunks (methods included by default are 'jsonp' (web), 'import' (ESM), 'importScripts' (WebWorker), 'require' (sync node.js), 'async-node' (async node.js), but others might be added by plugins).
	 */
	chunkLoading?: ChunkLoading;
	/**
	 * The global variable used by webpack for loading of chunks.
	 */
	chunkLoadingGlobal?: ChunkLoadingGlobal;
	/**
	 * Clean the output directory before emit.
	 */
	clean?: Clean;
	/**
	 * Check if to be emitted file already exists and have the same content before writing to output filesystem.
	 */
	compareBeforeEmit?: CompareBeforeEmit;
	/**
	 * This option enables cross-origin loading of chunks.
	 */
	crossOriginLoading?: CrossOriginLoading;
	/**
	 * Specifies the filename template of non-initial output css files on disk. You must **not** specify an absolute path here, but the path may contain folders separated by '/'! The specified path is joined with the value of the 'output.path' option to determine the location on disk.
	 */
	cssChunkFilename?: CssChunkFilename;
	/**
	 * Specifies the filename template of output css files on disk. You must **not** specify an absolute path here, but the path may contain folders separated by '/'! The specified path is joined with the value of the 'output.path' option to determine the location on disk.
	 */
	cssFilename?: CssFilename;
	/**
	 * Similar to `output.devtoolModuleFilenameTemplate`, but used in the case of duplicate module identifiers.
	 */
	devtoolFallbackModuleFilenameTemplate?: DevtoolFallbackModuleFilenameTemplate;
	/**
	 * Filename template string of function for the sources array in a generated SourceMap.
	 */
	devtoolModuleFilenameTemplate?: DevtoolModuleFilenameTemplate;
	/**
	 * Module namespace to use when interpolating filename template string for the sources array in a generated SourceMap. Defaults to `output.library` if not set. It's useful for avoiding runtime collisions in sourcemaps from multiple webpack projects built as libraries.
	 */
	devtoolNamespace?: DevtoolNamespace;
	/**
	 * List of chunk loading types enabled for use by entry points.
	 */
	enabledChunkLoadingTypes?: EnabledChunkLoadingTypes;
	/**
	 * List of library types enabled for use by entry points.
	 */
	enabledLibraryTypes?: EnabledLibraryTypes;
	/**
	 * List of wasm loading types enabled for use by entry points.
	 */
	enabledWasmLoadingTypes?: EnabledWasmLoadingTypes;
	/**
	 * The abilities of the environment where the webpack generated code should run.
	 */
	environment?: Environment;
	/**
	 * Specifies the filename of output files on disk. You must **not** specify an absolute path here, but the path may contain folders separated by '/'! The specified path is joined with the value of the 'output.path' option to determine the location on disk.
	 */
	filename?: Filename;
	/**
	 * An expression which is used to address the global object/scope in runtime code.
	 */
	globalObject?: GlobalObject;
	/**
	 * Digest type used for the hash.
	 */
	hashDigest?: HashDigest;
	/**
	 * Number of chars which are used for the hash.
	 */
	hashDigestLength?: HashDigestLength;
	/**
	 * Algorithm used for generation the hash (see node.js crypto package).
	 */
	hashFunction?: HashFunction;
	/**
	 * Any string which is added to the hash to salt it.
	 */
	hashSalt?: HashSalt;
	/**
	 * The filename of the Hot Update Chunks. They are inside the output.path directory.
	 */
	hotUpdateChunkFilename?: HotUpdateChunkFilename;
	/**
	 * The global variable used by webpack for loading of hot update chunks.
	 */
	hotUpdateGlobal?: HotUpdateGlobal;
	/**
	 * The filename of the Hot Update Main File. It is inside the 'output.path' directory.
	 */
	hotUpdateMainFilename?: HotUpdateMainFilename;
	/**
	 * Wrap javascript code into IIFE's to avoid leaking into global scope.
	 */
	iife?: Iife;
	/**
	 * The name of the native import() function (can be exchanged for a polyfill).
	 */
	importFunctionName?: ImportFunctionName;
	/**
	 * The name of the native import.meta object (can be exchanged for a polyfill).
	 */
	importMetaName?: ImportMetaName;
	/**
	 * Options for library.
	 */
	library?: LibraryOptions;
	/**
	 * Output javascript files as module source type.
	 */
	module?: OutputModule;
	/**
	 * The output directory as **absolute path** (required).
	 */
	path?: Path;
	/**
	 * Include comments with information about the modules.
	 */
	pathinfo?: Pathinfo;
	/**
	 * The 'publicPath' specifies the public URL address of the output files when referenced in a browser.
	 */
	publicPath?: PublicPath;
	/**
	 * This option enables loading async chunks via a custom script type, such as script type="module".
	 */
	scriptType?: ScriptType;
	/**
	 * The filename of the SourceMaps for the JavaScript files. They are inside the 'output.path' directory.
	 */
	sourceMapFilename?: SourceMapFilename;
	/**
	 * Prefixes every line of the source in the bundle with this string.
	 */
	sourcePrefix?: SourcePrefix;
	/**
	 * Handles error in module loading correctly at a performance cost. This will handle module error compatible with the EcmaScript Modules spec.
	 */
	strictModuleErrorHandling?: StrictModuleErrorHandling;
	/**
	 * Handles exceptions in module loading correctly at a performance cost (Deprecated). This will handle module error compatible with the Node.js CommonJS way.
	 */
	strictModuleExceptionHandling?: StrictModuleExceptionHandling;
	/**
	 * Use a Trusted Types policy to create urls for chunks.
	 */
	trustedTypes?: TrustedTypes;
	/**
	 * A unique name of the webpack build to avoid multiple webpack runtimes to conflict when using globals.
	 */
	uniqueName?: UniqueName;
	/**
	 * The method of loading WebAssembly Modules (methods included by default are 'fetch' (web/WebWorker), 'async-node' (node.js), but others might be added by plugins).
	 */
	wasmLoading?: WasmLoading;
	/**
	 * The filename of WebAssembly modules as relative path inside the 'output.path' directory.
	 */
	webassemblyModuleFilename?: WebassemblyModuleFilename;
	/**
	 * The method of loading chunks (methods included by default are 'jsonp' (web), 'import' (ESM), 'importScripts' (WebWorker), 'require' (sync node.js), 'async-node' (async node.js), but others might be added by plugins).
	 */
	workerChunkLoading?: ChunkLoading;
	/**
	 * The method of loading WebAssembly Modules (methods included by default are 'fetch' (web/WebWorker), 'async-node' (node.js), but others might be added by plugins).
	 */
	workerWasmLoading?: WasmLoading;
}
/**
 * Normalized webpack options object.
 */
export interface WebpackOptionsNormalized {
	/**
	 * Set the value of `require.amd` and `define.amd`. Or disable AMD support.
	 */
	amd?: Amd;
	/**
	 * Report the first error as a hard error instead of tolerating it.
	 */
	bail?: Bail;
	/**
	 * Cache generated modules and chunks to improve performance for multiple incremental builds.
	 */
	cache: CacheOptionsNormalized;
	/**
	 * The base directory (absolute path!) for resolving the `entry` option. If `output.pathinfo` is set, the included pathinfo is shortened to this directory.
	 */
	context?: Context;
	/**
	 * References to other configurations to depend on.
	 */
	dependencies?: Dependencies;
	/**
	 * Options for the webpack-dev-server.
	 */
	devServer?: DevServer;
	/**
	 * A developer tool to enhance debugging (false | eval | [inline-|hidden-|eval-][nosources-][cheap-[module-]]source-map).
	 */
	devtool?: DevTool;
	/**
	 * The entry point(s) of the compilation.
	 */
	entry: EntryNormalized;
	/**
	 * Enables/Disables experiments (experimental features with relax SemVer compatibility).
	 */
	experiments: ExperimentsNormalized;
	/**
	 * Specify dependencies that shouldn't be resolved by webpack, but should become dependencies of the resulting bundle. The kind of the dependency depends on `output.libraryTarget`.
	 */
	externals: Externals;
	/**
	 * Enable presets of externals for specific targets.
	 */
	externalsPresets: ExternalsPresets;
	/**
	 * Specifies the default type of externals ('amd*', 'umd*', 'system' and 'jsonp' depend on output.libraryTarget set to the same value).
	 */
	externalsType?: ExternalsType;
	/**
	 * Ignore specific warnings.
	 */
	ignoreWarnings?: IgnoreWarningsNormalized;
	/**
	 * Options for infrastructure level logging.
	 */
	infrastructureLogging: InfrastructureLogging;
	/**
	 * Custom values available in the loader context.
	 */
	loader?: Loader;
	/**
	 * Enable production optimizations or development hints.
	 */
	mode?: Mode;
	/**
	 * Options affecting the normal modules (`NormalModuleFactory`).
	 */
	module: ModuleOptionsNormalized;
	/**
	 * Name of the configuration. Used when loading multiple configurations.
	 */
	name?: Name;
	/**
	 * Include polyfills or mocks for various node stuff.
	 */
	node: Node;
	/**
	 * Enables/Disables integrated optimizations.
	 */
	optimization: Optimization;
	/**
	 * Normalized options affecting the output of the compilation. `output` options tell webpack how to write the compiled files to disk.
	 */
	output: OutputNormalized;
	/**
	 * The number of parallel processed modules in the compilation.
	 */
	parallelism?: Parallelism;
	/**
	 * Configuration for web performance recommendations.
	 */
	performance?: Performance;
	/**
	 * Add additional plugins to the compiler.
	 */
	plugins: Plugins;
	/**
	 * Capture timing information for each module.
	 */
	profile?: Profile;
	/**
	 * Store compiler state to a json file.
	 */
	recordsInputPath?: RecordsInputPath;
	/**
	 * Load compiler state from a json file.
	 */
	recordsOutputPath?: RecordsOutputPath;
	/**
	 * Options for the resolver.
	 */
	resolve: Resolve;
	/**
	 * Options for the resolver when resolving loaders.
	 */
	resolveLoader: ResolveLoader;
	/**
	 * Options affecting how file system snapshots are created and validated.
	 */
	snapshot: SnapshotOptions;
	/**
	 * Stats options object or preset name.
	 */
	stats: StatsValue;
	/**
	 * Environment to build for. An array of environments to build for all of them when possible.
	 */
	target?: Target;
	/**
	 * Enter watch mode, which rebuilds on file change.
	 */
	watch?: Watch;
	/**
	 * Options for the watcher.
	 */
	watchOptions: WatchOptions;
}
/**
 * Enables/Disables experiments (experimental features with relax SemVer compatibility).
 */
export interface ExperimentsExtra {
	/**
	 * Build http(s): urls using a lockfile and resource content cache.
	 */
	buildHttp?: HttpUriAllowedUris | HttpUriOptions;
	/**
	 * Enable css support.
	 */
	css?: boolean | CssExperimentOptions;
	/**
	 * Compile entrypoints and import()s only when they are accessed.
	 */
	lazyCompilation?: boolean | LazyCompilationOptions;
}
/**
 * Enables/Disables experiments (experimental features with relax SemVer compatibility).
 */
export interface ExperimentsNormalizedExtra {
	/**
	 * Build http(s): urls using a lockfile and resource content cache.
	 */
	buildHttp?: HttpUriOptions;
	/**
	 * Enable css support.
	 */
	css?: CssExperimentOptions;
	/**
	 * Compile entrypoints and import()s only when they are accessed.
	 */
	lazyCompilation?: LazyCompilationOptions;
}
/**
 * If an dependency matches exactly a property of the object, the property value is used as dependency.
 */
export interface ExternalItemObjectKnown {
	/**
	 * Specify externals depending on the layer.
	 */
	byLayer?:
		| {
				[k: string]: ExternalItem;
		  }
		| ((layer: string | null) => ExternalItem);
}
/**
 * If an dependency matches exactly a property of the object, the property value is used as dependency.
 */
export interface ExternalItemObjectUnknown {
	[k: string]: ExternalItemValue;
}
/**
 * Specify options for each generator.
 */
export interface GeneratorOptionsByModuleTypeKnown {
	/**
	 * Generator options for asset modules.
	 */
	asset?: AssetGeneratorOptions;
	/**
	 * Generator options for asset/inline modules.
	 */
	"asset/inline"?: AssetInlineGeneratorOptions;
	/**
	 * Generator options for asset/resource modules.
	 */
	"asset/resource"?: AssetResourceGeneratorOptions;
	/**
	 * No generator options are supported for this module type.
	 */
	javascript?: EmptyGeneratorOptions;
	/**
	 * No generator options are supported for this module type.
	 */
	"javascript/auto"?: EmptyGeneratorOptions;
	/**
	 * No generator options are supported for this module type.
	 */
	"javascript/dynamic"?: EmptyGeneratorOptions;
	/**
	 * No generator options are supported for this module type.
	 */
	"javascript/esm"?: EmptyGeneratorOptions;
}
/**
 * Specify options for each generator.
 */
export interface GeneratorOptionsByModuleTypeUnknown {
	/**
	 * Options for generating.
	 */
	[k: string]: {
		[k: string]: any;
	};
}
/**
 * Specify options for each parser.
 */
export interface ParserOptionsByModuleTypeKnown {
	/**
	 * Parser options for asset modules.
	 */
	asset?: AssetParserOptions;
	/**
	 * No parser options are supported for this module type.
	 */
	"asset/inline"?: EmptyParserOptions;
	/**
	 * No parser options are supported for this module type.
	 */
	"asset/resource"?: EmptyParserOptions;
	/**
	 * No parser options are supported for this module type.
	 */
	"asset/source"?: EmptyParserOptions;
	/**
	 * Parser options for javascript modules.
	 */
	javascript?: JavascriptParserOptions;
	/**
	 * Parser options for javascript modules.
	 */
	"javascript/auto"?: JavascriptParserOptions;
	/**
	 * Parser options for javascript modules.
	 */
	"javascript/dynamic"?: JavascriptParserOptions;
	/**
	 * Parser options for javascript modules.
	 */
	"javascript/esm"?: JavascriptParserOptions;
}
/**
 * Specify options for each parser.
 */
export interface ParserOptionsByModuleTypeUnknown {
	/**
	 * Options for parsing.
	 */
	[k: string]: {
		[k: string]: any;
	};
}<|MERGE_RESOLUTION|>--- conflicted
+++ resolved
@@ -2930,11 +2930,10 @@
 	 */
 	commonjsMagicComments?: boolean;
 	/**
-<<<<<<< HEAD
 	 * Enable/disable parsing "import { createRequire } from "module"" and evaluating createRequire().
 	 */
 	createRequire?: boolean | string;
-=======
+	/**
 	 * Specifies global mode for dynamic import.
 	 */
 	dynamicImportMode?: "eager" | "weak" | "lazy" | "lazy-once";
@@ -2946,7 +2945,6 @@
 	 * Specifies global preload for dynamic import.
 	 */
 	dynamicImportPreload?: number | boolean;
->>>>>>> e2df0ddd
 	/**
 	 * Specifies the behavior of invalid export names in "import ... from ..." and "export ... from ...".
 	 */
