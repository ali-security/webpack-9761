--- conflicted
+++ resolved
@@ -60,33 +60,23 @@
 
 ```
 Hash: 0a1b2c3d4e5f6a7b8c9d
-<<<<<<< HEAD
-Version: webpack 5.0.0-alpha.11
+Version: webpack 5.0.0-alpha.18
           Asset       Size  Chunks             Chunk Names
-   394.chunk.js  548 bytes   {394}  [emitted]
-   456.chunk.js   6.19 KiB   {456}  [emitted]
-pageA.bundle.js   7.51 KiB   {424}  [emitted]  pageA
-pageB.bundle.js   7.52 KiB   {121}  [emitted]  pageB
-pageC.bundle.js   7.51 KiB   {178}  [emitted]  pageC
-=======
-Version: webpack 4.39.0
-          Asset       Size  Chunks             Chunk Names
-     0.chunk.js   5.96 KiB       0  [emitted]  
-     4.chunk.js  405 bytes       4  [emitted]  
-pageA.bundle.js    8.5 KiB       1  [emitted]  pageA
-pageB.bundle.js    8.5 KiB       2  [emitted]  pageB
-pageC.bundle.js    8.5 KiB       3  [emitted]  pageC
->>>>>>> f29445d4
+   394.chunk.js  536 bytes   {394}  [emitted]
+   456.chunk.js   6.17 KiB   {456}  [emitted]
+pageA.bundle.js   8.11 KiB   {424}  [emitted]  pageA
+pageB.bundle.js   8.12 KiB   {121}  [emitted]  pageB
+pageC.bundle.js   8.12 KiB   {178}  [emitted]  pageC
 Entrypoint pageA = pageA.bundle.js
 Entrypoint pageB = pageB.bundle.js
 Entrypoint pageC = pageC.bundle.js
-chunk {121} pageB.bundle.js (pageB) 69 bytes (javascript) 3.64 KiB (runtime) [entry] [rendered]
+chunk {121} pageB.bundle.js (pageB) 69 bytes (javascript) 4.13 KiB (runtime) [entry] [rendered]
     > ./pageB pageB
  [1] ./pageB.js 69 bytes {121} [built]
      [used exports unknown]
      entry ./pageB pageB
      + 4 hidden chunk modules
-chunk {178} pageC.bundle.js (pageC) 68 bytes (javascript) 3.64 KiB (runtime) [entry] [rendered]
+chunk {178} pageC.bundle.js (pageC) 68 bytes (javascript) 4.13 KiB (runtime) [entry] [rendered]
     > ./pageC pageC
  [2] ./pageC.js 68 bytes {178} [built]
      [used exports unknown]
@@ -102,7 +92,7 @@
      [used exports unknown]
      cjs require ./b [1] ./pageB.js 2:8-22
      cjs require ./b [2] ./pageC.js 2:17-31
-chunk {424} pageA.bundle.js (pageA) 69 bytes (javascript) 3.64 KiB (runtime) [entry] [rendered]
+chunk {424} pageA.bundle.js (pageA) 69 bytes (javascript) 4.13 KiB (runtime) [entry] [rendered]
     > ./pageA pageA
  [0] ./pageA.js 69 bytes {424} [built]
      [used exports unknown]
@@ -129,32 +119,22 @@
 
 ```
 Hash: 0a1b2c3d4e5f6a7b8c9d
-<<<<<<< HEAD
-Version: webpack 5.0.0-alpha.11
+Version: webpack 5.0.0-alpha.18
           Asset       Size        Chunks             Chunk Names
    394.chunk.js  124 bytes         {394}  [emitted]
    456.chunk.js  183 bytes  {394}, {456}  [emitted]
-pageA.bundle.js   1.42 KiB         {424}  [emitted]  pageA
-pageB.bundle.js   1.42 KiB         {121}  [emitted]  pageB
-pageC.bundle.js   1.44 KiB         {178}  [emitted]  pageC
-=======
-Version: webpack 4.39.0
-          Asset       Size  Chunks             Chunk Names
-     0.chunk.js  173 bytes    0, 4  [emitted]  
-     4.chunk.js  118 bytes       4  [emitted]  
-pageA.bundle.js   2.11 KiB       1  [emitted]  pageA
-pageB.bundle.js   2.11 KiB       2  [emitted]  pageB
-pageC.bundle.js   2.12 KiB       3  [emitted]  pageC
->>>>>>> f29445d4
+pageA.bundle.js   1.59 KiB         {424}  [emitted]  pageA
+pageB.bundle.js   1.59 KiB         {121}  [emitted]  pageB
+pageC.bundle.js    1.6 KiB         {178}  [emitted]  pageC
 Entrypoint pageA = pageA.bundle.js
 Entrypoint pageB = pageB.bundle.js
 Entrypoint pageC = pageC.bundle.js
-chunk {121} pageB.bundle.js (pageB) 69 bytes (javascript) 3.64 KiB (runtime) [entry] [rendered]
+chunk {121} pageB.bundle.js (pageB) 69 bytes (javascript) 4.13 KiB (runtime) [entry] [rendered]
     > ./pageB pageB
  [588] ./pageB.js 69 bytes {121} [built]
        entry ./pageB pageB
      + 4 hidden chunk modules
-chunk {178} pageC.bundle.js (pageC) 68 bytes (javascript) 3.64 KiB (runtime) [entry] [rendered]
+chunk {178} pageC.bundle.js (pageC) 68 bytes (javascript) 4.13 KiB (runtime) [entry] [rendered]
     > ./pageC pageC
  [145] ./pageC.js 68 bytes {178} [built]
        entry ./pageC pageC
@@ -167,7 +147,7 @@
  [996] ./b.js 21 bytes {394} {456} [built]
        cjs require ./b [145] ./pageC.js 2:17-31
        cjs require ./b [588] ./pageB.js 2:8-22
-chunk {424} pageA.bundle.js (pageA) 69 bytes (javascript) 3.64 KiB (runtime) [entry] [rendered]
+chunk {424} pageA.bundle.js (pageA) 69 bytes (javascript) 4.13 KiB (runtime) [entry] [rendered]
     > ./pageA pageA
  [366] ./pageA.js 69 bytes {424} [built]
        entry ./pageA pageA
