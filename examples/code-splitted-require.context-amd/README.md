# example.js

``` javascript
function getTemplate(templateName, callback) {
	require(["../require.context/templates/"+templateName], function(tmpl) {
		callback(tmpl());
	});
}
getTemplate("a", function(a) {
	console.log(a);
});
getTemplate("b", function(b) {
	console.log(b);
});
```

# dist/output.js

<details><summary><code>/******/ (function(modules) { /* webpackBootstrap */ })</code></summary>

``` javascript
<<<<<<< HEAD
/******/ (function(modules, runtime) { // webpackBootstrap
/******/ 	"use strict";
=======
/******/ (function(modules) { // webpackBootstrap
/******/ 	// install a JSONP callback for chunk loading
/******/ 	function webpackJsonpCallback(data) {
/******/ 		var chunkIds = data[0];
/******/ 		var moreModules = data[1];
/******/
/******/
/******/ 		// add "moreModules" to the modules object,
/******/ 		// then flag all "chunkIds" as loaded and fire callback
/******/ 		var moduleId, chunkId, i = 0, resolves = [];
/******/ 		for(;i < chunkIds.length; i++) {
/******/ 			chunkId = chunkIds[i];
/******/ 			if(Object.prototype.hasOwnProperty.call(installedChunks, chunkId) && installedChunks[chunkId]) {
/******/ 				resolves.push(installedChunks[chunkId][0]);
/******/ 			}
/******/ 			installedChunks[chunkId] = 0;
/******/ 		}
/******/ 		for(moduleId in moreModules) {
/******/ 			if(Object.prototype.hasOwnProperty.call(moreModules, moduleId)) {
/******/ 				modules[moduleId] = moreModules[moduleId];
/******/ 			}
/******/ 		}
/******/ 		if(parentJsonpFunction) parentJsonpFunction(data);
/******/
/******/ 		while(resolves.length) {
/******/ 			resolves.shift()();
/******/ 		}
/******/
/******/ 	};
/******/
/******/
>>>>>>> f29445d4
/******/ 	// The module cache
/******/ 	var installedModules = {};
/******/
/******/ 	// The require function
/******/ 	function __webpack_require__(moduleId) {
/******/
/******/ 		// Check if module is in cache
/******/ 		if(installedModules[moduleId]) {
/******/ 			return installedModules[moduleId].exports;
/******/ 		}
/******/ 		// Create a new module (and put it into the cache)
/******/ 		var module = installedModules[moduleId] = {
/******/ 			i: moduleId,
/******/ 			l: false,
/******/ 			exports: {}
/******/ 		};
/******/
/******/ 		// Execute the module function
/******/ 		modules[moduleId].call(module.exports, module, module.exports, __webpack_require__);
/******/
/******/ 		// Flag the module as loaded
/******/ 		module.l = true;
/******/
/******/ 		// Return the exports of the module
/******/ 		return module.exports;
/******/ 	}
/******/
<<<<<<< HEAD
=======
/******/ 	// This file contains only the entry chunk.
/******/ 	// The chunk loading function for additional chunks
/******/ 	__webpack_require__.e = function requireEnsure(chunkId) {
/******/ 		var promises = [];
/******/
/******/
/******/ 		// JSONP chunk loading for javascript
/******/
/******/ 		var installedChunkData = installedChunks[chunkId];
/******/ 		if(installedChunkData !== 0) { // 0 means "already installed".
/******/
/******/ 			// a Promise means "currently loading".
/******/ 			if(installedChunkData) {
/******/ 				promises.push(installedChunkData[2]);
/******/ 			} else {
/******/ 				// setup Promise in chunk cache
/******/ 				var promise = new Promise(function(resolve, reject) {
/******/ 					installedChunkData = installedChunks[chunkId] = [resolve, reject];
/******/ 				});
/******/ 				promises.push(installedChunkData[2] = promise);
/******/
/******/ 				// start chunk loading
/******/ 				var script = document.createElement('script');
/******/ 				var onScriptComplete;
/******/
/******/ 				script.charset = 'utf-8';
/******/ 				script.timeout = 120;
/******/ 				if (__webpack_require__.nc) {
/******/ 					script.setAttribute("nonce", __webpack_require__.nc);
/******/ 				}
/******/ 				script.src = jsonpScriptSrc(chunkId);
/******/
/******/ 				// create error before stack unwound to get useful stacktrace later
/******/ 				var error = new Error();
/******/ 				onScriptComplete = function (event) {
/******/ 					// avoid mem leaks in IE.
/******/ 					script.onerror = script.onload = null;
/******/ 					clearTimeout(timeout);
/******/ 					var chunk = installedChunks[chunkId];
/******/ 					if(chunk !== 0) {
/******/ 						if(chunk) {
/******/ 							var errorType = event && (event.type === 'load' ? 'missing' : event.type);
/******/ 							var realSrc = event && event.target && event.target.src;
/******/ 							error.message = 'Loading chunk ' + chunkId + ' failed.\n(' + errorType + ': ' + realSrc + ')';
/******/ 							error.name = 'ChunkLoadError';
/******/ 							error.type = errorType;
/******/ 							error.request = realSrc;
/******/ 							chunk[1](error);
/******/ 						}
/******/ 						installedChunks[chunkId] = undefined;
/******/ 					}
/******/ 				};
/******/ 				var timeout = setTimeout(function(){
/******/ 					onScriptComplete({ type: 'timeout', target: script });
/******/ 				}, 120000);
/******/ 				script.onerror = script.onload = onScriptComplete;
/******/ 				document.head.appendChild(script);
/******/ 			}
/******/ 		}
/******/ 		return Promise.all(promises);
/******/ 	};
>>>>>>> f29445d4
/******/
/******/ 	// expose the modules object (__webpack_modules__)
/******/ 	__webpack_require__.m = modules;
/******/
/******/ 	// the startup function
/******/ 	function startup() {
/******/ 		// Load entry module and return exports
/******/ 		return __webpack_require__(0);
/******/ 	};
/******/ 	// initialize runtime
/******/ 	runtime(__webpack_require__);
/******/
/******/ 	// run startup
/******/ 	return startup();
/******/ })
/************************************************************************/
```

</details>

``` javascript
/******/ ([
/* 0 */
/*!********************!*\
  !*** ./example.js ***!
  \********************/
/*! other exports [maybe provided (runtime-defined)] [no usage info] */
/*! runtime requirements: __webpack_require__.e__webpack_require__.oe, __webpack_require__,  */
/***/ (function(__unusedmodule, __unusedexports, __webpack_require__) {

function getTemplate(templateName, callback) {
	__webpack_require__.e(/*! AMD require */ 577).then(function() { var __WEBPACK_AMD_REQUIRE_ARRAY__ = [__webpack_require__(1)("./"+templateName)]; (function(tmpl) {
		callback(tmpl());
	}).apply(null, __WEBPACK_AMD_REQUIRE_ARRAY__);}).catch(__webpack_require__.oe);
}
getTemplate("a", function(a) {
	console.log(a);
});
getTemplate("b", function(b) {
	console.log(b);
});

/***/ })
/******/ ],
```

<details><summary><code>function(__webpack_require__) { /* webpackRuntimeModules */ });</code></summary>

``` js
/******/ function(__webpack_require__) { // webpackRuntimeModules
/******/ 	"use strict";
/******/ 
/******/ 	/* webpack/runtime/ensure chunk */
/******/ 	!function() {
/******/ 		__webpack_require__.f = {};
/******/ 		// This file contains only the entry chunk.
/******/ 		// The chunk loading function for additional chunks
/******/ 		__webpack_require__.e = function requireEnsure(chunkId) {
/******/ 			return Promise.all(Object.keys(__webpack_require__.f).reduce(function(promises, key) { __webpack_require__.f[key](chunkId, promises); return promises; }, []));
/******/ 		};
/******/ 	}();
/******/ 	
/******/ 	/* webpack/runtime/publicPath */
/******/ 	!function() {
/******/ 		__webpack_require__.p = "dist/";
/******/ 	}();
/******/ 	
/******/ 	/* webpack/runtime/get javascript chunk filename */
/******/ 	!function() {
/******/ 		// This function allow to reference async chunks
/******/ 		__webpack_require__.u = function(chunkId) {
/******/ 			// return url for filenames based on template
/******/ 			return "" + chunkId + ".output.js";
/******/ 		};
/******/ 	}();
/******/ 	
/******/ 	/* webpack/runtime/jsonp chunk loading */
/******/ 	!function() {
/******/ 		
/******/ 		
/******/ 		// object to store loaded and loading chunks
/******/ 		// undefined = chunk not loaded, null = chunk preloaded/prefetched
/******/ 		// Promise = chunk loading, 0 = chunk loaded
/******/ 		var installedChunks = {
/******/ 			179: 0
/******/ 		};
/******/ 		
/******/ 		
/******/ 		
/******/ 		__webpack_require__.f.j = function(chunkId, promises) {
/******/ 			// JSONP chunk loading for javascript
/******/ 			var installedChunkData = installedChunks[chunkId];
/******/ 			if(installedChunkData !== 0) { // 0 means "already installed".
/******/ 		
/******/ 				// a Promise means "currently loading".
/******/ 				if(installedChunkData) {
/******/ 					promises.push(installedChunkData[2]);
/******/ 				} else {
/******/ 					// setup Promise in chunk cache
/******/ 					var promise = new Promise(function(resolve, reject) {
/******/ 						installedChunkData = installedChunks[chunkId] = [resolve, reject];
/******/ 					});
/******/ 					promises.push(installedChunkData[2] = promise);
/******/ 		
/******/ 					// start chunk loading
/******/ 					var url = __webpack_require__.p + __webpack_require__.u(chunkId);
/******/ 					var loadingEnded = function() { if(installedChunks[chunkId]) return installedChunks[chunkId][1]; if(installedChunks[chunkId] !== 0) installedChunks[chunkId] = undefined; };
/******/ 					var script = document.createElement('script');
/******/ 					var onScriptComplete;
/******/ 		
/******/ 					script.charset = 'utf-8';
/******/ 					script.timeout = 120;
/******/ 					if (__webpack_require__.nc) {
/******/ 						script.setAttribute("nonce", __webpack_require__.nc);
/******/ 					}
/******/ 					script.src = url;
/******/ 		
/******/ 					onScriptComplete = function (event) {
/******/ 						// avoid mem leaks in IE.
/******/ 						script.onerror = script.onload = null;
/******/ 						clearTimeout(timeout);
/******/ 						var reportError = loadingEnded();
/******/ 						if(reportError) {
/******/ 							var errorType = event && (event.type === 'load' ? 'missing' : event.type);
/******/ 							var realSrc = event && event.target && event.target.src;
/******/ 							var error = new Error('Loading chunk ' + chunkId + ' failed.\n(' + errorType + ': ' + realSrc + ')');
/******/ 							error.type = errorType;
/******/ 							error.request = realSrc;
/******/ 							reportError(error);
/******/ 						}
/******/ 					};
/******/ 					var timeout = setTimeout(function(){
/******/ 						onScriptComplete({ type: 'timeout', target: script });
/******/ 					}, 120000);
/******/ 					script.onerror = script.onload = onScriptComplete;
/******/ 					document.head.appendChild(script);
/******/ 		
/******/ 					// no HMR
/******/ 				}
/******/ 			}
/******/ 		
/******/ 			// no chunk preloading needed
/******/ 		};
/******/ 		
/******/ 		// no prefetching
/******/ 		
/******/ 		// no HMR
/******/ 		
/******/ 		// no HMR manifest
/******/ 		
/******/ 		// no deferred startup
/******/ 		
/******/ 		// install a JSONP callback for chunk loading
/******/ 		function webpackJsonpCallback(data) {
/******/ 			var chunkIds = data[0];
/******/ 			var moreModules = data[1];
/******/ 		
/******/ 			var runtime = data[3];
/******/ 		
/******/ 			// add "moreModules" to the modules object,
/******/ 			// then flag all "chunkIds" as loaded and fire callback
/******/ 			var moduleId, chunkId, i = 0, resolves = [];
/******/ 			for(;i < chunkIds.length; i++) {
/******/ 				chunkId = chunkIds[i];
/******/ 				if(installedChunks[chunkId]) {
/******/ 					resolves.push(installedChunks[chunkId][0]);
/******/ 				}
/******/ 				installedChunks[chunkId] = 0;
/******/ 			}
/******/ 			for(moduleId in moreModules) {
/******/ 				if(Object.prototype.hasOwnProperty.call(moreModules, moduleId)) {
/******/ 					__webpack_require__.m[moduleId] = moreModules[moduleId];
/******/ 				}
/******/ 			}
/******/ 			if(runtime) runtime(__webpack_require__);
/******/ 			if(parentJsonpFunction) parentJsonpFunction(data);
/******/ 		
/******/ 			while(resolves.length) {
/******/ 				resolves.shift()();
/******/ 			}
/******/ 		
/******/ 		};
/******/ 		
/******/ 		var jsonpArray = window["webpackJsonp"] = window["webpackJsonp"] || [];
/******/ 		var oldJsonpFunction = jsonpArray.push.bind(jsonpArray);
/******/ 		jsonpArray.push = webpackJsonpCallback;
/******/ 		
/******/ 		var parentJsonpFunction = oldJsonpFunction;
/******/ 	}();
/******/ 	
/******/ }
);
```

</details>


# dist/577.output.js

``` javascript
(window["webpackJsonp"] = window["webpackJsonp"] || []).push([[577],[
/* 0 */,
/* 1 */
/*!**************************************************!*\
  !*** ../require.context/templates sync ^\.\/.*$ ***!
  \**************************************************/
/*! other exports [maybe provided (runtime-defined)] [no usage info] */
/*! runtime requirements: module__webpack_require__,  */
/***/ (function(module, __unusedexports, __webpack_require__) {

var map = {
	"./a": 2,
	"./a.js": 2,
	"./b": 3,
	"./b.js": 3,
	"./c": 4,
	"./c.js": 4
};


function webpackContext(req) {
	var id = webpackContextResolve(req);
	return __webpack_require__(id);
}
function webpackContextResolve(req) {
	if(!Object.prototype.hasOwnProperty.call(map, req)) {
		var e = new Error("Cannot find module '" + req + "'");
		e.code = 'MODULE_NOT_FOUND';
		throw e;
	}
	return map[req];
}
webpackContext.keys = function webpackContextKeys() {
	return Object.keys(map);
};
webpackContext.resolve = webpackContextResolve;
module.exports = webpackContext;
webpackContext.id = 1;

/***/ }),
/* 2 */
/*!*****************************************!*\
  !*** ../require.context/templates/a.js ***!
  \*****************************************/
/*! other exports [maybe provided (runtime-defined)] [no usage info] */
/*! runtime requirements: module */
/***/ (function(module) {

module.exports = function() {
	return "This text was generated by template A";
}

/***/ }),
/* 3 */
/*!*****************************************!*\
  !*** ../require.context/templates/b.js ***!
  \*****************************************/
/*! other exports [maybe provided (runtime-defined)] [no usage info] */
/*! runtime requirements: module */
/***/ (function(module) {

module.exports = function() {
	return "This text was generated by template B";
}

/***/ }),
/* 4 */
/*!*****************************************!*\
  !*** ../require.context/templates/c.js ***!
  \*****************************************/
/*! other exports [maybe provided (runtime-defined)] [no usage info] */
/*! runtime requirements: module */
/***/ (function(module) {

module.exports = function() {
	return "This text was generated by template C";
}

/***/ })
]]);
```

# Info

## Unoptimized

```
Hash: 0a1b2c3d4e5f6a7b8c9d
<<<<<<< HEAD
Version: webpack 5.0.0-alpha.11
        Asset      Size  Chunks             Chunk Names
577.output.js  2.13 KiB   {577}  [emitted]
    output.js  7.64 KiB   {179}  [emitted]  main
=======
Version: webpack 4.39.0
      Asset      Size  Chunks             Chunk Names
1.output.js  1.81 KiB       1  [emitted]  
  output.js  8.63 KiB       0  [emitted]  main
>>>>>>> f29445d4
Entrypoint main = output.js
chunk {179} output.js (main) 251 bytes (javascript) 3.64 KiB (runtime) [entry] [rendered]
    > ./example.js main
 [0] ./example.js 251 bytes {179} [built]
     [used exports unknown]
     entry ./example.js main
     + 4 hidden chunk modules
chunk {577} 577.output.js 457 bytes [rendered]
    > [0] ./example.js 2:1-4:3
 [1] ../require.context/templates sync ^\.\/.*$ 217 bytes {577} [built]
     [used exports unknown]
     amd require context ../require.context/templates [0] ./example.js 2:1-4:3
 [2] ../require.context/templates/a.js 80 bytes {577} [optional] [built]
     [used exports unknown]
     context element ./a [1] ../require.context/templates sync ^\.\/.*$ ./a
     context element ./a.js [1] ../require.context/templates sync ^\.\/.*$ ./a.js
 [3] ../require.context/templates/b.js 80 bytes {577} [optional] [built]
     [used exports unknown]
     context element ./b [1] ../require.context/templates sync ^\.\/.*$ ./b
     context element ./b.js [1] ../require.context/templates sync ^\.\/.*$ ./b.js
 [4] ../require.context/templates/c.js 80 bytes {577} [optional] [built]
     [used exports unknown]
     context element ./c [1] ../require.context/templates sync ^\.\/.*$ ./c
     context element ./c.js [1] ../require.context/templates sync ^\.\/.*$ ./c.js
```

## Production mode

```
Hash: 0a1b2c3d4e5f6a7b8c9d
<<<<<<< HEAD
Version: webpack 5.0.0-alpha.11
        Asset       Size  Chunks             Chunk Names
577.output.js  676 bytes   {577}  [emitted]
    output.js   1.51 KiB   {179}  [emitted]  main
=======
Version: webpack 4.39.0
      Asset       Size  Chunks             Chunk Names
1.output.js  621 bytes       1  [emitted]  
  output.js    2.2 KiB       0  [emitted]  main
>>>>>>> f29445d4
Entrypoint main = output.js
chunk {179} output.js (main) 251 bytes (javascript) 3.64 KiB (runtime) [entry] [rendered]
    > ./example.js main
 [144] ./example.js 251 bytes {179} [built]
       entry ./example.js main
     + 4 hidden chunk modules
chunk {577} 577.output.js 457 bytes [rendered]
    > [144] ./example.js 2:1-4:3
  [34] ../require.context/templates/a.js 80 bytes {577} [optional] [built]
       context element ./a [577] ../require.context/templates sync ^\.\/.*$ ./a
       context element ./a.js [577] ../require.context/templates sync ^\.\/.*$ ./a.js
 [413] ../require.context/templates/c.js 80 bytes {577} [optional] [built]
       context element ./c [577] ../require.context/templates sync ^\.\/.*$ ./c
       context element ./c.js [577] ../require.context/templates sync ^\.\/.*$ ./c.js
 [577] ../require.context/templates sync ^\.\/.*$ 217 bytes {577} [built]
       amd require context ../require.context/templates [144] ./example.js 2:1-4:3
 [631] ../require.context/templates/b.js 80 bytes {577} [optional] [built]
       context element ./b [577] ../require.context/templates sync ^\.\/.*$ ./b
       context element ./b.js [577] ../require.context/templates sync ^\.\/.*$ ./b.js
```<|MERGE_RESOLUTION|>--- conflicted
+++ resolved
@@ -19,42 +19,8 @@
 <details><summary><code>/******/ (function(modules) { /* webpackBootstrap */ })</code></summary>
 
 ``` javascript
-<<<<<<< HEAD
 /******/ (function(modules, runtime) { // webpackBootstrap
 /******/ 	"use strict";
-=======
-/******/ (function(modules) { // webpackBootstrap
-/******/ 	// install a JSONP callback for chunk loading
-/******/ 	function webpackJsonpCallback(data) {
-/******/ 		var chunkIds = data[0];
-/******/ 		var moreModules = data[1];
-/******/
-/******/
-/******/ 		// add "moreModules" to the modules object,
-/******/ 		// then flag all "chunkIds" as loaded and fire callback
-/******/ 		var moduleId, chunkId, i = 0, resolves = [];
-/******/ 		for(;i < chunkIds.length; i++) {
-/******/ 			chunkId = chunkIds[i];
-/******/ 			if(Object.prototype.hasOwnProperty.call(installedChunks, chunkId) && installedChunks[chunkId]) {
-/******/ 				resolves.push(installedChunks[chunkId][0]);
-/******/ 			}
-/******/ 			installedChunks[chunkId] = 0;
-/******/ 		}
-/******/ 		for(moduleId in moreModules) {
-/******/ 			if(Object.prototype.hasOwnProperty.call(moreModules, moduleId)) {
-/******/ 				modules[moduleId] = moreModules[moduleId];
-/******/ 			}
-/******/ 		}
-/******/ 		if(parentJsonpFunction) parentJsonpFunction(data);
-/******/
-/******/ 		while(resolves.length) {
-/******/ 			resolves.shift()();
-/******/ 		}
-/******/
-/******/ 	};
-/******/
-/******/
->>>>>>> f29445d4
 /******/ 	// The module cache
 /******/ 	var installedModules = {};
 /******/
@@ -82,70 +48,6 @@
 /******/ 		return module.exports;
 /******/ 	}
 /******/
-<<<<<<< HEAD
-=======
-/******/ 	// This file contains only the entry chunk.
-/******/ 	// The chunk loading function for additional chunks
-/******/ 	__webpack_require__.e = function requireEnsure(chunkId) {
-/******/ 		var promises = [];
-/******/
-/******/
-/******/ 		// JSONP chunk loading for javascript
-/******/
-/******/ 		var installedChunkData = installedChunks[chunkId];
-/******/ 		if(installedChunkData !== 0) { // 0 means "already installed".
-/******/
-/******/ 			// a Promise means "currently loading".
-/******/ 			if(installedChunkData) {
-/******/ 				promises.push(installedChunkData[2]);
-/******/ 			} else {
-/******/ 				// setup Promise in chunk cache
-/******/ 				var promise = new Promise(function(resolve, reject) {
-/******/ 					installedChunkData = installedChunks[chunkId] = [resolve, reject];
-/******/ 				});
-/******/ 				promises.push(installedChunkData[2] = promise);
-/******/
-/******/ 				// start chunk loading
-/******/ 				var script = document.createElement('script');
-/******/ 				var onScriptComplete;
-/******/
-/******/ 				script.charset = 'utf-8';
-/******/ 				script.timeout = 120;
-/******/ 				if (__webpack_require__.nc) {
-/******/ 					script.setAttribute("nonce", __webpack_require__.nc);
-/******/ 				}
-/******/ 				script.src = jsonpScriptSrc(chunkId);
-/******/
-/******/ 				// create error before stack unwound to get useful stacktrace later
-/******/ 				var error = new Error();
-/******/ 				onScriptComplete = function (event) {
-/******/ 					// avoid mem leaks in IE.
-/******/ 					script.onerror = script.onload = null;
-/******/ 					clearTimeout(timeout);
-/******/ 					var chunk = installedChunks[chunkId];
-/******/ 					if(chunk !== 0) {
-/******/ 						if(chunk) {
-/******/ 							var errorType = event && (event.type === 'load' ? 'missing' : event.type);
-/******/ 							var realSrc = event && event.target && event.target.src;
-/******/ 							error.message = 'Loading chunk ' + chunkId + ' failed.\n(' + errorType + ': ' + realSrc + ')';
-/******/ 							error.name = 'ChunkLoadError';
-/******/ 							error.type = errorType;
-/******/ 							error.request = realSrc;
-/******/ 							chunk[1](error);
-/******/ 						}
-/******/ 						installedChunks[chunkId] = undefined;
-/******/ 					}
-/******/ 				};
-/******/ 				var timeout = setTimeout(function(){
-/******/ 					onScriptComplete({ type: 'timeout', target: script });
-/******/ 				}, 120000);
-/******/ 				script.onerror = script.onload = onScriptComplete;
-/******/ 				document.head.appendChild(script);
-/******/ 			}
-/******/ 		}
-/******/ 		return Promise.all(promises);
-/******/ 	};
->>>>>>> f29445d4
 /******/
 /******/ 	// expose the modules object (__webpack_modules__)
 /******/ 	__webpack_require__.m = modules;
@@ -172,8 +74,8 @@
 /*!********************!*\
   !*** ./example.js ***!
   \********************/
-/*! other exports [maybe provided (runtime-defined)] [no usage info] */
-/*! runtime requirements: __webpack_require__.e__webpack_require__.oe, __webpack_require__,  */
+/*! exports [maybe provided (runtime-defined)] [no usage info] */
+/*! runtime requirements: __webpack_require__.e, __webpack_require__.oe, __webpack_require__ */
 /***/ (function(__unusedmodule, __unusedexports, __webpack_require__) {
 
 function getTemplate(templateName, callback) {
@@ -204,7 +106,10 @@
 /******/ 		// This file contains only the entry chunk.
 /******/ 		// The chunk loading function for additional chunks
 /******/ 		__webpack_require__.e = function requireEnsure(chunkId) {
-/******/ 			return Promise.all(Object.keys(__webpack_require__.f).reduce(function(promises, key) { __webpack_require__.f[key](chunkId, promises); return promises; }, []));
+/******/ 			return Promise.all(Object.keys(__webpack_require__.f).reduce(function(promises, key) {
+/******/ 				__webpack_require__.f[key](chunkId, promises);
+/******/ 				return promises;
+/******/ 			}, []));
 /******/ 		};
 /******/ 	}();
 /******/ 	
@@ -235,53 +140,62 @@
 /******/ 		
 /******/ 		
 /******/ 		
+/******/ 		
 /******/ 		__webpack_require__.f.j = function(chunkId, promises) {
 /******/ 			// JSONP chunk loading for javascript
-/******/ 			var installedChunkData = installedChunks[chunkId];
+/******/ 			var installedChunkData = Object.prototype.hasOwnProperty.call(installedChunks, chunkId) ? installedChunks[chunkId] : undefined;
 /******/ 			if(installedChunkData !== 0) { // 0 means "already installed".
 /******/ 		
 /******/ 				// a Promise means "currently loading".
 /******/ 				if(installedChunkData) {
 /******/ 					promises.push(installedChunkData[2]);
 /******/ 				} else {
-/******/ 					// setup Promise in chunk cache
-/******/ 					var promise = new Promise(function(resolve, reject) {
-/******/ 						installedChunkData = installedChunks[chunkId] = [resolve, reject];
-/******/ 					});
-/******/ 					promises.push(installedChunkData[2] = promise);
-/******/ 		
-/******/ 					// start chunk loading
-/******/ 					var url = __webpack_require__.p + __webpack_require__.u(chunkId);
-/******/ 					var loadingEnded = function() { if(installedChunks[chunkId]) return installedChunks[chunkId][1]; if(installedChunks[chunkId] !== 0) installedChunks[chunkId] = undefined; };
-/******/ 					var script = document.createElement('script');
-/******/ 					var onScriptComplete;
-/******/ 		
-/******/ 					script.charset = 'utf-8';
-/******/ 					script.timeout = 120;
-/******/ 					if (__webpack_require__.nc) {
-/******/ 						script.setAttribute("nonce", __webpack_require__.nc);
-/******/ 					}
-/******/ 					script.src = url;
-/******/ 		
-/******/ 					onScriptComplete = function (event) {
-/******/ 						// avoid mem leaks in IE.
-/******/ 						script.onerror = script.onload = null;
-/******/ 						clearTimeout(timeout);
-/******/ 						var reportError = loadingEnded();
-/******/ 						if(reportError) {
-/******/ 							var errorType = event && (event.type === 'load' ? 'missing' : event.type);
-/******/ 							var realSrc = event && event.target && event.target.src;
-/******/ 							var error = new Error('Loading chunk ' + chunkId + ' failed.\n(' + errorType + ': ' + realSrc + ')');
-/******/ 							error.type = errorType;
-/******/ 							error.request = realSrc;
-/******/ 							reportError(error);
+/******/ 					if(true) { // all chunks have JS
+/******/ 						// setup Promise in chunk cache
+/******/ 						var promise = new Promise(function(resolve, reject) {
+/******/ 							installedChunkData = installedChunks[chunkId] = [resolve, reject];
+/******/ 						});
+/******/ 						promises.push(installedChunkData[2] = promise);
+/******/ 		
+/******/ 						// start chunk loading
+/******/ 						var url = __webpack_require__.p + __webpack_require__.u(chunkId);
+/******/ 						var loadingEnded = function() {
+/******/ 							if(Object.prototype.hasOwnProperty.call(installedChunks, chunkId) && installedChunks[chunkId]) return installedChunks[chunkId][1];
+/******/ 							if(installedChunks[chunkId] !== 0) installedChunks[chunkId] = undefined;
+/******/ 						};
+/******/ 						var script = document.createElement('script');
+/******/ 						var onScriptComplete;
+/******/ 		
+/******/ 						script.charset = 'utf-8';
+/******/ 						script.timeout = 120;
+/******/ 						if (__webpack_require__.nc) {
+/******/ 							script.setAttribute("nonce", __webpack_require__.nc);
 /******/ 						}
-/******/ 					};
-/******/ 					var timeout = setTimeout(function(){
-/******/ 						onScriptComplete({ type: 'timeout', target: script });
-/******/ 					}, 120000);
-/******/ 					script.onerror = script.onload = onScriptComplete;
-/******/ 					document.head.appendChild(script);
+/******/ 						script.src = url;
+/******/ 		
+/******/ 						// create error before stack unwound to get useful stacktrace later
+/******/ 						var error = new Error();
+/******/ 						onScriptComplete = function (event) {
+/******/ 							// avoid mem leaks in IE.
+/******/ 							script.onerror = script.onload = null;
+/******/ 							clearTimeout(timeout);
+/******/ 							var reportError = loadingEnded();
+/******/ 							if(reportError) {
+/******/ 								var errorType = event && (event.type === 'load' ? 'missing' : event.type);
+/******/ 								var realSrc = event && event.target && event.target.src;
+/******/ 								error.message = 'Loading chunk ' + chunkId + ' failed.\n(' + errorType + ': ' + realSrc + ')';
+/******/ 								error.name = 'ChunkLoadError';
+/******/ 								error.type = errorType;
+/******/ 								error.request = realSrc;
+/******/ 								reportError(error);
+/******/ 							}
+/******/ 						};
+/******/ 						var timeout = setTimeout(function(){
+/******/ 							onScriptComplete({ type: 'timeout', target: script });
+/******/ 						}, 120000);
+/******/ 						script.onerror = script.onload = onScriptComplete;
+/******/ 						document.head.appendChild(script);
+/******/ 					} else installedChunks[chunkId] = 0;
 /******/ 		
 /******/ 					// no HMR
 /******/ 				}
@@ -296,7 +210,7 @@
 /******/ 		
 /******/ 		// no HMR manifest
 /******/ 		
-/******/ 		// no deferred startup
+/******/ 		// no deferred startup or startup prefetching
 /******/ 		
 /******/ 		// install a JSONP callback for chunk loading
 /******/ 		function webpackJsonpCallback(data) {
@@ -310,7 +224,7 @@
 /******/ 			var moduleId, chunkId, i = 0, resolves = [];
 /******/ 			for(;i < chunkIds.length; i++) {
 /******/ 				chunkId = chunkIds[i];
-/******/ 				if(installedChunks[chunkId]) {
+/******/ 				if(Object.prototype.hasOwnProperty.call(installedChunks, chunkId) && installedChunks[chunkId]) {
 /******/ 					resolves.push(installedChunks[chunkId][0]);
 /******/ 				}
 /******/ 				installedChunks[chunkId] = 0;
@@ -352,8 +266,8 @@
 /*!**************************************************!*\
   !*** ../require.context/templates sync ^\.\/.*$ ***!
   \**************************************************/
-/*! other exports [maybe provided (runtime-defined)] [no usage info] */
-/*! runtime requirements: module__webpack_require__,  */
+/*! exports [maybe provided (runtime-defined)] [no usage info] */
+/*! runtime requirements: module, __webpack_require__ */
 /***/ (function(module, __unusedexports, __webpack_require__) {
 
 var map = {
@@ -390,7 +304,7 @@
 /*!*****************************************!*\
   !*** ../require.context/templates/a.js ***!
   \*****************************************/
-/*! other exports [maybe provided (runtime-defined)] [no usage info] */
+/*! exports [maybe provided (runtime-defined)] [no usage info] */
 /*! runtime requirements: module */
 /***/ (function(module) {
 
@@ -403,7 +317,7 @@
 /*!*****************************************!*\
   !*** ../require.context/templates/b.js ***!
   \*****************************************/
-/*! other exports [maybe provided (runtime-defined)] [no usage info] */
+/*! exports [maybe provided (runtime-defined)] [no usage info] */
 /*! runtime requirements: module */
 /***/ (function(module) {
 
@@ -416,7 +330,7 @@
 /*!*****************************************!*\
   !*** ../require.context/templates/c.js ***!
   \*****************************************/
-/*! other exports [maybe provided (runtime-defined)] [no usage info] */
+/*! exports [maybe provided (runtime-defined)] [no usage info] */
 /*! runtime requirements: module */
 /***/ (function(module) {
 
@@ -434,19 +348,12 @@
 
 ```
 Hash: 0a1b2c3d4e5f6a7b8c9d
-<<<<<<< HEAD
-Version: webpack 5.0.0-alpha.11
+Version: webpack 5.0.0-alpha.18
         Asset      Size  Chunks             Chunk Names
-577.output.js  2.13 KiB   {577}  [emitted]
-    output.js  7.64 KiB   {179}  [emitted]  main
-=======
-Version: webpack 4.39.0
-      Asset      Size  Chunks             Chunk Names
-1.output.js  1.81 KiB       1  [emitted]  
-  output.js  8.63 KiB       0  [emitted]  main
->>>>>>> f29445d4
+577.output.js  2.11 KiB   {577}  [emitted]
+    output.js  8.25 KiB   {179}  [emitted]  main
 Entrypoint main = output.js
-chunk {179} output.js (main) 251 bytes (javascript) 3.64 KiB (runtime) [entry] [rendered]
+chunk {179} output.js (main) 251 bytes (javascript) 4.13 KiB (runtime) [entry] [rendered]
     > ./example.js main
  [0] ./example.js 251 bytes {179} [built]
      [used exports unknown]
@@ -475,19 +382,12 @@
 
 ```
 Hash: 0a1b2c3d4e5f6a7b8c9d
-<<<<<<< HEAD
-Version: webpack 5.0.0-alpha.11
+Version: webpack 5.0.0-alpha.18
         Asset       Size  Chunks             Chunk Names
 577.output.js  676 bytes   {577}  [emitted]
-    output.js   1.51 KiB   {179}  [emitted]  main
-=======
-Version: webpack 4.39.0
-      Asset       Size  Chunks             Chunk Names
-1.output.js  621 bytes       1  [emitted]  
-  output.js    2.2 KiB       0  [emitted]  main
->>>>>>> f29445d4
+    output.js   1.68 KiB   {179}  [emitted]  main
 Entrypoint main = output.js
-chunk {179} output.js (main) 251 bytes (javascript) 3.64 KiB (runtime) [entry] [rendered]
+chunk {179} output.js (main) 251 bytes (javascript) 4.13 KiB (runtime) [entry] [rendered]
     > ./example.js main
  [144] ./example.js 251 bytes {179} [built]
        entry ./example.js main
