This example show how to use Code Splitting with the ES6 module syntax.

The standard `import` is sync.

`import(module: string) -> Promise` can be used to load modules on demand. This acts as split point for webpack and creates a chunk.

Providing dynamic expressions to `import` is possible. The same limits as with dynamic expressions in `require` calls apply here. Each possible module creates an additional chunk. In this example `import("c/" + name)` creates two additional chunks (one for each file in `node_modules/c/`). This is called "async context".

# example.js

``` javascript
import a from "a";

import("b").then(function(b) {
	console.log("b loaded", b);
})

function loadC(name) {
	return import("c/" + name);
}

Promise.all([loadC("1"), loadC("2")]).then(function(arr) {
	console.log("c/1 and c/2 loaded", arr);
});
```


# dist/output.js

<details><summary><code>/******/ (function(modules) { /* webpackBootstrap */ })</code></summary>

``` javascript
/******/ (function(modules) { // webpackBootstrap
/******/ 	// install a JSONP callback for chunk loading
/******/ 	function webpackJsonpCallback(data) {
/******/ 		var chunkIds = data[0];
/******/ 		var moreModules = data[1]
/******/
/******/ 		// add "moreModules" to the modules object,
/******/ 		// then flag all "chunkIds" as loaded and fire callback
/******/ 		var moduleId, chunkId, i = 0, resolves = [];
/******/ 		for(;i < chunkIds.length; i++) {
/******/ 			chunkId = chunkIds[i];
/******/ 			if(installedChunks[chunkId]) {
/******/ 				resolves.push(installedChunks[chunkId][0]);
/******/ 			}
/******/ 			installedChunks[chunkId] = 0;
/******/ 		}
/******/ 		for(moduleId in moreModules) {
/******/ 			if(Object.prototype.hasOwnProperty.call(moreModules, moduleId)) {
/******/ 				modules[moduleId] = moreModules[moduleId];
/******/ 			}
/******/ 		}
/******/ 		if(parentJsonpFunction) parentJsonpFunction(data);
/******/ 		while(resolves.length) {
/******/ 			resolves.shift()();
/******/ 		}
/******/
/******/ 	};
/******/
/******/
/******/ 	// The module cache
/******/ 	var installedModules = {};
/******/
/******/ 	// object to store loaded and loading chunks
/******/ 	var installedChunks = {
/******/ 		3: 0
/******/ 	};
/******/
/******/
/******/
/******/ 	// The require function
/******/ 	function __webpack_require__(moduleId) {
/******/
/******/ 		// Check if module is in cache
/******/ 		if(installedModules[moduleId]) {
/******/ 			return installedModules[moduleId].exports;
/******/ 		}
/******/ 		// Create a new module (and put it into the cache)
/******/ 		var module = installedModules[moduleId] = {
/******/ 			i: moduleId,
/******/ 			l: false,
/******/ 			exports: {}
/******/ 		};
/******/
/******/ 		// Execute the module function
/******/ 		modules[moduleId].call(module.exports, module, module.exports, __webpack_require__);
/******/
/******/ 		// Flag the module as loaded
/******/ 		module.l = true;
/******/
/******/ 		// Return the exports of the module
/******/ 		return module.exports;
/******/ 	}
/******/
/******/ 	// This file contains only the entry chunk.
/******/ 	// The chunk loading function for additional chunks
/******/ 	__webpack_require__.e = function requireEnsure(chunkId) {
/******/ 		var promises = [];
/******/
/******/
/******/ 		// JSONP chunk loading for javascript
/******/
/******/ 		var installedChunkData = installedChunks[chunkId];
/******/ 		if(installedChunkData !== 0) { // 0 means "already installed".
/******/
/******/ 			// a Promise means "currently loading".
/******/ 			if(installedChunkData) {
/******/ 				promises.push(installedChunkData[2]);
/******/ 			} else {
/******/ 				// setup Promise in chunk cache
/******/ 				var promise = new Promise(function(resolve, reject) {
/******/ 					installedChunkData = installedChunks[chunkId] = [resolve, reject];
/******/ 				});
/******/ 				promises.push(installedChunkData[2] = promise);
/******/
/******/ 				// start chunk loading
/******/ 				var head = document.getElementsByTagName('head')[0];
/******/ 				var script = document.createElement('script');
/******/
<<<<<<< HEAD
/******/ 				script.charset = 'utf-8';
/******/ 				script.timeout = 120000;
=======
/******/ 		// start chunk loading
/******/ 		var head = document.getElementsByTagName('head')[0];
/******/ 		var script = document.createElement('script');
/******/ 		script.type = "text/javascript";
/******/ 		script.charset = 'utf-8';
/******/ 		script.async = true;
/******/ 		script.timeout = 120000;
>>>>>>> f0105466
/******/
/******/ 				if (__webpack_require__.nc) {
/******/ 					script.setAttribute("nonce", __webpack_require__.nc);
/******/ 				}
/******/ 				script.src = __webpack_require__.p + "" + chunkId + ".output.js";
/******/ 				var timeout = setTimeout(function(){
/******/ 					onScriptComplete({ type: 'timeout', target: script });
/******/ 				}, 120000);
/******/ 				script.onerror = script.onload = onScriptComplete;
/******/ 				function onScriptComplete(event) {
/******/ 					// avoid mem leaks in IE.
/******/ 					script.onerror = script.onload = null;
/******/ 					clearTimeout(timeout);
/******/ 					var chunk = installedChunks[chunkId];
/******/ 					if(chunk !== 0) {
/******/ 						if(chunk) {
/******/ 							var errorType = event && (event.type === 'load' ? 'missing' : event.type);
/******/ 							var realSrc = event && event.target && event.target.src;
/******/ 							var error = new Error('Loading chunk ' + chunkId + ' failed.\n(' + errorType + ': ' + realSrc + ')');
/******/ 							error.type = errorType;
/******/ 							error.request = realSrc;
/******/ 							chunk[1](error);
/******/ 						}
/******/ 						installedChunks[chunkId] = undefined;
/******/ 					}
/******/ 				};
/******/ 				head.appendChild(script);
/******/ 			}
/******/ 		}
/******/ 		return Promise.all(promises);
/******/ 	};
/******/
/******/ 	// expose the modules object (__webpack_modules__)
/******/ 	__webpack_require__.m = modules;
/******/
/******/ 	// expose the module cache
/******/ 	__webpack_require__.c = installedModules;
/******/
/******/ 	// define getter function for harmony exports
/******/ 	__webpack_require__.d = function(exports, name, getter) {
/******/ 		if(!__webpack_require__.o(exports, name)) {
/******/ 			Object.defineProperty(exports, name, {
/******/ 				configurable: false,
/******/ 				enumerable: true,
/******/ 				get: getter
/******/ 			});
/******/ 		}
/******/ 	};
/******/
/******/ 	// define __esModule on exports
/******/ 	__webpack_require__.r = function(exports) {
/******/ 		Object.defineProperty(exports, '__esModule', { value: true });
/******/ 	};
/******/
/******/ 	// getDefaultExport function for compatibility with non-harmony modules
/******/ 	__webpack_require__.n = function(module) {
/******/ 		var getter = module && module.__esModule ?
/******/ 			function getDefault() { return module['default']; } :
/******/ 			function getModuleExports() { return module; };
/******/ 		__webpack_require__.d(getter, 'a', getter);
/******/ 		return getter;
/******/ 	};
/******/
/******/ 	// Object.prototype.hasOwnProperty.call
/******/ 	__webpack_require__.o = function(object, property) { return Object.prototype.hasOwnProperty.call(object, property); };
/******/
/******/ 	// __webpack_public_path__
/******/ 	__webpack_require__.p = "dist/";
/******/
/******/ 	// on error function for async loading
/******/ 	__webpack_require__.oe = function(err) { console.error(err); throw err; };
/******/
/******/ 	var jsonpArray = window["webpackJsonp"] = window["webpackJsonp"] || [];
/******/ 	var oldJsonpFunction = jsonpArray.push.bind(jsonpArray);
/******/ 	jsonpArray.push = webpackJsonpCallback;
/******/ 	jsonpArray = jsonpArray.slice();
/******/ 	for(var i = 0; i < jsonpArray.length; i++) webpackJsonpCallback(jsonpArray[i]);
/******/ 	var parentJsonpFunction = oldJsonpFunction;
/******/
/******/
/******/ 	// Load entry module and return exports
/******/ 	return __webpack_require__(__webpack_require__.s = 4);
/******/ })
/************************************************************************/
```

</details>

``` javascript
/******/ ([
/* 0 */,
/* 1 */,
/* 2 */
<<<<<<< HEAD
/*!*******************************************************!*\
  !*** ./node_modules/c lazy ^\.\/.*$ namespace object ***!
  \*******************************************************/
/*! no static exports found */
=======
/*!********************!*\
  !*** ./example.js ***!
  \********************/
/*! no exports provided */
/*! all exports used */
/***/ (function(module, __webpack_exports__, __webpack_require__) {

"use strict";
Object.defineProperty(__webpack_exports__, "__esModule", { value: true });
/* harmony import */ var __WEBPACK_IMPORTED_MODULE_0_a__ = __webpack_require__(/*! a */ 3);
/* harmony import */ var __WEBPACK_IMPORTED_MODULE_0_a___default = __webpack_require__.n(__WEBPACK_IMPORTED_MODULE_0_a__);


__webpack_require__.e/* import() */(2).then(__webpack_require__.bind(null, /*! b */ 5)).then(function(b) {
	console.log("b loaded", b);
})

function loadC(name) {
	return __webpack_require__(/*! c */ 4)("./" + name);
}

Promise.all([loadC("1"), loadC("2")]).then(function(arr) {
	console.log("c/1 and c/2 loaded", arr);
});


/***/ }),
/* 3 */
/*!***************************!*\
  !*** ./node_modules/a.js ***!
  \***************************/
/*! dynamic exports provided */
/***/ (function(module, exports) {

// module a

/***/ }),
/* 4 */
/*!**************************************!*\
  !*** ./node_modules/c lazy ^\.\/.*$ ***!
  \**************************************/
/*! dynamic exports provided */
/*! all exports used */
>>>>>>> f0105466
/***/ (function(module, exports, __webpack_require__) {

var map = {
	"./1": [
		1,
		1
	],
	"./1.js": [
		1,
		1
	],
	"./2": [
		0,
		0
	],
	"./2.js": [
		0,
		0
	]
};
function webpackAsyncContext(req) {
	var ids = map[req];
	if(!ids) {
		return Promise.resolve().then(function() {
			var e = new Error('Cannot find module "' + req + '".');
			e.code = 'MODULE_NOT_FOUND';
			throw e;
		});
	}
	return __webpack_require__.e(ids[1]).then(function() {
		var module = __webpack_require__(ids[0]);
		return (typeof module === "object" && module && module.__esModule ? module : /* fake namespace object */ { "default": module });
	});
}
webpackAsyncContext.keys = function webpackAsyncContextKeys() {
	return Object.keys(map);
};
webpackAsyncContext.id = 2;
module.exports = webpackAsyncContext;

/***/ }),
/* 3 */
/*!***************************!*\
  !*** ./node_modules/a.js ***!
  \***************************/
/*! no static exports found */
/***/ (function(module, exports) {

// module a

/***/ }),
/* 4 */
/*!********************!*\
  !*** ./example.js ***!
  \********************/
/*! no exports provided */
/***/ (function(module, __webpack_exports__, __webpack_require__) {

"use strict";
__webpack_require__.r(__webpack_exports__);
/* harmony import */ var a__WEBPACK_IMPORTED_MODULE_0__ = __webpack_require__(/*! a */ 3);
/* harmony import */ var a__WEBPACK_IMPORTED_MODULE_0___default = /*#__PURE__*/__webpack_require__.n(a__WEBPACK_IMPORTED_MODULE_0__);


__webpack_require__.e(/*! import() */ 2).then(function() { var module = __webpack_require__(/*! b */ 5); return typeof module === "object" && module && module.__esModule ? module : { /* fake namespace object */ "default": module }; }).then(function(b) {
	console.log("b loaded", b);
})

function loadC(name) {
	return __webpack_require__(2)("./" + name);
}

Promise.all([loadC("1"), loadC("2")]).then(function(arr) {
	console.log("c/1 and c/2 loaded", arr);
});


/***/ })
/******/ ]);
```


# Info

## Unoptimized

```
<<<<<<< HEAD
Hash: 0a1b2c3d4e5f6a7b8c9d
Version: webpack next
      Asset       Size  Chunks             Chunk Names
0.output.js  275 bytes       0  [emitted]  
1.output.js  284 bytes       1  [emitted]  
2.output.js  270 bytes       2  [emitted]  
  output.js   8.74 KiB       3  [emitted]  main
=======
Hash: f2701c90a6d1597932b5
Version: webpack 3.11.0
      Asset       Size  Chunks             Chunk Names
0.output.js  259 bytes       0  [emitted]  
1.output.js  250 bytes       1  [emitted]  
2.output.js  245 bytes       2  [emitted]  
  output.js    7.55 kB       3  [emitted]  main
>>>>>>> f0105466
Entrypoint main = output.js
chunk    {0} 0.output.js 13 bytes <{3}> [rendered]
    > ./2 [2] ./node_modules/c lazy ^\.\/.*$ namespace object ./2
    > ./2.js [2] ./node_modules/c lazy ^\.\/.*$ namespace object ./2.js
    1 module
chunk    {1} 1.output.js 13 bytes <{3}> [rendered]
    > ./1 [2] ./node_modules/c lazy ^\.\/.*$ namespace object ./1
    > ./1.js [2] ./node_modules/c lazy ^\.\/.*$ namespace object ./1.js
    1 module
chunk    {2} 2.output.js 11 bytes <{3}> [rendered]
    > b [4] ./example.js 3:0-11
    1 module
chunk    {3} output.js (main) 427 bytes >{0}< >{1}< >{2}< [entry] [rendered]
    > .\example.js main
    [2] ./node_modules/c lazy ^\.\/.*$ namespace object 160 bytes {3} [built]
        import() context lazy c [4] ./example.js 8:8-27
    [4] ./example.js 256 bytes {3} [built]
        [no exports]
        single entry .\example.js  main
     + 1 hidden module
```

## Production mode

```
<<<<<<< HEAD
Hash: 0a1b2c3d4e5f6a7b8c9d
Version: webpack next
=======
Hash: f2701c90a6d1597932b5
Version: webpack 3.11.0
>>>>>>> f0105466
      Asset      Size  Chunks             Chunk Names
0.output.js  76 bytes       0  [emitted]  
1.output.js  77 bytes       1  [emitted]  
2.output.js  78 bytes       2  [emitted]  
  output.js  2.25 KiB       3  [emitted]  main
Entrypoint main = output.js
chunk    {0} 0.output.js 13 bytes <{3}> [rendered]
    > ./2 [2] ./node_modules/c lazy ^\.\/.*$ namespace object ./2
    > ./2.js [2] ./node_modules/c lazy ^\.\/.*$ namespace object ./2.js
    1 module
chunk    {1} 1.output.js 13 bytes <{3}> [rendered]
    > ./1 [2] ./node_modules/c lazy ^\.\/.*$ namespace object ./1
    > ./1.js [2] ./node_modules/c lazy ^\.\/.*$ namespace object ./1.js
    1 module
chunk    {2} 2.output.js 11 bytes <{3}> [rendered]
    > b [4] ./example.js 3:0-11
    1 module
chunk    {3} output.js (main) 427 bytes >{0}< >{1}< >{2}< [entry] [rendered]
    > .\example.js main
    [2] ./node_modules/c lazy ^\.\/.*$ namespace object 160 bytes {3} [built]
        import() context lazy c [4] ./example.js 8:8-27
    [4] ./example.js 256 bytes {3} [built]
        [no exports]
        single entry .\example.js  main
     + 1 hidden module
```<|MERGE_RESOLUTION|>--- conflicted
+++ resolved
@@ -118,18 +118,8 @@
 /******/ 				var head = document.getElementsByTagName('head')[0];
 /******/ 				var script = document.createElement('script');
 /******/
-<<<<<<< HEAD
 /******/ 				script.charset = 'utf-8';
 /******/ 				script.timeout = 120000;
-=======
-/******/ 		// start chunk loading
-/******/ 		var head = document.getElementsByTagName('head')[0];
-/******/ 		var script = document.createElement('script');
-/******/ 		script.type = "text/javascript";
-/******/ 		script.charset = 'utf-8';
-/******/ 		script.async = true;
-/******/ 		script.timeout = 120000;
->>>>>>> f0105466
 /******/
 /******/ 				if (__webpack_require__.nc) {
 /******/ 					script.setAttribute("nonce", __webpack_require__.nc);
@@ -223,56 +213,10 @@
 /* 0 */,
 /* 1 */,
 /* 2 */
-<<<<<<< HEAD
 /*!*******************************************************!*\
   !*** ./node_modules/c lazy ^\.\/.*$ namespace object ***!
   \*******************************************************/
 /*! no static exports found */
-=======
-/*!********************!*\
-  !*** ./example.js ***!
-  \********************/
-/*! no exports provided */
-/*! all exports used */
-/***/ (function(module, __webpack_exports__, __webpack_require__) {
-
-"use strict";
-Object.defineProperty(__webpack_exports__, "__esModule", { value: true });
-/* harmony import */ var __WEBPACK_IMPORTED_MODULE_0_a__ = __webpack_require__(/*! a */ 3);
-/* harmony import */ var __WEBPACK_IMPORTED_MODULE_0_a___default = __webpack_require__.n(__WEBPACK_IMPORTED_MODULE_0_a__);
-
-
-__webpack_require__.e/* import() */(2).then(__webpack_require__.bind(null, /*! b */ 5)).then(function(b) {
-	console.log("b loaded", b);
-})
-
-function loadC(name) {
-	return __webpack_require__(/*! c */ 4)("./" + name);
-}
-
-Promise.all([loadC("1"), loadC("2")]).then(function(arr) {
-	console.log("c/1 and c/2 loaded", arr);
-});
-
-
-/***/ }),
-/* 3 */
-/*!***************************!*\
-  !*** ./node_modules/a.js ***!
-  \***************************/
-/*! dynamic exports provided */
-/***/ (function(module, exports) {
-
-// module a
-
-/***/ }),
-/* 4 */
-/*!**************************************!*\
-  !*** ./node_modules/c lazy ^\.\/.*$ ***!
-  \**************************************/
-/*! dynamic exports provided */
-/*! all exports used */
->>>>>>> f0105466
 /***/ (function(module, exports, __webpack_require__) {
 
 var map = {
@@ -360,23 +304,13 @@
 ## Unoptimized
 
 ```
-<<<<<<< HEAD
 Hash: 0a1b2c3d4e5f6a7b8c9d
-Version: webpack next
+Version: webpack 4.0.0-beta.1
       Asset       Size  Chunks             Chunk Names
 0.output.js  275 bytes       0  [emitted]  
 1.output.js  284 bytes       1  [emitted]  
 2.output.js  270 bytes       2  [emitted]  
   output.js   8.74 KiB       3  [emitted]  main
-=======
-Hash: f2701c90a6d1597932b5
-Version: webpack 3.11.0
-      Asset       Size  Chunks             Chunk Names
-0.output.js  259 bytes       0  [emitted]  
-1.output.js  250 bytes       1  [emitted]  
-2.output.js  245 bytes       2  [emitted]  
-  output.js    7.55 kB       3  [emitted]  main
->>>>>>> f0105466
 Entrypoint main = output.js
 chunk    {0} 0.output.js 13 bytes <{3}> [rendered]
     > ./2 [2] ./node_modules/c lazy ^\.\/.*$ namespace object ./2
@@ -402,13 +336,8 @@
 ## Production mode
 
 ```
-<<<<<<< HEAD
 Hash: 0a1b2c3d4e5f6a7b8c9d
-Version: webpack next
-=======
-Hash: f2701c90a6d1597932b5
-Version: webpack 3.11.0
->>>>>>> f0105466
+Version: webpack 4.0.0-beta.1
       Asset      Size  Chunks             Chunk Names
 0.output.js  76 bytes       0  [emitted]  
 1.output.js  77 bytes       1  [emitted]  
