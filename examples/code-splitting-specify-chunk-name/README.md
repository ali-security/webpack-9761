# example.js

This example illustrates how to specify chunk name in `require.ensure()` and `import()` to separated modules into separate chunks manually.

``` javascript
import("./templates/foo" /* webpackChunkName: "chunk-foo" */ ).then(function(foo) {
	console.log('foo:', foo);
})

require.ensure([], function(require) {
	var foo = require("./templates/foo");
	console.log('foo:', foo);
}, "chunk-foo1");

var createContextVar = "r";
import("./templates/ba" + createContextVar /* webpackChunkName: "chunk-bar-baz" */ ).then(function(bar) {
	console.log('bar:', bar);
})
```

# templates/

* foo.js
* baz.js
* bar.js

All templates are of this pattern:

``` javascript
var foo = "foo";

export default foo;
```

# dist/output.js

<details><summary><code>/******/ (function(modules) { /* webpackBootstrap */ })</code></summary>

``` javascript
/******/ (function(modules, runtime) { // webpackBootstrap
/******/ 	"use strict";
/******/ 	// The module cache
/******/ 	var installedModules = {};
/******/
/******/ 	// The require function
/******/ 	function __webpack_require__(moduleId) {
/******/
/******/ 		// Check if module is in cache
/******/ 		if(installedModules[moduleId]) {
/******/ 			return installedModules[moduleId].exports;
/******/ 		}
/******/ 		// Create a new module (and put it into the cache)
/******/ 		var module = installedModules[moduleId] = {
/******/ 			i: moduleId,
/******/ 			l: false,
/******/ 			exports: {}
/******/ 		};
/******/
/******/ 		// Execute the module function
/******/ 		modules[moduleId].call(module.exports, module, module.exports, __webpack_require__);
/******/
/******/ 		// Flag the module as loaded
/******/ 		module.l = true;
/******/
/******/ 		// Return the exports of the module
/******/ 		return module.exports;
/******/ 	}
/******/
/******/
/******/ 	// expose the modules object (__webpack_modules__)
/******/ 	__webpack_require__.m = modules;
/******/
/******/ 	// initialize runtime
/******/ 	runtime(__webpack_require__);
/******/
/******/ 	// Load entry module and return exports
/******/ 	return __webpack_require__(0);
/******/ })
/************************************************************************/
```

</details>

``` javascript
/******/ ([
/* 0 */
/*!********************!*\
  !*** ./example.js ***!
  \********************/
/*! no static exports found */
/*! runtime requirements: __webpack_require__, __webpack_require__.e */
/***/ (function(__unusedmodule, __unusedexports, __webpack_require__) {

__webpack_require__.e(/*! import() | chunk-foo */ 713).then(__webpack_require__.bind(null, /*! ./templates/foo */ 2)).then(function(foo) {
	console.log('foo:', foo);
})

__webpack_require__.e(/*! require.ensure | chunk-foo1 */ 713).then((function(require) {
	var foo = __webpack_require__(/*! ./templates/foo */ 2);
	console.log('foo:', foo);
}).bind(null, __webpack_require__)).catch(__webpack_require__.oe);

var createContextVar = "r";
__webpack_require__(1)("./ba" + createContextVar).then(function(bar) {
	console.log('bar:', bar);
})




/***/ }),
/* 1 */
/*!****************************************************!*\
  !*** ./templates lazy ^\.\/ba.*$ namespace object ***!
  \****************************************************/
/*! no static exports found */
/*! runtime requirements: module, __webpack_require__, __webpack_require__.e */
/***/ (function(module, __unusedexports, __webpack_require__) {

var map = {
	"./bar": [
		3,
		965
	],
	"./bar.js": [
		3,
		965
	],
	"./baz": [
		4,
		644
	],
	"./baz.js": [
		4,
		644
	]
};
function webpackAsyncContext(req) {
	var ids = map[req];
	if(!ids) {
		return Promise.resolve().then(function() {
			var e = new Error("Cannot find module '" + req + "'");
			e.code = 'MODULE_NOT_FOUND';
			throw e;
		});
	}
	return __webpack_require__.e(ids[1]).then(function() {
		var id = ids[0];
		return __webpack_require__(id);
	});
}
webpackAsyncContext.keys = function webpackAsyncContextKeys() {
	return Object.keys(map);
};
webpackAsyncContext.id = 1;
module.exports = webpackAsyncContext;

/***/ })
/******/ ],
```

<details><summary><code>function(__webpack_require__) { /* webpackRuntimeModules */ });</code></summary>

``` js
/******/ function(__webpack_require__) { // webpackRuntimeModules
/******/ 	"use strict";
/******/ 
/******/ 	/* webpack/runtime/ensure chunk */
/******/ 	!function() {
/******/ 		__webpack_require__.f = {};
/******/ 		// This file contains only the entry chunk.
/******/ 		// The chunk loading function for additional chunks
/******/ 		__webpack_require__.e = function requireEnsure(chunkId) {
/******/ 			return Promise.all(Object.keys(__webpack_require__.f).reduce(function(promises, key) { __webpack_require__.f[key](chunkId, promises); return promises; }, []));
/******/ 		};
/******/ 	}();
/******/ 	
/******/ 	/* webpack/runtime/make namespace object */
/******/ 	!function() {
/******/ 		// define __esModule on exports
/******/ 		__webpack_require__.r = function(exports) {
/******/ 			if(typeof Symbol !== 'undefined' && Symbol.toStringTag) {
/******/ 				Object.defineProperty(exports, Symbol.toStringTag, { value: 'Module' });
/******/ 			}
/******/ 			Object.defineProperty(exports, '__esModule', { value: true });
/******/ 		};
/******/ 	}();
/******/ 	
/******/ 	/* webpack/runtime/publicPath */
/******/ 	!function() {
/******/ 		__webpack_require__.p = "dist/";
/******/ 	}();
/******/ 	
/******/ 	/* webpack/runtime/get javascript chunk filename */
/******/ 	!function() {
/******/ 		__webpack_require__.u = function(chunkId) {
/******/ 			return "" + chunkId + ".output.js";
/******/ 		};
/******/ 	}();
/******/ 	
/******/ 	/* webpack/runtime/jsonp chunk loading */
/******/ 	!function() {
/******/ 		
/******/ 		
/******/ 		// object to store loaded and loading chunks
/******/ 		// undefined = chunk not loaded, null = chunk preloaded/prefetched
/******/ 		// Promise = chunk loading, 0 = chunk loaded
/******/ 		var installedChunks = {
/******/ 			404: 0
/******/ 		};
/******/ 		
/******/ 		
/******/ 		
/******/ 		__webpack_require__.f.j = function(chunkId, promises) {
/******/ 			// JSONP chunk loading for javascript
/******/ 			var installedChunkData = installedChunks[chunkId];
/******/ 			if(installedChunkData !== 0) { // 0 means "already installed".
/******/ 		
/******/ 				// a Promise means "currently loading".
/******/ 				if(installedChunkData) {
/******/ 					promises.push(installedChunkData[2]);
/******/ 				} else {
/******/ 					// setup Promise in chunk cache
/******/ 					var promise = new Promise(function(resolve, reject) {
/******/ 						installedChunkData = installedChunks[chunkId] = [resolve, reject];
/******/ 					});
/******/ 					promises.push(installedChunkData[2] = promise);
/******/ 		
/******/ 					// start chunk loading
/******/ 					var url = __webpack_require__.p + __webpack_require__.u(chunkId);
/******/ 					var loadingEnded = function() { if(installedChunks[chunkId]) return installedChunks[chunkId][1]; if(installedChunks[chunkId] !== 0) installedChunks[chunkId] = undefined; };
/******/ 					var script = document.createElement('script');
/******/ 					var onScriptComplete;
/******/ 		
/******/ 					script.charset = 'utf-8';
/******/ 					script.timeout = 120;
/******/ 					if (__webpack_require__.nc) {
/******/ 						script.setAttribute("nonce", __webpack_require__.nc);
/******/ 					}
/******/ 					script.src = url;
/******/ 		
/******/ 					onScriptComplete = function (event) {
/******/ 						// avoid mem leaks in IE.
/******/ 						script.onerror = script.onload = null;
/******/ 						clearTimeout(timeout);
/******/ 						var reportError = loadingEnded();
/******/ 						if(reportError) {
/******/ 							var errorType = event && (event.type === 'load' ? 'missing' : event.type);
/******/ 							var realSrc = event && event.target && event.target.src;
/******/ 							var error = new Error('Loading chunk ' + chunkId + ' failed.\n(' + errorType + ': ' + realSrc + ')');
/******/ 							error.type = errorType;
/******/ 							error.request = realSrc;
/******/ 							reportError(error);
/******/ 						}
/******/ 					};
/******/ 					var timeout = setTimeout(function(){
/******/ 						onScriptComplete({ type: 'timeout', target: script });
/******/ 					}, 120000);
/******/ 					script.onerror = script.onload = onScriptComplete;
/******/ 					document.head.appendChild(script);
/******/ 		
/******/ 					// no HMR
/******/ 				}
/******/ 			}
/******/ 		
/******/ 			// no chunk preloading needed
/******/ 		};
/******/ 		
/******/ 		// no prefetching
/******/ 		
/******/ 		// no HMR
/******/ 		
/******/ 		// no HMR manifest
/******/ 		
/******/ 		// no deferred startup
/******/ 		
/******/ 		// install a JSONP callback for chunk loading
/******/ 		function webpackJsonpCallback(data) {
/******/ 			var chunkIds = data[0];
/******/ 			var moreModules = data[1];
/******/ 		
/******/ 			var runtime = data[3];
/******/ 		
/******/ 			// add "moreModules" to the modules object,
/******/ 			// then flag all "chunkIds" as loaded and fire callback
/******/ 			var moduleId, chunkId, i = 0, resolves = [];
/******/ 			for(;i < chunkIds.length; i++) {
/******/ 				chunkId = chunkIds[i];
/******/ 				if(installedChunks[chunkId]) {
/******/ 					resolves.push(installedChunks[chunkId][0]);
/******/ 				}
/******/ 				installedChunks[chunkId] = 0;
/******/ 			}
/******/ 			for(moduleId in moreModules) {
/******/ 				if(Object.prototype.hasOwnProperty.call(moreModules, moduleId)) {
/******/ 					__webpack_require__.m[moduleId] = moreModules[moduleId];
/******/ 				}
/******/ 			}
/******/ 			if(runtime) runtime(__webpack_require__);
/******/ 			if(parentJsonpFunction) parentJsonpFunction(data);
/******/ 		
/******/ 			while(resolves.length) {
/******/ 				resolves.shift()();
/******/ 			}
/******/ 		
/******/ 		};
/******/ 		
/******/ 		var jsonpArray = window["webpackJsonp"] = window["webpackJsonp"] || [];
/******/ 		var oldJsonpFunction = jsonpArray.push.bind(jsonpArray);
/******/ 		jsonpArray.push = webpackJsonpCallback;
/******/ 		
/******/ 		var parentJsonpFunction = oldJsonpFunction;
/******/ 	}();
/******/ 	
/******/ }
);
```

</details>


# Info

## Unoptimized

```
Hash: 0a1b2c3d4e5f6a7b8c9d
<<<<<<< HEAD
Version: webpack 5.0.0-next
        Asset       Size  Chunks             Chunk Names
644.output.js  539 bytes   {644}  [emitted]  chunk-bar-baz2
713.output.js  539 bytes   {713}  [emitted]  chunk-foo
965.output.js  539 bytes   {965}  [emitted]  chunk-bar-baz0
    output.js   8.88 KiB   {404}  [emitted]  main
=======
Version: webpack 4.29.0
      Asset       Size  Chunks             Chunk Names
0.output.js  442 bytes       0  [emitted]  chunk-bar-baz0
1.output.js  436 bytes       1  [emitted]  chunk-bar-baz2
2.output.js  433 bytes       2  [emitted]  chunk-foo
  output.js   9.44 KiB       3  [emitted]  main
>>>>>>> 6934b981
Entrypoint main = output.js
chunk {404} output.js (main) 565 bytes (javascript) 3.82 KiB (runtime) >{644}< >{713}< >{965}< [entry] [rendered]
    > .\example.js main
 [0] ./example.js 405 bytes {404} [built]
     [used exports unknown]
     entry .\example.js main
 [1] ./templates lazy ^\.\/ba.*$ namespace object 160 bytes {404} [built]
     [used exports unknown]
     import() context lazy ./templates [0] ./example.js 11:0-84
     + 5 hidden chunk modules
chunk {644} 644.output.js (chunk-bar-baz2) 38 bytes <{404}> [rendered]
    > ./baz [1] ./templates lazy ^\.\/ba.*$ namespace object ./baz
    > ./baz.js [1] ./templates lazy ^\.\/ba.*$ namespace object ./baz.js
 [4] ./templates/baz.js 38 bytes {644} [optional] [built]
     [exports: default]
     [used exports unknown]
     context element ./baz [1] ./templates lazy ^\.\/ba.*$ namespace object ./baz
     context element ./baz.js [1] ./templates lazy ^\.\/ba.*$ namespace object ./baz.js
chunk {713} 713.output.js (chunk-foo) 38 bytes <{404}> [rendered]
    > ./templates/foo [0] ./example.js 1:0-62
    > [0] ./example.js 5:0-8:16
 [2] ./templates/foo.js 38 bytes {713} [built]
     [exports: default]
     [used exports unknown]
     import() ./templates/foo [0] ./example.js 1:0-62
     cjs require ./templates/foo [0] ./example.js 6:11-37
chunk {965} 965.output.js (chunk-bar-baz0) 38 bytes <{404}> [rendered]
    > ./bar [1] ./templates lazy ^\.\/ba.*$ namespace object ./bar
    > ./bar.js [1] ./templates lazy ^\.\/ba.*$ namespace object ./bar.js
 [3] ./templates/bar.js 38 bytes {965} [optional] [built]
     [exports: default]
<<<<<<< HEAD
     [used exports unknown]
     context element ./bar [1] ./templates lazy ^\.\/ba.*$ namespace object ./bar
     context element ./bar.js [1] ./templates lazy ^\.\/ba.*$ namespace object ./bar.js
=======
     import() ./templates/foo [3] ./example.js 1:0-62
     cjs require ./templates/foo [3] ./example.js 6:11-37
chunk    {3} output.js (main) 565 bytes >{0}< >{1}< >{2}< [entry] [rendered]
    > ./example.js main
 [3] ./example.js 405 bytes {3} [built]
     single entry ./example.js  main
 [4] ./templates lazy ^\.\/ba.*$ namespace object 160 bytes {3} [built]
     import() context lazy ./templates [3] ./example.js 11:0-84
>>>>>>> 6934b981
```

## Production mode

```
Hash: 0a1b2c3d4e5f6a7b8c9d
<<<<<<< HEAD
Version: webpack 5.0.0-next
        Asset       Size  Chunks             Chunk Names
644.output.js  119 bytes   {644}  [emitted]  chunk-bar-baz2
713.output.js  119 bytes   {713}  [emitted]  chunk-foo
965.output.js  119 bytes   {965}  [emitted]  chunk-bar-baz0
    output.js   2.08 KiB   {404}  [emitted]  main
Entrypoint main = output.js
chunk {404} output.js (main) 565 bytes (javascript) 3.82 KiB (runtime) >{644}< >{713}< >{965}< [entry] [rendered]
    > .\example.js main
 [275] ./example.js 405 bytes {404} [built]
       entry .\example.js main
 [501] ./templates lazy ^\.\/ba.*$ namespace object 160 bytes {404} [built]
       import() context lazy ./templates [275] ./example.js 11:0-84
     + 5 hidden chunk modules
chunk {644} 644.output.js (chunk-bar-baz2) 38 bytes <{404}> [rendered]
    > ./baz [501] ./templates lazy ^\.\/ba.*$ namespace object ./baz
    > ./baz.js [501] ./templates lazy ^\.\/ba.*$ namespace object ./baz.js
 [374] ./templates/baz.js 38 bytes {644} [optional] [built]
       [exports: default]
       context element ./baz [501] ./templates lazy ^\.\/ba.*$ namespace object ./baz
       context element ./baz.js [501] ./templates lazy ^\.\/ba.*$ namespace object ./baz.js
chunk {713} 713.output.js (chunk-foo) 38 bytes <{404}> [rendered]
    > ./templates/foo [275] ./example.js 1:0-62
    > [275] ./example.js 5:0-8:16
 [457] ./templates/foo.js 38 bytes {713} [built]
       [exports: default]
       import() ./templates/foo [275] ./example.js 1:0-62
       cjs require ./templates/foo [275] ./example.js 6:11-37
chunk {965} 965.output.js (chunk-bar-baz0) 38 bytes <{404}> [rendered]
    > ./bar [501] ./templates lazy ^\.\/ba.*$ namespace object ./bar
    > ./bar.js [501] ./templates lazy ^\.\/ba.*$ namespace object ./bar.js
 [920] ./templates/bar.js 38 bytes {965} [optional] [built]
       [exports: default]
       context element ./bar [501] ./templates lazy ^\.\/ba.*$ namespace object ./bar
       context element ./bar.js [501] ./templates lazy ^\.\/ba.*$ namespace object ./bar.js
=======
Version: webpack 4.29.0
      Asset       Size  Chunks             Chunk Names
0.output.js  114 bytes       0  [emitted]  chunk-bar-baz0
1.output.js  115 bytes       1  [emitted]  chunk-bar-baz2
2.output.js  113 bytes       2  [emitted]  chunk-foo
  output.js   2.49 KiB       3  [emitted]  main
Entrypoint main = output.js
chunk    {0} 0.output.js (chunk-bar-baz0) 38 bytes <{3}> [rendered]
    > ./bar [4] ./templates lazy ^\.\/ba.*$ namespace object ./bar
    > ./bar.js [4] ./templates lazy ^\.\/ba.*$ namespace object ./bar.js
 [1] ./templates/bar.js 38 bytes {0} [optional] [built]
     [exports: default]
     context element ./bar [4] ./templates lazy ^\.\/ba.*$ namespace object ./bar
     context element ./bar.js [4] ./templates lazy ^\.\/ba.*$ namespace object ./bar.js
chunk    {1} 1.output.js (chunk-bar-baz2) 38 bytes <{3}> [rendered]
    > ./baz [4] ./templates lazy ^\.\/ba.*$ namespace object ./baz
    > ./baz.js [4] ./templates lazy ^\.\/ba.*$ namespace object ./baz.js
 [2] ./templates/baz.js 38 bytes {1} [optional] [built]
     [exports: default]
     context element ./baz [4] ./templates lazy ^\.\/ba.*$ namespace object ./baz
     context element ./baz.js [4] ./templates lazy ^\.\/ba.*$ namespace object ./baz.js
chunk    {2} 2.output.js (chunk-foo) 38 bytes <{3}> [rendered]
    > ./templates/foo [3] ./example.js 1:0-62
    > [3] ./example.js 5:0-8:16
 [0] ./templates/foo.js 38 bytes {2} [built]
     [exports: default]
     import() ./templates/foo [3] ./example.js 1:0-62
     cjs require ./templates/foo [3] ./example.js 6:11-37
chunk    {3} output.js (main) 565 bytes >{0}< >{1}< >{2}< [entry] [rendered]
    > ./example.js main
 [3] ./example.js 405 bytes {3} [built]
     single entry ./example.js  main
 [4] ./templates lazy ^\.\/ba.*$ namespace object 160 bytes {3} [built]
     import() context lazy ./templates [3] ./example.js 11:0-84
>>>>>>> 6934b981
```<|MERGE_RESOLUTION|>--- conflicted
+++ resolved
@@ -70,11 +70,16 @@
 /******/ 	// expose the modules object (__webpack_modules__)
 /******/ 	__webpack_require__.m = modules;
 /******/
+/******/ 	// the startup function
+/******/ 	function startup() {
+/******/ 		// Load entry module and return exports
+/******/ 		return __webpack_require__(0);
+/******/ 	};
 /******/ 	// initialize runtime
 /******/ 	runtime(__webpack_require__);
 /******/
-/******/ 	// Load entry module and return exports
-/******/ 	return __webpack_require__(0);
+/******/ 	// run startup
+/******/ 	return startup();
 /******/ })
 /************************************************************************/
 ```
@@ -87,8 +92,8 @@
 /*!********************!*\
   !*** ./example.js ***!
   \********************/
-/*! no static exports found */
-/*! runtime requirements: __webpack_require__, __webpack_require__.e */
+/*! other exports [maybe provided (runtime-defined)] [no usage info] */
+/*! runtime requirements: __webpack_require____webpack_require__.e,  */
 /***/ (function(__unusedmodule, __unusedexports, __webpack_require__) {
 
 __webpack_require__.e(/*! import() | chunk-foo */ 713).then(__webpack_require__.bind(null, /*! ./templates/foo */ 2)).then(function(foo) {
@@ -113,8 +118,8 @@
 /*!****************************************************!*\
   !*** ./templates lazy ^\.\/ba.*$ namespace object ***!
   \****************************************************/
-/*! no static exports found */
-/*! runtime requirements: module, __webpack_require__, __webpack_require__.e */
+/*! other exports [maybe provided (runtime-defined)] [no usage info] */
+/*! runtime requirements: module__webpack_require__, __webpack_require__.e,  */
 /***/ (function(module, __unusedexports, __webpack_require__) {
 
 var map = {
@@ -193,7 +198,10 @@
 /******/ 	
 /******/ 	/* webpack/runtime/get javascript chunk filename */
 /******/ 	!function() {
+/******/ 		
+/******/ 		// This function only allows to reference on-demand chunks
 /******/ 		__webpack_require__.u = function(chunkId) {
+/******/ 			// return url for filenames based on template
 /******/ 			return "" + chunkId + ".output.js";
 /******/ 		};
 /******/ 	}();
@@ -325,32 +333,23 @@
 
 ```
 Hash: 0a1b2c3d4e5f6a7b8c9d
-<<<<<<< HEAD
-Version: webpack 5.0.0-next
+Version: webpack 5.0.0-alpha.9
         Asset       Size  Chunks             Chunk Names
-644.output.js  539 bytes   {644}  [emitted]  chunk-bar-baz2
-713.output.js  539 bytes   {713}  [emitted]  chunk-foo
-965.output.js  539 bytes   {965}  [emitted]  chunk-bar-baz0
-    output.js   8.88 KiB   {404}  [emitted]  main
-=======
-Version: webpack 4.29.0
-      Asset       Size  Chunks             Chunk Names
-0.output.js  442 bytes       0  [emitted]  chunk-bar-baz0
-1.output.js  436 bytes       1  [emitted]  chunk-bar-baz2
-2.output.js  433 bytes       2  [emitted]  chunk-foo
-  output.js   9.44 KiB       3  [emitted]  main
->>>>>>> 6934b981
+644.output.js  646 bytes   {644}  [emitted]  chunk-bar-baz2
+713.output.js  646 bytes   {713}  [emitted]  chunk-foo
+965.output.js  646 bytes   {965}  [emitted]  chunk-bar-baz0
+    output.js   9.23 KiB   {404}  [emitted]  main
 Entrypoint main = output.js
-chunk {404} output.js (main) 565 bytes (javascript) 3.82 KiB (runtime) >{644}< >{713}< >{965}< [entry] [rendered]
-    > .\example.js main
+chunk {404} output.js (main) 565 bytes (javascript) 3.93 KiB (runtime) [entry] [rendered]
+    > ./example.js main
  [0] ./example.js 405 bytes {404} [built]
      [used exports unknown]
-     entry .\example.js main
+     entry ./example.js main
  [1] ./templates lazy ^\.\/ba.*$ namespace object 160 bytes {404} [built]
      [used exports unknown]
      import() context lazy ./templates [0] ./example.js 11:0-84
      + 5 hidden chunk modules
-chunk {644} 644.output.js (chunk-bar-baz2) 38 bytes <{404}> [rendered]
+chunk {644} 644.output.js (chunk-bar-baz2) 38 bytes [rendered]
     > ./baz [1] ./templates lazy ^\.\/ba.*$ namespace object ./baz
     > ./baz.js [1] ./templates lazy ^\.\/ba.*$ namespace object ./baz.js
  [4] ./templates/baz.js 38 bytes {644} [optional] [built]
@@ -358,7 +357,7 @@
      [used exports unknown]
      context element ./baz [1] ./templates lazy ^\.\/ba.*$ namespace object ./baz
      context element ./baz.js [1] ./templates lazy ^\.\/ba.*$ namespace object ./baz.js
-chunk {713} 713.output.js (chunk-foo) 38 bytes <{404}> [rendered]
+chunk {713} 713.output.js (chunk-foo) 38 bytes [rendered]
     > ./templates/foo [0] ./example.js 1:0-62
     > [0] ./example.js 5:0-8:16
  [2] ./templates/foo.js 38 bytes {713} [built]
@@ -366,101 +365,53 @@
      [used exports unknown]
      import() ./templates/foo [0] ./example.js 1:0-62
      cjs require ./templates/foo [0] ./example.js 6:11-37
-chunk {965} 965.output.js (chunk-bar-baz0) 38 bytes <{404}> [rendered]
+chunk {965} 965.output.js (chunk-bar-baz0) 38 bytes [rendered]
     > ./bar [1] ./templates lazy ^\.\/ba.*$ namespace object ./bar
     > ./bar.js [1] ./templates lazy ^\.\/ba.*$ namespace object ./bar.js
  [3] ./templates/bar.js 38 bytes {965} [optional] [built]
      [exports: default]
-<<<<<<< HEAD
      [used exports unknown]
      context element ./bar [1] ./templates lazy ^\.\/ba.*$ namespace object ./bar
      context element ./bar.js [1] ./templates lazy ^\.\/ba.*$ namespace object ./bar.js
-=======
-     import() ./templates/foo [3] ./example.js 1:0-62
-     cjs require ./templates/foo [3] ./example.js 6:11-37
-chunk    {3} output.js (main) 565 bytes >{0}< >{1}< >{2}< [entry] [rendered]
-    > ./example.js main
- [3] ./example.js 405 bytes {3} [built]
-     single entry ./example.js  main
- [4] ./templates lazy ^\.\/ba.*$ namespace object 160 bytes {3} [built]
-     import() context lazy ./templates [3] ./example.js 11:0-84
->>>>>>> 6934b981
 ```
 
 ## Production mode
 
 ```
 Hash: 0a1b2c3d4e5f6a7b8c9d
-<<<<<<< HEAD
-Version: webpack 5.0.0-next
+Version: webpack 5.0.0-alpha.9
         Asset       Size  Chunks             Chunk Names
 644.output.js  119 bytes   {644}  [emitted]  chunk-bar-baz2
 713.output.js  119 bytes   {713}  [emitted]  chunk-foo
 965.output.js  119 bytes   {965}  [emitted]  chunk-bar-baz0
     output.js   2.08 KiB   {404}  [emitted]  main
 Entrypoint main = output.js
-chunk {404} output.js (main) 565 bytes (javascript) 3.82 KiB (runtime) >{644}< >{713}< >{965}< [entry] [rendered]
-    > .\example.js main
+chunk {404} output.js (main) 565 bytes (javascript) 3.93 KiB (runtime) [entry] [rendered]
+    > ./example.js main
  [275] ./example.js 405 bytes {404} [built]
-       entry .\example.js main
+       entry ./example.js main
  [501] ./templates lazy ^\.\/ba.*$ namespace object 160 bytes {404} [built]
        import() context lazy ./templates [275] ./example.js 11:0-84
      + 5 hidden chunk modules
-chunk {644} 644.output.js (chunk-bar-baz2) 38 bytes <{404}> [rendered]
+chunk {644} 644.output.js (chunk-bar-baz2) 38 bytes [rendered]
     > ./baz [501] ./templates lazy ^\.\/ba.*$ namespace object ./baz
     > ./baz.js [501] ./templates lazy ^\.\/ba.*$ namespace object ./baz.js
  [374] ./templates/baz.js 38 bytes {644} [optional] [built]
        [exports: default]
        context element ./baz [501] ./templates lazy ^\.\/ba.*$ namespace object ./baz
        context element ./baz.js [501] ./templates lazy ^\.\/ba.*$ namespace object ./baz.js
-chunk {713} 713.output.js (chunk-foo) 38 bytes <{404}> [rendered]
+chunk {713} 713.output.js (chunk-foo) 38 bytes [rendered]
     > ./templates/foo [275] ./example.js 1:0-62
     > [275] ./example.js 5:0-8:16
  [457] ./templates/foo.js 38 bytes {713} [built]
        [exports: default]
        import() ./templates/foo [275] ./example.js 1:0-62
        cjs require ./templates/foo [275] ./example.js 6:11-37
-chunk {965} 965.output.js (chunk-bar-baz0) 38 bytes <{404}> [rendered]
+chunk {965} 965.output.js (chunk-bar-baz0) 38 bytes [rendered]
     > ./bar [501] ./templates lazy ^\.\/ba.*$ namespace object ./bar
     > ./bar.js [501] ./templates lazy ^\.\/ba.*$ namespace object ./bar.js
  [920] ./templates/bar.js 38 bytes {965} [optional] [built]
        [exports: default]
        context element ./bar [501] ./templates lazy ^\.\/ba.*$ namespace object ./bar
        context element ./bar.js [501] ./templates lazy ^\.\/ba.*$ namespace object ./bar.js
-=======
-Version: webpack 4.29.0
-      Asset       Size  Chunks             Chunk Names
-0.output.js  114 bytes       0  [emitted]  chunk-bar-baz0
-1.output.js  115 bytes       1  [emitted]  chunk-bar-baz2
-2.output.js  113 bytes       2  [emitted]  chunk-foo
-  output.js   2.49 KiB       3  [emitted]  main
-Entrypoint main = output.js
-chunk    {0} 0.output.js (chunk-bar-baz0) 38 bytes <{3}> [rendered]
-    > ./bar [4] ./templates lazy ^\.\/ba.*$ namespace object ./bar
-    > ./bar.js [4] ./templates lazy ^\.\/ba.*$ namespace object ./bar.js
- [1] ./templates/bar.js 38 bytes {0} [optional] [built]
-     [exports: default]
-     context element ./bar [4] ./templates lazy ^\.\/ba.*$ namespace object ./bar
-     context element ./bar.js [4] ./templates lazy ^\.\/ba.*$ namespace object ./bar.js
-chunk    {1} 1.output.js (chunk-bar-baz2) 38 bytes <{3}> [rendered]
-    > ./baz [4] ./templates lazy ^\.\/ba.*$ namespace object ./baz
-    > ./baz.js [4] ./templates lazy ^\.\/ba.*$ namespace object ./baz.js
- [2] ./templates/baz.js 38 bytes {1} [optional] [built]
-     [exports: default]
-     context element ./baz [4] ./templates lazy ^\.\/ba.*$ namespace object ./baz
-     context element ./baz.js [4] ./templates lazy ^\.\/ba.*$ namespace object ./baz.js
-chunk    {2} 2.output.js (chunk-foo) 38 bytes <{3}> [rendered]
-    > ./templates/foo [3] ./example.js 1:0-62
-    > [3] ./example.js 5:0-8:16
- [0] ./templates/foo.js 38 bytes {2} [built]
-     [exports: default]
-     import() ./templates/foo [3] ./example.js 1:0-62
-     cjs require ./templates/foo [3] ./example.js 6:11-37
-chunk    {3} output.js (main) 565 bytes >{0}< >{1}< >{2}< [entry] [rendered]
-    > ./example.js main
- [3] ./example.js 405 bytes {3} [built]
-     single entry ./example.js  main
- [4] ./templates lazy ^\.\/ba.*$ namespace object 160 bytes {3} [built]
-     import() context lazy ./templates [3] ./example.js 11:0-84
->>>>>>> 6934b981
 ```