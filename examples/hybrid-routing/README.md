--- conflicted
+++ resolved
@@ -86,16 +86,10 @@
 
 # dist/router_js.bundle.js
 
-<<<<<<< HEAD
 ``` javascript
 (window["webpackJsonp"] = window["webpackJsonp"] || []).push([["router_js"],[
 /* 0 */,
 /* 1 */
-=======
-```javascript
-(window["webpackJsonp"] = window["webpackJsonp"] || []).push([[2],[
-/* 0 */
->>>>>>> b72b96a2
 /*!*******************!*\
   !*** ./render.js ***!
   \*******************/
@@ -157,7 +151,7 @@
 	]
 };
 function webpackAsyncContext(req) {
-	if(!__webpack_require__.o(map, req)) {
+	if(!Object.prototype.hasOwnProperty.call(map, req)) {
 		return Promise.resolve().then(function() {
 			var e = new Error("Cannot find module '" + req + "'");
 			e.code = 'MODULE_NOT_FOUND';
@@ -184,64 +178,9 @@
 
 <details><summary><code>/******/ (function(modules) { /* webpackBootstrap */ })</code></summary>
 
-<<<<<<< HEAD
-``` javascript
+```javascript
 /******/ (function(modules, runtime) { // webpackBootstrap
 /******/ 	"use strict";
-=======
-```javascript
-/******/ (function(modules) { // webpackBootstrap
-/******/ 	// install a JSONP callback for chunk loading
-/******/ 	function webpackJsonpCallback(data) {
-/******/ 		var chunkIds = data[0];
-/******/ 		var moreModules = data[1];
-/******/ 		var executeModules = data[2];
-/******/
-/******/ 		// add "moreModules" to the modules object,
-/******/ 		// then flag all "chunkIds" as loaded and fire callback
-/******/ 		var moduleId, chunkId, i = 0, resolves = [];
-/******/ 		for(;i < chunkIds.length; i++) {
-/******/ 			chunkId = chunkIds[i];
-/******/ 			if(installedChunks[chunkId]) {
-/******/ 				resolves.push(installedChunks[chunkId][0]);
-/******/ 			}
-/******/ 			installedChunks[chunkId] = 0;
-/******/ 		}
-/******/ 		for(moduleId in moreModules) {
-/******/ 			if(Object.prototype.hasOwnProperty.call(moreModules, moduleId)) {
-/******/ 				modules[moduleId] = moreModules[moduleId];
-/******/ 			}
-/******/ 		}
-/******/ 		if(parentJsonpFunction) parentJsonpFunction(data);
-/******/
-/******/ 		while(resolves.length) {
-/******/ 			resolves.shift()();
-/******/ 		}
-/******/
-/******/ 		// add entry modules from loaded chunk to deferred list
-/******/ 		deferredModules.push.apply(deferredModules, executeModules || []);
-/******/
-/******/ 		// run deferred modules when all chunks ready
-/******/ 		return checkDeferredModules();
-/******/ 	};
-/******/ 	function checkDeferredModules() {
-/******/ 		var result;
-/******/ 		for(var i = 0; i < deferredModules.length; i++) {
-/******/ 			var deferredModule = deferredModules[i];
-/******/ 			var fulfilled = true;
-/******/ 			for(var j = 1; j < deferredModule.length; j++) {
-/******/ 				var depId = deferredModule[j];
-/******/ 				if(installedChunks[depId] !== 0) fulfilled = false;
-/******/ 			}
-/******/ 			if(fulfilled) {
-/******/ 				deferredModules.splice(i--, 1);
-/******/ 				result = __webpack_require__(__webpack_require__.s = deferredModule[0]);
-/******/ 			}
-/******/ 		}
-/******/ 		return result;
-/******/ 	}
-/******/
->>>>>>> b72b96a2
 /******/ 	// The module cache
 /******/ 	var installedModules = {};
 /******/
@@ -285,29 +224,9 @@
 
 </details>
 
-<<<<<<< HEAD
-``` javascript
+```javascript
 /******/ ([
 /* 0 */
-=======
-```javascript
-/******/ ({
-
-/***/ 4:
-/*!*******************************!*\
-  !*** multi ./aEntry ./router ***!
-  \*******************************/
-/*! no static exports found */
-/***/ (function(module, exports, __webpack_require__) {
-
-__webpack_require__(/*! ./aEntry */5);
-module.exports = __webpack_require__(/*! ./router */2);
-
-
-/***/ }),
-
-/***/ 5:
->>>>>>> b72b96a2
 /*!*******************!*\
   !*** ./aEntry.js ***!
   \*******************/
@@ -387,8 +306,7 @@
 /******/ 	
 /******/ 	/* webpack/runtime/get javascript chunk filename */
 /******/ 	!function() {
-/******/ 		
-/******/ 		// This function only allows to reference on-demand chunks
+/******/ 		// This function allow to reference async chunks
 /******/ 		__webpack_require__.u = function(chunkId) {
 /******/ 			// return url for filenames based on template
 /******/ 			return "" + chunkId + ".chunk.js";
@@ -546,17 +464,10 @@
 
 # dist/aPage.chunk.js
 
-<<<<<<< HEAD
-``` javascript
+```javascript
 (window["webpackJsonp"] = window["webpackJsonp"] || []).push([["aPage"],{
 
 /***/ 2:
-=======
-```javascript
-(window["webpackJsonp"] = window["webpackJsonp"] || []).push([[0],[
-/* 0 */,
-/* 1 */
->>>>>>> b72b96a2
 /*!******************!*\
   !*** ./aPage.js ***!
   \******************/
@@ -579,14 +490,13 @@
 
 ```
 Hash: 0a1b2c3d4e5f6a7b8c9d
-<<<<<<< HEAD
-Version: webpack 5.0.0-alpha.9
+Version: webpack 5.0.0-alpha.11
               Asset       Size       Chunks             Chunk Names
      aPage.chunk.js  365 bytes      {aPage}  [emitted]  aPage
      bPage.chunk.js  365 bytes      {bPage}  [emitted]  bPage
-    pageA.bundle.js   10.4 KiB      {pageA}  [emitted]  pageA
-    pageB.bundle.js   10.4 KiB      {pageB}  [emitted]  pageB
-router_js.bundle.js   2.39 KiB  {router_js}  [emitted]
+    pageA.bundle.js   10.3 KiB      {pageA}  [emitted]  pageA
+    pageB.bundle.js   10.3 KiB      {pageB}  [emitted]  pageB
+router_js.bundle.js   2.42 KiB  {router_js}  [emitted]
 Entrypoint pageA = router_js.bundle.js aPage.chunk.js pageA.bundle.js
 Entrypoint pageB = router_js.bundle.js bPage.chunk.js pageB.bundle.js
 chunk {aPage} aPage.chunk.js (aPage) 59 bytes [initial] [rendered] reused as split chunk (cache group: default)
@@ -605,14 +515,14 @@
      [used exports unknown]
      context element ./bPage [4] . lazy ^\.\/.*Page$ namespace object ./bPage
      cjs require ./bPage [5] ./bEntry.js 3:7-25
-chunk {pageA} pageA.bundle.js (pageA) 87 bytes (javascript) 5.9 KiB (runtime) [entry] [rendered]
+chunk {pageA} pageA.bundle.js (pageA) 87 bytes (javascript) 5.89 KiB (runtime) [entry] [rendered]
     > ./aEntry pageA
     > ./router pageA
  [0] ./aEntry.js 87 bytes {pageA} [built]
      [used exports unknown]
      entry ./aEntry pageA
      + 7 hidden chunk modules
-chunk {pageB} pageB.bundle.js (pageB) 87 bytes (javascript) 5.9 KiB (runtime) [entry] [rendered]
+chunk {pageB} pageB.bundle.js (pageB) 87 bytes (javascript) 5.89 KiB (runtime) [entry] [rendered]
     > ./bEntry pageB
     > ./router pageB
  [5] ./bEntry.js 87 bytes {pageB} [built]
@@ -636,95 +546,45 @@
  [4] . lazy ^\.\/.*Page$ namespace object 160 bytes {router_js} [built]
      [used exports unknown]
      import() context lazy . [3] ./router.js 15:1-59
-=======
-Version: webpack 4.29.6
-               Asset       Size  Chunks             Chunk Names
-      aPage.chunk.js  297 bytes       0  [emitted]  aPage
-      bPage.chunk.js  291 bytes       1  [emitted]  bPage
-     pageA.bundle.js   9.42 KiB       3  [emitted]  pageA
-pageA~pageB.chunk.js   2.04 KiB       2  [emitted]  pageA~pageB
-     pageB.bundle.js   9.42 KiB       4  [emitted]  pageB
-Entrypoint pageA = pageA~pageB.chunk.js aPage.chunk.js pageA.bundle.js
-Entrypoint pageB = pageA~pageB.chunk.js bPage.chunk.js pageB.bundle.js
-chunk    {0} aPage.chunk.js (aPage) 59 bytes <{1}> <{2}> <{4}> ={2}= ={3}= >{1}< [initial] [rendered] reused as split chunk (cache group: default)
-    > ./aPage [6] . lazy ^\.\/.*Page$ namespace object ./aPage
-    > ./aPage [6] . lazy ^\.\/.*Page$ namespace object ./aPage
-    > pageA
- [1] ./aPage.js 59 bytes {0} [built]
-     cjs require ./aPage [5] ./aEntry.js 3:7-25
-     context element ./aPage [6] . lazy ^\.\/.*Page$ namespace object ./aPage
-chunk    {1} bPage.chunk.js (bPage) 59 bytes <{0}> <{2}> <{3}> ={2}= ={4}= >{0}< [initial] [rendered] reused as split chunk (cache group: default)
-    > ./bPage [6] . lazy ^\.\/.*Page$ namespace object ./bPage
-    > ./bPage [6] . lazy ^\.\/.*Page$ namespace object ./bPage
-    > pageB
- [3] ./bPage.js 59 bytes {1} [built]
-     context element ./bPage [6] . lazy ^\.\/.*Page$ namespace object ./bPage
-     cjs require ./bPage [8] ./bEntry.js 3:7-25
-chunk    {2} pageA~pageB.chunk.js (pageA~pageB) 950 bytes ={0}= ={1}= ={3}= ={4}= >{0}< >{1}< [initial] [rendered] split chunk (cache group: default) (name: pageA~pageB)
-    > pageA
-    > pageB
- [0] ./render.js 58 bytes {2} [built]
-     cjs require ./render [2] ./router.js 1:13-32
-     cjs require ./render [5] ./aEntry.js 2:13-32
-     cjs require ./render [8] ./bEntry.js 2:13-32
- [2] ./router.js 732 bytes {2} [built]
-     single entry ./router [4] multi ./aEntry ./router pageA[1]
-     single entry ./router [7] multi ./bEntry ./router pageB[1]
- [6] . lazy ^\.\/.*Page$ namespace object 160 bytes {2} [built]
-     import() context lazy . [2] ./router.js 15:1-59
-chunk    {3} pageA.bundle.js (pageA) 127 bytes ={0}= ={2}= >{1}< [entry] [rendered]
-    > pageA
- [4] multi ./aEntry ./router 40 bytes {3} [built]
-     multi entry 
- [5] ./aEntry.js 87 bytes {3} [built]
-     single entry ./aEntry [4] multi ./aEntry ./router pageA[0]
-chunk    {4} pageB.bundle.js (pageB) 127 bytes ={1}= ={2}= >{0}< [entry] [rendered]
-    > pageB
- [7] multi ./bEntry ./router 40 bytes {4} [built]
-     multi entry 
- [8] ./bEntry.js 87 bytes {4} [built]
-     single entry ./bEntry [7] multi ./bEntry ./router pageB[0]
->>>>>>> b72b96a2
 ```
 
 ## Production mode
 
 ```
 Hash: 0a1b2c3d4e5f6a7b8c9d
-<<<<<<< HEAD
-Version: webpack 5.0.0-alpha.9
+Version: webpack 5.0.0-alpha.11
               Asset       Size       Chunks             Chunk Names
      aPage.chunk.js  129 bytes      {aPage}  [emitted]  aPage
      bPage.chunk.js  129 bytes      {bPage}  [emitted]  bPage
     pageA.bundle.js   2.27 KiB      {pageA}  [emitted]  pageA
     pageB.bundle.js   2.27 KiB      {pageB}  [emitted]  pageB
-router_js.bundle.js  583 bytes  {router_js}  [emitted]
+router_js.bundle.js  630 bytes  {router_js}  [emitted]
 Entrypoint pageA = router_js.bundle.js aPage.chunk.js pageA.bundle.js
 Entrypoint pageB = router_js.bundle.js bPage.chunk.js pageB.bundle.js
 chunk {aPage} aPage.chunk.js (aPage) 59 bytes [initial] [rendered] reused as split chunk (cache group: default)
-    > ./aPage [843] . lazy ^\.\/.*Page$ namespace object ./aPage
+    > ./aPage [245] . lazy ^\.\/.*Page$ namespace object ./aPage
     > ./aEntry pageA
     > ./router pageA
- [262] ./aPage.js 59 bytes {aPage} [built]
-       context element ./aPage [843] . lazy ^\.\/.*Page$ namespace object ./aPage
-       cjs require ./aPage [876] ./aEntry.js 3:7-25
+ [970] ./aPage.js 59 bytes {aPage} [built]
+       context element ./aPage [245] . lazy ^\.\/.*Page$ namespace object ./aPage
+       cjs require ./aPage [557] ./aEntry.js 3:7-25
 chunk {bPage} bPage.chunk.js (bPage) 59 bytes [initial] [rendered] reused as split chunk (cache group: default)
-    > ./bPage [843] . lazy ^\.\/.*Page$ namespace object ./bPage
+    > ./bPage [245] . lazy ^\.\/.*Page$ namespace object ./bPage
     > ./bEntry pageB
     > ./router pageB
- [542] ./bPage.js 59 bytes {bPage} [built]
-       cjs require ./bPage [261] ./bEntry.js 3:7-25
-       context element ./bPage [843] . lazy ^\.\/.*Page$ namespace object ./bPage
-chunk {pageA} pageA.bundle.js (pageA) 87 bytes (javascript) 5.91 KiB (runtime) [entry] [rendered]
+ [194] ./bPage.js 59 bytes {bPage} [built]
+       context element ./bPage [245] . lazy ^\.\/.*Page$ namespace object ./bPage
+       cjs require ./bPage [857] ./bEntry.js 3:7-25
+chunk {pageA} pageA.bundle.js (pageA) 87 bytes (javascript) 5.9 KiB (runtime) [entry] [rendered]
     > ./aEntry pageA
     > ./router pageA
- [876] ./aEntry.js 87 bytes {pageA} [built]
+ [557] ./aEntry.js 87 bytes {pageA} [built]
        entry ./aEntry pageA
      + 7 hidden chunk modules
-chunk {pageB} pageB.bundle.js (pageB) 87 bytes (javascript) 5.91 KiB (runtime) [entry] [rendered]
+chunk {pageB} pageB.bundle.js (pageB) 87 bytes (javascript) 5.9 KiB (runtime) [entry] [rendered]
     > ./bEntry pageB
     > ./router pageB
- [261] ./bEntry.js 87 bytes {pageB} [built]
+ [857] ./bEntry.js 87 bytes {pageB} [built]
        entry ./bEntry pageB
      + 7 hidden chunk modules
 chunk {router_js} router_js.bundle.js 950 bytes [initial] [rendered] split chunk (cache group: default)
@@ -732,62 +592,13 @@
     > ./router pageA
     > ./bEntry pageB
     > ./router pageB
- [372] ./router.js 732 bytes {router_js} [built]
+ [245] . lazy ^\.\/.*Page$ namespace object 160 bytes {router_js} [built]
+       import() context lazy . [840] ./router.js 15:1-59
+ [840] ./router.js 732 bytes {router_js} [built]
        entry ./router pageA
        entry ./router pageB
- [760] ./render.js 58 bytes {router_js} [built]
-       cjs require ./render [261] ./bEntry.js 2:13-32
-       cjs require ./render [372] ./router.js 1:13-32
-       cjs require ./render [876] ./aEntry.js 2:13-32
- [843] . lazy ^\.\/.*Page$ namespace object 160 bytes {router_js} [built]
-       import() context lazy . [372] ./router.js 15:1-59
-=======
-Version: webpack 4.29.6
-               Asset       Size  Chunks             Chunk Names
-      aPage.chunk.js  122 bytes       0  [emitted]  aPage
-      bPage.chunk.js  123 bytes       1  [emitted]  bPage
-     pageA.bundle.js   2.22 KiB       3  [emitted]  pageA
-pageA~pageB.chunk.js  559 bytes       2  [emitted]  pageA~pageB
-     pageB.bundle.js   2.22 KiB       4  [emitted]  pageB
-Entrypoint pageA = pageA~pageB.chunk.js aPage.chunk.js pageA.bundle.js
-Entrypoint pageB = pageA~pageB.chunk.js bPage.chunk.js pageB.bundle.js
-chunk    {0} aPage.chunk.js (aPage) 59 bytes <{1}> <{2}> <{4}> ={2}= ={3}= >{1}< [initial] [rendered] reused as split chunk (cache group: default)
-    > ./aPage [6] . lazy ^\.\/.*Page$ namespace object ./aPage
-    > ./aPage [6] . lazy ^\.\/.*Page$ namespace object ./aPage
-    > pageA
- [1] ./aPage.js 59 bytes {0} [built]
-     cjs require ./aPage [5] ./aEntry.js 3:7-25
-     context element ./aPage [6] . lazy ^\.\/.*Page$ namespace object ./aPage
-chunk    {1} bPage.chunk.js (bPage) 59 bytes <{0}> <{2}> <{3}> ={2}= ={4}= >{0}< [initial] [rendered] reused as split chunk (cache group: default)
-    > ./bPage [6] . lazy ^\.\/.*Page$ namespace object ./bPage
-    > ./bPage [6] . lazy ^\.\/.*Page$ namespace object ./bPage
-    > pageB
- [3] ./bPage.js 59 bytes {1} [built]
-     context element ./bPage [6] . lazy ^\.\/.*Page$ namespace object ./bPage
-     cjs require ./bPage [8] ./bEntry.js 3:7-25
-chunk    {2} pageA~pageB.chunk.js (pageA~pageB) 950 bytes ={0}= ={1}= ={3}= ={4}= >{0}< >{1}< [initial] [rendered] split chunk (cache group: default) (name: pageA~pageB)
-    > pageA
-    > pageB
- [0] ./render.js 58 bytes {2} [built]
-     cjs require ./render [2] ./router.js 1:13-32
-     cjs require ./render [5] ./aEntry.js 2:13-32
-     cjs require ./render [8] ./bEntry.js 2:13-32
- [2] ./router.js 732 bytes {2} [built]
-     single entry ./router [4] multi ./aEntry ./router pageA[1]
-     single entry ./router [7] multi ./bEntry ./router pageB[1]
- [6] . lazy ^\.\/.*Page$ namespace object 160 bytes {2} [built]
-     import() context lazy . [2] ./router.js 15:1-59
-chunk    {3} pageA.bundle.js (pageA) 127 bytes ={0}= ={2}= >{1}< [entry] [rendered]
-    > pageA
- [4] multi ./aEntry ./router 40 bytes {3} [built]
-     multi entry 
- [5] ./aEntry.js 87 bytes {3} [built]
-     single entry ./aEntry [4] multi ./aEntry ./router pageA[0]
-chunk    {4} pageB.bundle.js (pageB) 127 bytes ={1}= ={2}= >{0}< [entry] [rendered]
-    > pageB
- [7] multi ./bEntry ./router 40 bytes {4} [built]
-     multi entry 
- [8] ./bEntry.js 87 bytes {4} [built]
-     single entry ./bEntry [7] multi ./bEntry ./router pageB[0]
->>>>>>> b72b96a2
+ [956] ./render.js 58 bytes {router_js} [built]
+       cjs require ./render [557] ./aEntry.js 2:13-32
+       cjs require ./render [840] ./router.js 1:13-32
+       cjs require ./render [857] ./bEntry.js 2:13-32
 ```