--- conflicted
+++ resolved
@@ -104,13 +104,9 @@
 			run: new AsyncSeriesHook(["compiler"]),
 			/** @type {AsyncSeriesHook<[Compilation]>} */
 			emit: new AsyncSeriesHook(["compilation"]),
-<<<<<<< HEAD
+			/** @type {AsyncSeriesHook<[string, Buffer]>} */
+			assetEmitted: new AsyncSeriesHook(["file", "content"]),
 			/** @type {AsyncSeriesHook<[Compilation]>} */
-=======
-			/** @type {AsyncSeriesHook<string, Buffer>} */
-			assetEmitted: new AsyncSeriesHook(["file", "content"]),
-			/** @type {AsyncSeriesHook<Compilation>} */
->>>>>>> 5344837e
 			afterEmit: new AsyncSeriesHook(["compilation"]),
 
 			/** @type {SyncHook<[Compilation, CompilationParams]>} */
@@ -140,13 +136,8 @@
 			/** @type {SyncHook<[]>} */
 			watchClose: new SyncHook([]),
 
-<<<<<<< HEAD
 			/** @type {SyncBailHook<[string, string, any[]], true>} */
-			infrastructurelog: new SyncBailHook(["origin", "type", "args"]),
-=======
-			/** @type {SyncBailHook<string, string, any[]>} */
 			infrastructureLog: new SyncBailHook(["origin", "type", "args"]),
->>>>>>> 5344837e
 
 			// TODO the following hooks are weirdly located here
 			// TODO move them for webpack 5
@@ -160,27 +151,6 @@
 			afterResolvers: new SyncHook(["compiler"]),
 			/** @type {SyncBailHook<[string, Entry], boolean>} */
 			entryOption: new SyncBailHook(["context", "entry"])
-<<<<<<< HEAD
-=======
-		};
-		// TODO webpack 5 remove this
-		this.hooks.infrastructurelog = this.hooks.infrastructureLog;
-
-		this._pluginCompat.tap("Compiler", options => {
-			switch (options.name) {
-				case "additional-pass":
-				case "before-run":
-				case "run":
-				case "emit":
-				case "after-emit":
-				case "before-compile":
-				case "make":
-				case "after-compile":
-				case "watch-run":
-					options.async = true;
-					break;
-			}
->>>>>>> 5344837e
 		});
 
 		/** @type {string=} */
@@ -460,7 +430,6 @@
 							this._assetEmittingSourceCache.set(source, cacheEntry);
 						}
 
-<<<<<<< HEAD
 						// if the target file has already been written
 						if (targetFileGeneration !== undefined) {
 							// check if the Source has been written to this target file
@@ -469,23 +438,6 @@
 								// if yes, we skip writing the file
 								// as it's already there
 								// (we assume one doesn't remove files while the Compiler is running)
-=======
-								// information marker that the asset has been emitted
-								compilation.emittedAssets.add(file);
-
-								// cache the information that the Source has been written to that location
-								const newGeneration =
-									targetFileGeneration === undefined
-										? 1
-										: targetFileGeneration + 1;
-								cacheEntry.writtenTo.set(targetPath, newGeneration);
-								this._assetEmittingWrittenFiles.set(targetPath, newGeneration);
-								this.hooks.assetEmitted.callAsync(file, content, callback);
-							});
-						} else {
-							if (source.existsAt === targetPath) {
-								source.emitted = false;
->>>>>>> 5344837e
 								return callback();
 							}
 						}
@@ -502,16 +454,6 @@
 							} else {
 								content = Buffer.from(bufferOrString, "utf8");
 							}
-<<<<<<< HEAD
-=======
-
-							source.existsAt = targetPath;
-							source.emitted = true;
-							this.outputFileSystem.writeFile(targetPath, content, err => {
-								if (err) return callback(err);
-								this.hooks.assetEmitted.callAsync(file, content, callback);
-							});
->>>>>>> 5344837e
 						}
 
 						// Create a replacement resource which only allows to ask for size
@@ -534,7 +476,7 @@
 									: targetFileGeneration + 1;
 							cacheEntry.writtenTo.set(targetPath, newGeneration);
 							this._assetEmittingWrittenFiles.set(targetPath, newGeneration);
-							callback();
+							this.hooks.assetEmitted.callAsync(file, content, callback);
 						});
 					};
 
