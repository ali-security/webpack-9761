/*
	MIT License http://www.opensource.org/licenses/mit-license.php
	Author Jason Anderson @diurnalist
*/

"use strict";

<<<<<<< HEAD
const { basename, extname } = require("path");
const util = require("util");
const Module = require("./Module");

/** @typedef {import("./Compilation").PathData} PathData */
/** @typedef {import("./Compiler")} Compiler */

const REGEXP = /\[\\*([\w:]+)\\*\]/gi;

const prepareId = id => {
	if (typeof id !== "string") return id;

	if (/^"\s\+*.*\+\s*"$/.test(id)) {
		const match = /^"\s\+*\s*(.*)\s*\+\s*"$/.exec(id);

		return `" + (${
			match[1]
		} + "").replace(/(^[.-]|[^a-zA-Z0-9_-])+/g, "_") + "`;
	}

	return id.replace(/(^[.-]|[^a-zA-Z0-9_-])+/g, "_");
};

const hashLength = (replacer, handler) => {
	const fn = (match, arg, input) => {
		const length = arg && parseInt(arg, 10);

		if (length && handler) {
			return handler(length);
=======
const REGEXP_HASH = /\[hash(?::(\d+))?\]/gi,
	REGEXP_CHUNKHASH = /\[chunkhash(?::(\d+))?\]/gi,
	REGEXP_MODULEHASH = /\[modulehash(?::(\d+))?\]/gi,
	REGEXP_CONTENTHASH = /\[contenthash(?::(\d+))?\]/gi,
	REGEXP_NAME = /\[name\]/gi,
	REGEXP_ID = /\[id\]/gi,
	REGEXP_MODULEID = /\[moduleid\]/gi,
	REGEXP_FILE = /\[file\]/gi,
	REGEXP_QUERY = /\[query\]/gi,
	REGEXP_FILEBASE = /\[filebase\]/gi,
	REGEXP_URL = /\[url\]/gi;

// Using global RegExp for .test is dangerous
// We use a normal RegExp instead of .test
const REGEXP_HASH_FOR_TEST = new RegExp(REGEXP_HASH.source, "i"),
	REGEXP_CHUNKHASH_FOR_TEST = new RegExp(REGEXP_CHUNKHASH.source, "i"),
	REGEXP_CONTENTHASH_FOR_TEST = new RegExp(REGEXP_CONTENTHASH.source, "i"),
	REGEXP_NAME_FOR_TEST = new RegExp(REGEXP_NAME.source, "i");

const withHashLength = (replacer, handlerFn, assetInfo) => {
	const fn = (match, hashLength, ...args) => {
		if (assetInfo) assetInfo.immutable = true;
		const length = hashLength && parseInt(hashLength, 10);
		if (length && handlerFn) {
			return handlerFn(length);
>>>>>>> 9c6b3678
		}

		const hash = replacer(match, arg, input);

		return length ? hash.slice(0, length) : hash;
	};

	return fn;
};

const replacer = (value, allowEmpty) => {
	const fn = (match, arg, input) => {
		if (value === null || value === undefined) {
			if (!allowEmpty) {
				throw new Error(
					`Path variable ${match} not implemented in this context: ${input}`
				);
			}

			return "";
		} else {
			return `${value}`;
		}
	};

	return fn;
};

const deprecationCache = new Map();
const deprecatedFunction = (() => () => {})();
const deprecated = (fn, message) => {
	let d = deprecationCache.get(message);
	if (d === undefined) {
		d = util.deprecate(deprecatedFunction, message);
		deprecationCache.set(message, d);
	}
	return (...args) => {
		d();
		return fn(...args);
	};
};

<<<<<<< HEAD
/**
 * @param {string | function(PathData): string} path the raw path
 * @param {PathData} data context data
 * @returns {string} the interpolated path
 */
const replacePathVariables = (path, data) => {
	const chunkGraph = data.chunkGraph;
=======
const replacePathVariables = (path, data, assetInfo) => {
	const chunk = data.chunk;
	const chunkId = chunk && chunk.id;
	const chunkName = chunk && (chunk.name || chunk.id);
	const chunkHash = chunk && (chunk.renderedHash || chunk.hash);
	const chunkHashWithLength = chunk && chunk.hashWithLength;
	const contentHashType = data.contentHashType;
	const contentHash =
		(chunk && chunk.contentHash && chunk.contentHash[contentHashType]) ||
		data.contentHash;
	const contentHashWithLength =
		(chunk &&
			chunk.contentHashWithLength &&
			chunk.contentHashWithLength[contentHashType]) ||
		data.contentHashWithLength;
	const module = data.module;
	const moduleId = module && module.id;
	const moduleHash = module && (module.renderedHash || module.hash);
	const moduleHashWithLength = module && module.hashWithLength;
>>>>>>> 9c6b3678

	/** @type {Map<string, Function>} */
	const replacements = new Map();

	// Filename context
	//
	// Placeholders
	//
	// for /some/path/file.js?query:
	// [file] - /some/path/file.js
	// [query] - ?query
	// [base] - file.js
	// [path] - /some/path/
	// [name] - file
	// [ext] - .js
	if (data.filename) {
		if (typeof data.filename === "string") {
			const idx = data.filename.indexOf("?");

			let file, query;

			if (idx >= 0) {
				file = data.filename.substr(0, idx);
				query = data.filename.substr(idx);
			} else {
				file = data.filename;
				query = "";
			}

			const ext = extname(file);
			const base = basename(file);
			const name = base.slice(0, base.length - ext.length);
			const path = file.slice(0, file.length - base.length);

			replacements.set("file", replacer(file));
			replacements.set("query", replacer(query, true));
			replacements.set("path", replacer(path, true));
			replacements.set("base", replacer(base));
			replacements.set("name", replacer(name));
			replacements.set("ext", replacer(ext, true));
			// Legacy
			replacements.set(
				"filebase",
				deprecated(replacer(base), "[filebase] is now [base]")
			);
		}
	}

	// Compilation context
	//
	// Placeholders
	//
	// [fullhash] - data.hash (3a4b5c6e7f)
	//
	// Legacy Placeholders
	//
	// [hash] - data.hash (3a4b5c6e7f)
	if (data.hash) {
		const hashReplacer = hashLength(replacer(data.hash), data.hashWithLength);

		replacements.set("fullhash", hashReplacer);

		// Legacy
		replacements.set(
			"hash",
			deprecated(
				hashReplacer,
				"[hash] is now [fullhash] (also consider using [chunkhash] or [contenthash], see documentation for details)"
			)
		);
	}

<<<<<<< HEAD
	// Chunk Context
	//
	// Placeholders
	//
	// [id] - chunk.id (0.js)
	// [name] - chunk.name (app.js)
	// [chunkhash] - chunk.hash (7823t4t4.js)
	// [contenthash] - chunk.contentHash[type] (3256urzg.js)
	if (data.chunk) {
		const chunk = data.chunk;

		const contentHashType = data.contentHashType;

		const idReplacer = replacer(chunk.id);
		const nameReplacer = replacer(chunk.name || chunk.id);
		const chunkhashReplacer = hashLength(
			replacer(chunk.renderedHash || chunk.hash),
			"hashWithLength" in chunk ? chunk.hashWithLength : undefined
		);
		const contenthashReplacer = hashLength(
			replacer(
				data.contentHash ||
					(contentHashType &&
						chunk.contentHash &&
						chunk.contentHash[contentHashType])
			),
			data.contentHashWithLength ||
				("contentHashWithLength" in chunk && chunk.contentHashWithLength
					? chunk.contentHashWithLength[contentHashType]
					: undefined)
		);

		replacements.set("id", idReplacer);
		replacements.set("name", nameReplacer);
		replacements.set("chunkhash", chunkhashReplacer);
		replacements.set("contenthash", contenthashReplacer);
	}

	// Module Context
	//
	// Placeholders
	//
	// [id] - module.id (2.png)
	// [hash] - module.hash (6237543873.png)
	//
	// Legacy Placeholders
	//
	// [moduleid] - module.id (2.png)
	// [modulehash] - module.hash (6237543873.png)
	if (data.module) {
		const module = data.module;

		const idReplacer = replacer(
			prepareId(
				module instanceof Module ? chunkGraph.getModuleId(module) : module.id
=======
	return (
		path
			.replace(
				REGEXP_HASH,
				withHashLength(getReplacer(data.hash), data.hashWithLength, assetInfo)
			)
			.replace(
				REGEXP_CHUNKHASH,
				withHashLength(getReplacer(chunkHash), chunkHashWithLength, assetInfo)
			)
			.replace(
				REGEXP_CONTENTHASH,
				withHashLength(
					getReplacer(contentHash),
					contentHashWithLength,
					assetInfo
				)
			)
			.replace(
				REGEXP_MODULEHASH,
				withHashLength(getReplacer(moduleHash), moduleHashWithLength, assetInfo)
>>>>>>> 9c6b3678
			)
		);
		const hashReplacer = hashLength(
			replacer(
				module instanceof Module
					? chunkGraph.getRenderedModuleHash(module)
					: module.renderedHash || module.hash
			),
			"hashWithLength" in module ? module.hashWithLength : undefined
		);

		replacements.set("id", idReplacer);
		replacements.set("hash", hashReplacer);
		// Legacy
		replacements.set(
			"moduleid",
			deprecated(idReplacer, "[moduleid] is now [id]")
		);
		replacements.set(
			"modulehash",
			deprecated(hashReplacer, "[modulehash] is now [hash]")
		);
	}

	// Other things
	if (data.url) {
		replacements.set("url", replacer(data.url));
	}

	if (typeof path === "function") {
		path = path(data);
	}

	path = path.replace(REGEXP, (match, content) => {
		if (content.length + 2 === match.length) {
			const contentMatch = /^(\w+)(?::(\w+))?$/.exec(content);
			if (!contentMatch) return match;
			const [, kind, arg] = contentMatch;
			const replacer = replacements.get(kind);
			if (replacer !== undefined) {
				return replacer(match, arg, path);
			}
		} else if (match.startsWith("[\\") && match.endsWith("\\]")) {
			return `[${match.slice(2, -2)}]`;
		}
		return match;
	});

	return path;
};

const plugin = "TemplatedPathPlugin";

class TemplatedPathPlugin {
	/**
	 * Apply the plugin
	 * @param {Compiler} compiler the compiler instance
	 * @returns {void}
	 */
	apply(compiler) {
		compiler.hooks.compilation.tap(plugin, compilation => {
			const mainTemplate = compilation.mainTemplate;

			mainTemplate.hooks.assetPath.tap(plugin, replacePathVariables);
		});
	}
}

module.exports = TemplatedPathPlugin;<|MERGE_RESOLUTION|>--- conflicted
+++ resolved
@@ -5,11 +5,11 @@
 
 "use strict";
 
-<<<<<<< HEAD
 const { basename, extname } = require("path");
 const util = require("util");
 const Module = require("./Module");
 
+/** @typedef {import("./Compilation").AssetInfo} AssetInfo */
 /** @typedef {import("./Compilation").PathData} PathData */
 /** @typedef {import("./Compiler")} Compiler */
 
@@ -29,39 +29,13 @@
 	return id.replace(/(^[.-]|[^a-zA-Z0-9_-])+/g, "_");
 };
 
-const hashLength = (replacer, handler) => {
+const hashLength = (replacer, handler, assetInfo) => {
 	const fn = (match, arg, input) => {
+		if (assetInfo) assetInfo.immutable = true;
 		const length = arg && parseInt(arg, 10);
 
 		if (length && handler) {
 			return handler(length);
-=======
-const REGEXP_HASH = /\[hash(?::(\d+))?\]/gi,
-	REGEXP_CHUNKHASH = /\[chunkhash(?::(\d+))?\]/gi,
-	REGEXP_MODULEHASH = /\[modulehash(?::(\d+))?\]/gi,
-	REGEXP_CONTENTHASH = /\[contenthash(?::(\d+))?\]/gi,
-	REGEXP_NAME = /\[name\]/gi,
-	REGEXP_ID = /\[id\]/gi,
-	REGEXP_MODULEID = /\[moduleid\]/gi,
-	REGEXP_FILE = /\[file\]/gi,
-	REGEXP_QUERY = /\[query\]/gi,
-	REGEXP_FILEBASE = /\[filebase\]/gi,
-	REGEXP_URL = /\[url\]/gi;
-
-// Using global RegExp for .test is dangerous
-// We use a normal RegExp instead of .test
-const REGEXP_HASH_FOR_TEST = new RegExp(REGEXP_HASH.source, "i"),
-	REGEXP_CHUNKHASH_FOR_TEST = new RegExp(REGEXP_CHUNKHASH.source, "i"),
-	REGEXP_CONTENTHASH_FOR_TEST = new RegExp(REGEXP_CONTENTHASH.source, "i"),
-	REGEXP_NAME_FOR_TEST = new RegExp(REGEXP_NAME.source, "i");
-
-const withHashLength = (replacer, handlerFn, assetInfo) => {
-	const fn = (match, hashLength, ...args) => {
-		if (assetInfo) assetInfo.immutable = true;
-		const length = hashLength && parseInt(hashLength, 10);
-		if (length && handlerFn) {
-			return handlerFn(length);
->>>>>>> 9c6b3678
 		}
 
 		const hash = replacer(match, arg, input);
@@ -104,35 +78,14 @@
 	};
 };
 
-<<<<<<< HEAD
 /**
- * @param {string | function(PathData): string} path the raw path
+ * @param {string | function(PathData, AssetInfo=): string} path the raw path
  * @param {PathData} data context data
+ * @param {AssetInfo} assetInfo extra info about the asset (will be written to)
  * @returns {string} the interpolated path
  */
-const replacePathVariables = (path, data) => {
+const replacePathVariables = (path, data, assetInfo) => {
 	const chunkGraph = data.chunkGraph;
-=======
-const replacePathVariables = (path, data, assetInfo) => {
-	const chunk = data.chunk;
-	const chunkId = chunk && chunk.id;
-	const chunkName = chunk && (chunk.name || chunk.id);
-	const chunkHash = chunk && (chunk.renderedHash || chunk.hash);
-	const chunkHashWithLength = chunk && chunk.hashWithLength;
-	const contentHashType = data.contentHashType;
-	const contentHash =
-		(chunk && chunk.contentHash && chunk.contentHash[contentHashType]) ||
-		data.contentHash;
-	const contentHashWithLength =
-		(chunk &&
-			chunk.contentHashWithLength &&
-			chunk.contentHashWithLength[contentHashType]) ||
-		data.contentHashWithLength;
-	const module = data.module;
-	const moduleId = module && module.id;
-	const moduleHash = module && (module.renderedHash || module.hash);
-	const moduleHashWithLength = module && module.hashWithLength;
->>>>>>> 9c6b3678
 
 	/** @type {Map<string, Function>} */
 	const replacements = new Map();
@@ -191,7 +144,11 @@
 	//
 	// [hash] - data.hash (3a4b5c6e7f)
 	if (data.hash) {
-		const hashReplacer = hashLength(replacer(data.hash), data.hashWithLength);
+		const hashReplacer = hashLength(
+			replacer(data.hash),
+			data.hashWithLength,
+			assetInfo
+		);
 
 		replacements.set("fullhash", hashReplacer);
 
@@ -205,7 +162,6 @@
 		);
 	}
 
-<<<<<<< HEAD
 	// Chunk Context
 	//
 	// Placeholders
@@ -223,7 +179,8 @@
 		const nameReplacer = replacer(chunk.name || chunk.id);
 		const chunkhashReplacer = hashLength(
 			replacer(chunk.renderedHash || chunk.hash),
-			"hashWithLength" in chunk ? chunk.hashWithLength : undefined
+			"hashWithLength" in chunk ? chunk.hashWithLength : undefined,
+			assetInfo
 		);
 		const contenthashReplacer = hashLength(
 			replacer(
@@ -235,7 +192,8 @@
 			data.contentHashWithLength ||
 				("contentHashWithLength" in chunk && chunk.contentHashWithLength
 					? chunk.contentHashWithLength[contentHashType]
-					: undefined)
+					: undefined),
+			assetInfo
 		);
 
 		replacements.set("id", idReplacer);
@@ -261,29 +219,6 @@
 		const idReplacer = replacer(
 			prepareId(
 				module instanceof Module ? chunkGraph.getModuleId(module) : module.id
-=======
-	return (
-		path
-			.replace(
-				REGEXP_HASH,
-				withHashLength(getReplacer(data.hash), data.hashWithLength, assetInfo)
-			)
-			.replace(
-				REGEXP_CHUNKHASH,
-				withHashLength(getReplacer(chunkHash), chunkHashWithLength, assetInfo)
-			)
-			.replace(
-				REGEXP_CONTENTHASH,
-				withHashLength(
-					getReplacer(contentHash),
-					contentHashWithLength,
-					assetInfo
-				)
-			)
-			.replace(
-				REGEXP_MODULEHASH,
-				withHashLength(getReplacer(moduleHash), moduleHashWithLength, assetInfo)
->>>>>>> 9c6b3678
 			)
 		);
 		const hashReplacer = hashLength(
@@ -292,7 +227,8 @@
 					? chunkGraph.getRenderedModuleHash(module)
 					: module.renderedHash || module.hash
 			),
-			"hashWithLength" in module ? module.hashWithLength : undefined
+			"hashWithLength" in module ? module.hashWithLength : undefined,
+			assetInfo
 		);
 
 		replacements.set("id", idReplacer);
@@ -314,7 +250,7 @@
 	}
 
 	if (typeof path === "function") {
-		path = path(data);
+		path = path(data, assetInfo);
 	}
 
 	path = path.replace(REGEXP, (match, content) => {
