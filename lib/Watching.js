--- conflicted
+++ resolved
@@ -61,16 +61,12 @@
 				const onCompiled = (err, compilation) => {
 					if (err) return this._done(err);
 					if (this.invalid) return this._done();
-<<<<<<< HEAD
 
 					if (this.compiler.hooks.shouldEmit.call(compilation) === false) {
 						return this._done(null, compilation);
 					}
 
 					this.compiler.emitAssets(compilation, err => {
-=======
-					this.compiler.emitRecords(err => {
->>>>>>> a4feb6e1
 						if (err) return this._done(err);
 						if (this.invalid) return this._done();
 
@@ -120,6 +116,7 @@
 			this.handler(err, stats);
 			return;
 		}
+
 		this.compiler.hooks.done.callAsync(stats, () => {
 			this.compiler.cache.beginIdle();
 			this.handler(null, stats);
@@ -157,16 +154,11 @@
 				if (err) {
 					return this.handler(err);
 				}
-<<<<<<< HEAD
 				this.compiler.fileTimestamps = toFileSystemInfoEntryMap(fileTimestamps);
 				this.compiler.contextTimestamps = toFileSystemInfoEntryMap(
 					contextTimestamps
 				);
-=======
-				this.compiler.fileTimestamps = fileTimestamps;
-				this.compiler.contextTimestamps = contextTimestamps;
 				this.compiler.removedFiles = removedFiles;
->>>>>>> a4feb6e1
 				this._invalidate();
 			},
 			(fileName, changeTime) => {
@@ -207,17 +199,14 @@
 	close(callback) {
 		const finalCallback = () => {
 			this.compiler.running = false;
-<<<<<<< HEAD
+			this.compiler.watchMode = false;
 			this.compiler.fileTimestamps = undefined;
 			this.compiler.contextTimestamps = undefined;
+			this.compiler.removedFiles = undefined;
 			this.compiler.cache.shutdown(err => {
 				this.compiler.hooks.watchClose.call();
 				if (callback !== undefined) callback(err);
 			});
-=======
-			this.compiler.watchMode = false;
-			if (callback !== undefined) callback();
->>>>>>> a4feb6e1
 		};
 
 		this.closed = true;
