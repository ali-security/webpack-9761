--- conflicted
+++ resolved
@@ -215,12 +215,8 @@
 			/** @type {OutputNormalized} */
 			const result = {
 				assetModuleFilename: output.assetModuleFilename,
-<<<<<<< HEAD
 				baseURI: output.baseURI,
-				chunkCallbackName: output.chunkCallbackName,
-=======
 				charset: output.charset,
->>>>>>> c8072823
 				chunkFilename: output.chunkFilename,
 				chunkFormat: output.chunkFormat,
 				chunkLoading: output.chunkLoading,
