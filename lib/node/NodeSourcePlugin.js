--- conflicted
+++ resolved
@@ -39,16 +39,7 @@
 			return ModuleParserHelpers.addParsedVariable(this, "console", "require(" + JSON.stringify(getPathToModule("console", consoleType)) + ")");
 		});
 	}
-<<<<<<< HEAD
-	var bufferType = this.options.Buffer
-=======
 	var bufferType = this.options.Buffer;
-	if(typeof bufferType === "undefined") {
-		bufferType = this.options.buffer;
-		if(typeof bufferType === "undefined")
-			bufferType = true;
-	}
->>>>>>> fc9b941c
 	if(bufferType) {
 		compiler.parser.plugin("expression Buffer", function() {
 			return ModuleParserHelpers.addParsedVariable(this, "Buffer", "require(" + JSON.stringify(getPathToModule("buffer", bufferType)) + ").Buffer");
