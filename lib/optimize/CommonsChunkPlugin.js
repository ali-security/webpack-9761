/*
	MIT License http://www.opensource.org/licenses/mit-license.php
	Author Tobias Koppers @sokra
*/
"use strict";
let nextIdent = 0;
class CommonsChunkPlugin {
	constructor(options) {
		if(arguments.length > 1) {
			throw new Error(`Deprecation notice: CommonsChunkPlugin now only takes a single argument. Either an options
object *or* the name of the chunk.
Example: if your old code looked like this:
	new webpack.optimize.CommonsChunkPlugin('vendor', 'vendor.bundle.js')
You would change it to:
	new webpack.optimize.CommonsChunkPlugin({ name: 'vendor', filename: 'vendor.bundle.js' })
The available options are:
	name: string
	names: string[]
	filename: string
	minChunks: number
	chunks: string[]
	children: boolean
	async: boolean
	minSize: number`);
		}

		const normalizedOptions = this.normalizeOptions(options);

		this.chunkNames = normalizedOptions.chunkNames;
		this.filenameTemplate = normalizedOptions.filenameTemplate;
		this.minChunks = normalizedOptions.minChunks;
		this.selectedChunks = normalizedOptions.selectedChunks;
		this.children = normalizedOptions.children;
		this.async = normalizedOptions.async;
		this.minSize = normalizedOptions.minSize;
		this.ident = __filename + (nextIdent++);
	}

	normalizeOptions(options) {
		if(Array.isArray(options)) {
			return {
				chunkNames: options,
			};
		}

		if(typeof options === "string") {
			return {
				chunkNames: [options],
			};
		}

		// options.children and options.chunk may not be used together
		if(options.children && options.chunks) {
			throw new Error("You can't and it does not make any sense to use \"children\" and \"chunk\" options together.");
		}

		/**
		 * options.async and options.filename are also not possible together
		 * as filename specifies how the chunk is called but "async" implies
		 * that webpack will take care of loading this file.
		 */
		if(options.async && options.filename) {
			throw new Error(`You can not specify a filename if you use the "async" option.
You can however specify the name of the async chunk by passing the desired string as the "async" option.`);
		}

		/**
		 * Make sure this is either an array or undefined.
		 * "name" can be a string and
		 * "names" a string or an array
		 */
		const chunkNames = options.name || options.names ? [].concat(options.name || options.names) : undefined;
		return {
			chunkNames: chunkNames,
			filenameTemplate: options.filename,
			minChunks: options.minChunks,
			selectedChunks: options.chunks,
			children: options.children,
			async: options.async,
			minSize: options.minSize
		};
	}

	apply(compiler) {
		compiler.plugin("this-compilation", (compilation) => {
			compilation.plugin(["optimize-chunks", "optimize-extracted-chunks"], (chunks) => {
				// only optimize once
				if(compilation[this.ident]) return;
				compilation[this.ident] = true;

				/**
				 * Creates a list of "common"" chunks based on the options.
				 * The list is made up of preexisting or newly created chunks.
				 * - If chunk has the name as specified in the chunkNames it is put in the list
				 * - If no chunk with the name as given in chunkNames exists a new chunk is created and added to the list
				 *
				 * These chunks are the "targets" for extracted modules.
				 */
				const targetChunks = this.getTargetChunks(chunks, compilation, this.chunkNames, this.children, this.async);

				// iterate over all our new chunks
				targetChunks.forEach((targetChunk, idx) => {

					/**
					 * These chunks are subject to get "common" modules extracted and moved to the common chunk
					 */
					const affectedChunks = this.getAffectedChunks(compilation, chunks, targetChunk, targetChunks, idx, this.selectedChunks, this.async, this.children);

					// bail if no chunk is affected
					if(!affectedChunks) {
						return;
					}

					// If we are async create an async chunk now
					// override the "commonChunk" with the newly created async one and use it as commonChunk from now on
					let asyncChunk;
					if(this.async) {
						// If async chunk is one of the affected chunks, just use it
						asyncChunk = affectedChunks.filter(c => c.name === this.async)[0];
						// Elsewise create a new one
						if(!asyncChunk) {
							asyncChunk = this.createAsyncChunk(
								compilation,
								targetChunks.length <= 1 || typeof this.async !== "string" ? this.async :
								targetChunk.name ? `${this.async}-${targetChunk.name}` :
								true,
								targetChunk
							);
						}
						targetChunk = asyncChunk;
					}

					/**
					 * Check which modules are "common" and could be extracted to a "common" chunk
					 */
					const extractableModules = this.getExtractableModules(this.minChunks, affectedChunks, targetChunk);

					// If the minSize option is set check if the size extracted from the chunk is reached
					// else bail out here.
					// As all modules/commons are interlinked with each other, common modules would be extracted
					// if we reach this mark at a later common chunk. (quirky I guess).
					if(this.minSize) {
						const modulesSize = this.calculateModulesSize(extractableModules);
						// if too small, bail
						if(modulesSize < this.minSize)
							return;
					}

					// Remove modules that are moved to commons chunk from their original chunks
					// return all chunks that are affected by having modules removed - we need them later (apparently)
					const chunksWithExtractedModules = this.extractModulesAndReturnAffectedChunks(extractableModules, affectedChunks);

					// connect all extracted modules with the common chunk
					this.addExtractedModulesToTargetChunk(targetChunk, extractableModules);

					// set filenameTemplate for chunk
					if(this.filenameTemplate)
						targetChunk.filenameTemplate = this.filenameTemplate;

					// if we are async connect the blocks of the "reallyUsedChunk" - the ones that had modules removed -
					// with the commonChunk and get the origins for the asyncChunk (remember "asyncChunk === commonChunk" at this moment).
					// bail out
					if(this.async) {
						this.moveExtractedChunkBlocksToTargetChunk(chunksWithExtractedModules, targetChunk);
						asyncChunk.origins = this.extractOriginsOfChunksWithExtractedModules(chunksWithExtractedModules);
						return;
					}

					// we are not in "async" mode
					// connect used chunks with commonChunk - shouldnt this be reallyUsedChunks here?
					this.makeTargetChunkParentOfAffectedChunks(affectedChunks, targetChunk);
				});
				return true;
			});
		});
	}

	getTargetChunks(allChunks, compilation, chunkNames, children, asyncOption) {
		const asyncOrNoSelectedChunk = children || asyncOption;

		// we have specified chunk names
		if(chunkNames) {
			// map chunks by chunkName for quick access
			const allChunksNameMap = allChunks.reduce((map, chunk) => {
				if(chunk.name) {
					map.set(chunk.name, chunk);
				}
				return map;
			}, new Map());

			// Ensure we have a chunk per specified chunk name.
			// Reuse existing chunks if possible
			return chunkNames.map(chunkName => {
				if(allChunksNameMap.has(chunkName)) {
					return allChunksNameMap.get(chunkName);
				}
				// add the filtered chunks to the compilation
				return compilation.addChunk(chunkName);
			});
		}

		// we dont have named chunks specified, so we just take all of them
		if(asyncOrNoSelectedChunk) {
			return allChunks;
		}

		/**
		 * No chunk name(s) was specified nor is this an async/children commons chunk
		 */
		throw new Error(`You did not specify any valid target chunk settings.
Take a look at the "name"/"names" or async/children option.`);
	}

	getAffectedChunks(compilation, allChunks, targetChunk, targetChunks, currentIndex, selectedChunks, asyncOption, children) {
		const asyncOrNoSelectedChunk = children || asyncOption;

		if(Array.isArray(selectedChunks)) {
			return allChunks.filter(chunk => {
				const notCommmonChunk = chunk !== targetChunk;
				const isSelectedChunk = selectedChunks.indexOf(chunk.name) > -1;
				return notCommmonChunk && isSelectedChunk;
			});
		}

		if(asyncOrNoSelectedChunk) {
			// nothing to do here
			if(!targetChunk.getChunks()) {
				return [];
			}

<<<<<<< HEAD
			return Array.from(targetChunk.getChunks()).filter((chunk) => {
=======
			return targetChunk.chunks.filter((chunk) => {
				// we only are interested in on-demand chunks
				if(chunk.isInitial())
					return false;

>>>>>>> 1ff24a7b
				// we can only move modules from this chunk if the "commonChunk" is the only parent
				if(!asyncOption)
					return chunk.parents.length === 1;

				return true;
			});
		}

		/**
		 * past this point only entry chunks are allowed to become commonChunks
		 */
		if(targetChunk.parents.length > 0) {
			compilation.errors.push(new Error("CommonsChunkPlugin: While running in normal mode it's not allowed to use a non-entry chunk (" + targetChunk.name + ")"));
			return;
		}

		/**
		 * If we find a "targetchunk" that is also a normal chunk (meaning it is probably specified as an entry)
		 * and the current target chunk comes after that and the found chunk has a runtime*
		 * make that chunk be an 'affected' chunk of the current target chunk.
		 *
		 * To understand what that means take a look at the "examples/chunkhash", this basically will
		 * result in the runtime to be extracted to the current target chunk.
		 *
		 * *runtime: the "runtime" is the "webpack"-block you may have seen in the bundles that resolves modules etc.
		 */
		return allChunks.filter((chunk) => {
			const found = targetChunks.indexOf(chunk);
			if(found >= currentIndex) return false;
			return chunk.hasRuntime();
		});
	}

	createAsyncChunk(compilation, asyncOption, targetChunk) {
		const asyncChunk = compilation.addChunk(typeof asyncOption === "string" ? asyncOption : undefined);
		asyncChunk.chunkReason = "async commons chunk";
		asyncChunk.extraAsync = true;
		asyncChunk.addParent(targetChunk);
		targetChunk.addChunk(asyncChunk);
		return asyncChunk;
	}

	// If minChunks is a function use that
	// otherwhise check if a module is used at least minChunks or 2 or usedChunks.length time
	getModuleFilter(minChunks, targetChunk, usedChunksLength) {
		if(typeof minChunks === "function") {
			return minChunks;
		}
		const minCount = (minChunks || Math.max(2, usedChunksLength));
		const isUsedAtLeastMinTimes = (module, count) => count >= minCount;
		return isUsedAtLeastMinTimes;
	}

	getExtractableModules(minChunks, usedChunks, targetChunk) {
		if(minChunks === Infinity) {
			return [];
		}

		// count how many chunks contain a module
		const commonModulesToCountMap = usedChunks.reduce((map, chunk) => {
			for(const module of chunk.modulesIterable) {
				const count = map.has(module) ? map.get(module) : 0;
				map.set(module, count + 1);
			}
			return map;
		}, new Map());

		// filter by minChunks
		const moduleFilterCount = this.getModuleFilter(minChunks, targetChunk, usedChunks.length);
		// filter by condition
		const moduleFilterCondition = (module, chunk) => {
			if(!module.chunkCondition) {
				return true;
			}
			return module.chunkCondition(chunk);
		};

		return Array.from(commonModulesToCountMap).filter(entry => {
			const module = entry[0];
			const count = entry[1];
			// if the module passes both filters, keep it.
			return moduleFilterCount(module, count) && moduleFilterCondition(module, targetChunk);
		}).map(entry => entry[0]);
	}

	calculateModulesSize(modules) {
		return modules.reduce((totalSize, module) => totalSize + module.size(), 0);
	}

	extractModulesAndReturnAffectedChunks(reallyUsedModules, usedChunks) {
		return reallyUsedModules.reduce((affectedChunksSet, module) => {
			for(const chunk of usedChunks) {
				// removeChunk returns true if the chunk was contained and succesfully removed
				// false if the module did not have a connection to the chunk in question
				if(module.removeChunk(chunk)) {
					affectedChunksSet.add(chunk);
				}
			}
			return affectedChunksSet;
		}, new Set());
	}

	addExtractedModulesToTargetChunk(chunk, modules) {
		for(const module of modules) {
			chunk.addModule(module);
			module.addChunk(chunk);
		}
	}

	makeTargetChunkParentOfAffectedChunks(usedChunks, commonChunk) {
		for(const chunk of usedChunks) {
			// set commonChunk as new sole parent
			chunk.parents = [commonChunk];
			// add chunk to commonChunk
			commonChunk.addChunk(chunk);

			for(const entrypoint of chunk.entrypoints) {
				entrypoint.insertChunk(commonChunk, chunk);
			}
		}
	}

	moveExtractedChunkBlocksToTargetChunk(chunks, targetChunk) {
		for(const chunk of chunks) {
			if(chunk === targetChunk) continue;
			for(const block of chunk.blocks) {
				if(block.chunks.indexOf(targetChunk) === -1) {
					block.chunks.unshift(targetChunk);
				}
				targetChunk.addBlock(block);
			}
		}
	}

	extractOriginsOfChunksWithExtractedModules(chunks) {
		const origins = [];
		for(const chunk of chunks) {
			for(const origin of chunk.origins) {
				const newOrigin = Object.create(origin);
				newOrigin.reasons = (origin.reasons || []).concat("async commons");
				origins.push(newOrigin);
			}
		}
		return origins;
	}
}

module.exports = CommonsChunkPlugin;<|MERGE_RESOLUTION|>--- conflicted
+++ resolved
@@ -228,15 +228,11 @@
 				return [];
 			}
 
-<<<<<<< HEAD
 			return Array.from(targetChunk.getChunks()).filter((chunk) => {
-=======
-			return targetChunk.chunks.filter((chunk) => {
 				// we only are interested in on-demand chunks
 				if(chunk.isInitial())
 					return false;
 
->>>>>>> 1ff24a7b
 				// we can only move modules from this chunk if the "commonChunk" is the only parent
 				if(!asyncOption)
 					return chunk.parents.length === 1;
