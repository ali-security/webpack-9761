/*
	MIT License http://www.opensource.org/licenses/mit-license.php
	Author Tobias Koppers @sokra
*/
"use strict";

const Generator = require("../Generator");
const Template = require("../Template");
const WebAssemblyUtils = require("./WebAssemblyUtils");
const { RawSource } = require("webpack-sources");

const { shrinkPaddedLEB128 } = require("@webassemblyjs/wasm-opt");
const { editWithAST, addWithAST } = require("@webassemblyjs/wasm-edit");
const { decode } = require("@webassemblyjs/wasm-parser");
const t = require("@webassemblyjs/ast");

/** @typedef {import("../Module")} Module */
/** @typedef {import("./WebAssemblyUtils").UsedWasmDependency} UsedWasmDependency */

/**
 * @typedef {(ArrayBuffer) => ArrayBuffer} ArrayBufferTransform
 */

/**
 * Run some preprocessing on the binary before wasm-edit
 *
 * @param {ArrayBuffer} ab - original binary
 * @returns {ArrayBufferTransform} transform
 */
function preprocess(ab) {
	const optBin = shrinkPaddedLEB128(new Uint8Array(ab));
	return optBin.buffer;
}

/**
 * @template T
 * @param {Function[]} fns transforms
 * @returns {Function} composed transform
 */
function compose(...fns) {
	return fns.reduce((prevFn, nextFn) => {
		return value => nextFn(prevFn(value));
	}, value => value);
}

// Utility functions

/**
 * @param {t.ModuleImport} n the import
 * @returns {boolean} true, if a global was imported
 */
const isGlobalImport = n => n.descr.type === "GlobalType";

/**
 * @param {t.ModuleImport} n the import
 * @returns {boolean} true, if a func was imported
 */
const isFuncImport = n => n.descr.type === "FuncImportDescr";

// TODO replace with @callback

/**
 * Removes the start instruction
 *
 * @param {Object} state - unused state
 * @returns {ArrayBufferTransform} transform
 */
const removeStartFunc = state => bin => {
	return editWithAST(state.ast, bin, {
		Start(path) {
			path.remove();
		}
	});
};

/**
 * Retrieve the start function
 *
 * @param {Object} ast - Module's AST
 * @returns {t.Identifier | undefined} - node if any
 */
function getStartFuncIndex(ast) {
	let startAtFuncIndex;

	t.traverse(ast, {
		Start({ node }) {
			startAtFuncIndex = node.index;
		}
	});

	return startAtFuncIndex;
}

/**
 * Get imported globals
 *
 * @param {Object} ast - Module's AST
 * @returns {Array<t.ModuleImport>} - nodes
 */
function getImportedGlobals(ast) {
	const importedGlobals = [];

	t.traverse(ast, {
		ModuleImport({ node }) {
			if (isGlobalImport(node) === true) {
				importedGlobals.push(node);
			}
		}
	});

	return importedGlobals;
}

function getCountImportedFunc(ast) {
	let count = 0;

	t.traverse(ast, {
		ModuleImport({ node }) {
			if (isFuncImport(node) === true) {
				count++;
			}
		}
	});

	return count;
}

/**
 * Get next type index
 *
 * @param {Object} ast - Module's AST
 * @returns {t.IndexLiteral} - index
 */
function getNextTypeIndex(ast) {
	const typeSectionMetadata = t.getSectionMetadata(ast, "type");

	if (typeof typeSectionMetadata === "undefined") {
		return t.indexLiteral(0);
	}

	return t.indexLiteral(typeSectionMetadata.vectorOfSize.value);
}

/**
 * Get next func index
 *
 * The Func section metadata provide informations for implemented funcs
 * in order to have the correct index we shift the index by number of external
 * functions.
 *
 * @param {Object} ast - Module's AST
 * @param {Number} countImportedFunc - number of imported funcs
 * @returns {t.IndexLiteral} - index
 */
function getNextFuncIndex(ast, countImportedFunc) {
	const funcSectionMetadata = t.getSectionMetadata(ast, "func");

	if (typeof funcSectionMetadata === "undefined") {
		return t.indexLiteral(0 + countImportedFunc);
	}

	const vectorOfSize = funcSectionMetadata.vectorOfSize.value;

	return t.indexLiteral(vectorOfSize + countImportedFunc);
}

/**
 * Rewrite the import globals:
 * - removes the ModuleImport instruction
 * - injects at the same offset a mutable global of the same time
 *
 * Since the imported globals are before the other global declarations, our
 * indices will be preserved.
 *
 * Note that globals will become mutable.
 *
 * @param {Object} state - unused state
 * @returns {ArrayBufferTransform} transform
 */
const rewriteImportedGlobals = state => bin => {
	const newGlobals = [];

	bin = editWithAST(state.ast, bin, {
		ModuleImport(path) {
			if (isGlobalImport(path.node) === true) {
				const globalType = path.node.descr;

				globalType.mutability = "var";

<<<<<<< HEAD
				newGlobals.push(
					t.global(globalType, [
						// Poisong globals, they are meant to be rewritten
						t.objectInstruction("const", "i32", [t.numberLiteralFromRaw(666)])
					])
				);
=======
				let init;

				if (globalType.valtype[0] === "i") {
					// create NumberLiteral global initializer
					init = t.objectInstruction("const", globalType.valtype, [
						t.numberLiteralFromRaw(0)
					]);
				} else if (globalType.valtype[0] === "f") {
					// create FloatLiteral global initializer
					init = t.objectInstruction("const", globalType.valtype, [
						t.floatLiteral(0, false, false, "0")
					]);
				} else {
					throw new Error("unknown type: " + globalType.valtype);
				}

				newGlobals.push(t.global(globalType, [init]));
>>>>>>> bfdb769e

				path.remove();
			}
		},

		// in order to preserve non-imported global's order we need to re-inject
		// those as well
		Global(path) {
			newGlobals.push(path.node);
			path.remove();
		}
	});

	// Add global declaration instructions
	return addWithAST(state.ast, bin, newGlobals);
};

const rewriteGlobalsReferingImportedGlobals = state => bin => {
	const additionalInitCode = [];

	// Track global index in the module
	let globalidx = 0;

	bin = editWithAST(state.ast, bin, {
		ModuleImport({ node }) {
			if (isGlobalImport(node) === true) {
				globalidx++;
			}
		},

		Global({ node }) {
			const [init] = node.init;

			if (init.id === "get_global") {
				node.globalType.mutability = "var";

				const initialGlobalidx = init.args[0];

				const valtype = node.globalType.valtype;

				node.init = [
					// Poisong globals, they are meant to be rewritten
					t.objectInstruction("const", valtype, [t.numberLiteralFromRaw(666)])
				];

				additionalInitCode.push(
					/**
					 * get_global in global initilizer only work for imported globals.
					 * They have the same indices than the init params, so use the
					 * same index.
					 */
					t.instruction("get_local", [initialGlobalidx]),
					t.instruction("set_global", [t.indexLiteral(globalidx)])
				);
			}

			globalidx++;
		}
	});

	// Update the init with our additional runtime code
	if (additionalInitCode.length > 0) {
		bin = editWithAST(state.ast, bin, {
			Func({ node }) {
				if (node.name.value === state.initFuncId.value) {
					const newBody = [...node.body, ...additionalInitCode];

					node.body = newBody;
				}
			}
		});
	}

	return bin;
};

/**
 * Rewrite the export names
 * @param {Object} state state
 * @param {Object} state.ast Module's ast
 * @param {Object} state.module Module
 * @returns {ArrayBufferTransform} transform
 */
const rewriteExportNames = ({ ast, module }) => bin => {
	return editWithAST(ast, bin, {
		ModuleExport(path) {
			const usedName = module.isUsed(path.node.name);
			if (usedName) {
				path.node.name = usedName;
			} else {
				path.remove();
			}
		}
	});
};

/**
 * Mangle import names and modules
 * @param {Object} state state
 * @param {Object} state.ast Module's ast
 * @param {Map<string, UsedWasmDependency>} state.usedDependencyMap mappings to mangle names
 * @returns {ArrayBufferTransform} transform
 */
const rewriteImports = ({ ast, usedDependencyMap }) => bin => {
	return editWithAST(ast, bin, {
		ModuleImport(path) {
			const result = usedDependencyMap.get(
				path.node.module + ":" + path.node.name
			);
			if (result === undefined) {
				path.remove();
			} else {
				path.node.module = WebAssemblyUtils.MANGLED_MODULE;
				path.node.name = result.name;
			}
		}
	});
};

/**
 * Add an init function.
 *
 * The init function fills the globals given input arguments.
 *
 * @param {Object} state transformation state
 * @param {Object} state.ast - Module's ast
 * @param {t.Identifier} state.initFuncId identifier of the init function
 * @param {t.IndexLiteral} state.startAtFuncIndex index of the start function
 * @param {t.ModuleImport[]} state.importedGlobals list of imported globals
 * @param {t.IndexLiteral} state.nextFuncIndex index of the next function
 * @param {t.IndexLiteral} state.nextTypeIndex index of the next type
 * @returns {ArrayBufferTransform} transform
 */
const addInitFunction = ({
	ast,
	initFuncId,
	startAtFuncIndex,
	importedGlobals,
	nextFuncIndex,
	nextTypeIndex
}) => bin => {
	const funcParams = importedGlobals.map(importedGlobal => {
		// used for debugging
		const id = t.identifier(`${importedGlobal.module}.${importedGlobal.name}`);

		return t.funcParam(importedGlobal.descr.valtype, id);
	});

	const funcBody = importedGlobals.reduce((acc, importedGlobal, index) => {
		const args = [t.indexLiteral(index)];
		const body = [
			t.instruction("get_local", args),
			t.instruction("set_global", args)
		];

		return [...acc, ...body];
	}, []);

	if (typeof startAtFuncIndex !== "undefined") {
		funcBody.push(t.callInstruction(startAtFuncIndex));
	}

	const funcResults = [];

	// Code section
	const funcSignature = t.signature(funcParams, funcResults);
	const func = t.func(initFuncId, funcSignature, funcBody);

	// Type section
	const functype = t.typeInstruction(undefined, funcSignature);

	// Func section
	const funcindex = t.indexInFuncSection(nextTypeIndex);

	// Export section
	const moduleExport = t.moduleExport(
		initFuncId.value,
		t.moduleExportDescr("Func", nextFuncIndex)
	);

	return addWithAST(ast, bin, [func, moduleExport, funcindex, functype]);
};

/**
 * Extract mangle mappings from module
 * @param {Module} module current module
 * @returns {Map<string, UsedWasmDependency>} mappings to mangled names
 */
const getUsedDependencyMap = module => {
	/** @type {Map<string, UsedWasmDependency>} */
	const map = new Map();
	for (const usedDep of WebAssemblyUtils.getUsedDependencies(module)) {
		const dep = usedDep.dependency;
		const request = dep.request;
		const exportName = dep.name;
		map.set(request + ":" + exportName, usedDep);
	}
	return map;
};

class WebAssemblyGenerator extends Generator {
	generate(module) {
		let bin = module.originalSource().source();
		bin = preprocess(bin);

		const initFuncId = t.identifier(
			Array.isArray(module.usedExports)
				? Template.numberToIdentifer(module.usedExports.length)
				: "__webpack_init__"
		);

		const ast = decode(bin, {
			ignoreDataSection: true,
			ignoreCodeSection: true,
			ignoreCustomNameSection: true
		});

		const importedGlobals = getImportedGlobals(ast);
		const countImportedFunc = getCountImportedFunc(ast);
		const startAtFuncIndex = getStartFuncIndex(ast);
		const nextFuncIndex = getNextFuncIndex(ast, countImportedFunc);
		const nextTypeIndex = getNextTypeIndex(ast);

		const usedDependencyMap = getUsedDependencyMap(module);

		const transform = compose(
			rewriteExportNames({
				ast,
				module
			}),

			removeStartFunc({ ast }),

			rewriteImportedGlobals({ ast }),

			rewriteImports({
				ast,
				usedDependencyMap
			}),

			addInitFunction({
				ast,
				initFuncId,
				importedGlobals,
				startAtFuncIndex,
				nextFuncIndex,
				nextTypeIndex
			}),

			rewriteGlobalsReferingImportedGlobals({ ast, initFuncId })
		);

		const newBin = transform(bin);

		return new RawSource(newBin);
	}
}

module.exports = WebAssemblyGenerator;<|MERGE_RESOLUTION|>--- conflicted
+++ resolved
@@ -187,14 +187,6 @@
 
 				globalType.mutability = "var";
 
-<<<<<<< HEAD
-				newGlobals.push(
-					t.global(globalType, [
-						// Poisong globals, they are meant to be rewritten
-						t.objectInstruction("const", "i32", [t.numberLiteralFromRaw(666)])
-					])
-				);
-=======
 				let init;
 
 				if (globalType.valtype[0] === "i") {
@@ -212,7 +204,6 @@
 				}
 
 				newGlobals.push(t.global(globalType, [init]));
->>>>>>> bfdb769e
 
 				path.remove();
 			}
