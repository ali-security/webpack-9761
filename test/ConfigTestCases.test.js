"use strict";

/* globals describe expect it */
const path = require("path");
const fs = require("fs");
const vm = require("vm");
const mkdirp = require("mkdirp");
const rimraf = require("rimraf");
const checkArrayExpectation = require("./checkArrayExpectation");
const createLazyTestEnv = require("./helpers/createLazyTestEnv");
const FakeDocument = require("./helpers/FakeDocument");

const webpack = require("..");
const prepareOptions = require("./helpers/prepareOptions");

describe("ConfigTestCases", () => {
	const casesPath = path.join(__dirname, "configCases");
	let categories = fs.readdirSync(casesPath);

	jest.setTimeout(20000);

	categories = categories.map(cat => {
		return {
			name: cat,
			tests: fs
				.readdirSync(path.join(casesPath, cat))
				.filter(folder => {
					return folder.indexOf("_") < 0;
				})
				.sort()
				.filter(testName => {
					const testDirectory = path.join(casesPath, cat, testName);
					const filterPath = path.join(testDirectory, "test.filter.js");
					if (fs.existsSync(filterPath) && !require(filterPath)()) {
						describe.skip(testName, () => it("filtered"));
						return false;
					}
					return true;
				})
		};
	});
	categories.forEach(category => {
		describe(category.name, () => {
			category.tests.forEach(testName => {
				describe(testName, function() {
					const testDirectory = path.join(casesPath, category.name, testName);
					const outputDirectory = path.join(
						__dirname,
						"js",
						"config",
						category.name,
						testName
					);
					it(
						testName + " should compile",
						() =>
							new Promise((resolve, reject) => {
								const done = err => {
									if (err) return reject(err);
									resolve();
								};
								rimraf.sync(outputDirectory);
								mkdirp.sync(outputDirectory);
								const options = prepareOptions(
									require(path.join(testDirectory, "webpack.config.js")),
									{ testPath: outputDirectory }
								);
								const optionsArr = [].concat(options);
								optionsArr.forEach((options, idx) => {
									if (!options.context) options.context = testDirectory;
									if (!options.mode) options.mode = "production";
									if (!options.optimization) options.optimization = {};
									if (options.optimization.minimize === undefined)
										options.optimization.minimize = false;
									if (!options.entry) options.entry = "./index.js";
									if (!options.target) options.target = "async-node";
									if (!options.output) options.output = {};
									if (!options.output.path)
										options.output.path = outputDirectory;
									if (typeof options.output.pathinfo === "undefined")
										options.output.pathinfo = true;
									if (!options.output.filename)
										options.output.filename = "bundle" + idx + ".js";
								});
								let testConfig = {
									findBundle: function(i, options) {
										const ext = path.extname(options.output.filename);
										if (
											fs.existsSync(
												path.join(options.output.path, "bundle" + i + ext)
											)
										) {
											return "./bundle" + i + ext;
										}
									},
									timeout: 30000
								};
								try {
									// try to load a test file
									testConfig = Object.assign(
										testConfig,
										require(path.join(testDirectory, "test.config.js"))
									);
								} catch (e) {
									// ignored
								}
								if (testConfig.timeout) setDefaultTimeout(testConfig.timeout);

								webpack(options, (err, stats) => {
									if (err) {
										const fakeStats = {
											errors: [
												{
													message: err.message,
													stack: err.stack
												}
											]
										};
										if (
											checkArrayExpectation(
												testDirectory,
												fakeStats,
												"error",
												"Error",
												done
											)
										)
											return;
										// Wait for uncaught errors to occur
										return setTimeout(done, 200);
									}
									const statOptions = {
										preset: "verbose",
										colors: false
									};
									mkdirp.sync(outputDirectory);
									fs.writeFileSync(
										path.join(outputDirectory, "stats.txt"),
										stats.toString(statOptions),
										"utf-8"
									);
									const jsonStats = stats.toJson({
										errorDetails: true
									});
									fs.writeFileSync(
										path.join(outputDirectory, "stats.json"),
										JSON.stringify(jsonStats, null, 2),
										"utf-8"
									);
									if (
										checkArrayExpectation(
											testDirectory,
											jsonStats,
											"error",
											"Error",
											done
										)
									)
										return;
									if (
										checkArrayExpectation(
											testDirectory,
											jsonStats,
											"warning",
											"Warning",
											done
										)
									)
										return;

									const globalContext = {
										console: console,
										expect: expect,
										setTimeout: setTimeout,
										clearTimeout: clearTimeout,
										document: new FakeDocument(),
										location: {
											href: "https://test.cases/path/index.html",
											origin: "https://test.cases",
											toString() {
												return "https://test.cases/path/index.html";
											}
										}
									};

									function _require(currentDirectory, options, module) {
										if (Array.isArray(module) || /^\.\.?\//.test(module)) {
											let content;
											let p;
											if (Array.isArray(module)) {
												p = path.join(currentDirectory, module[0]);
												content = module
													.map(arg => {
														p = path.join(currentDirectory, arg);
														return fs.readFileSync(p, "utf-8");
													})
													.join("\n");
											} else {
												p = path.join(currentDirectory, module);
												content = fs.readFileSync(p, "utf-8");
											}
<<<<<<< HEAD
											if (
												options.target === "web" ||
												options.target === "webworker"
											) {
												fn = vm.runInNewContext(
													"(function(require, module, exports, __dirname, __filename, it, beforeEach, afterEach, expect, jest, window, self) {" +
														'function nsObj(m) { Object.defineProperty(m, Symbol.toStringTag, { value: "Module" }); return m; }' +
														content +
														"\n})",
													globalContext,
													p
												);
											} else {
												fn = vm.runInThisContext(
													"(function(require, module, exports, __dirname, __filename, it, beforeEach, afterEach, expect, jest) {" +
														"global.expect = expect; " +
														'function nsObj(m) { Object.defineProperty(m, Symbol.toStringTag, { value: "Module" }); return m; }' +
														content +
														"\n})",
													p
												);
											}
											const m = {
												exports: {}
											};
											fn.call(
												m.exports,
												_require.bind(null, path.dirname(p), options),
												m,
												m.exports,
												path.dirname(p),
												p,
												_it,
												_beforeEach,
												_afterEach,
												expect,
												jest,
												globalContext,
												globalContext
											);
=======
											const m = {
												exports: {}
											};
											let runInNewContext = false;
											const moduleScope = {
												require: _require.bind(null, path.dirname(p)),
												module: m,
												exports: m.exports,
												__dirname: path.dirname(p),
												__filename: p,
												it: _it,
												beforeEach: _beforeEach,
												afterEach: _afterEach,
												expect,
												jest,
												_globalAssign: { expect },
												nsObj: m => {
													Object.defineProperty(m, Symbol.toStringTag, {
														value: "Module"
													});
													return m;
												}
											};
											if (
												options.target === "web" ||
												options.target === "webworker"
											) {
												moduleScope.window = globalContext;
												runInNewContext = true;
											}
											if (testConfig.moduleScope) {
												testConfig.moduleScope(moduleScope);
											}
											const args = Object.keys(moduleScope).join(", ");
											if (!runInNewContext)
												content = `Object.assign(global, _globalAssign); ${content}`;
											const code = `(function({${args}}) {${content}\n})`;
											const fn = runInNewContext
												? vm.runInNewContext(code, globalContext, p)
												: vm.runInThisContext(code, p);
											fn.call(m.exports, moduleScope);
>>>>>>> b72b96a2
											return m.exports;
										} else if (
											testConfig.modules &&
											module in testConfig.modules
										) {
											return testConfig.modules[module];
										} else return require(module);
									}
									let filesCount = 0;

									if (testConfig.noTests) return process.nextTick(done);
<<<<<<< HEAD
									const results = [];
=======
									if (testConfig.beforeExecute) testConfig.beforeExecute();
>>>>>>> b72b96a2
									for (let i = 0; i < optionsArr.length; i++) {
										const bundlePath = testConfig.findBundle(i, optionsArr[i]);
										if (bundlePath) {
											filesCount++;
											results.push(
												_require(outputDirectory, optionsArr[i], bundlePath)
											);
										}
									}
									// give a free pass to compilation that generated an error
									if (
										!jsonStats.errors.length &&
										filesCount !== optionsArr.length
									)
										return done(
											new Error(
												"Should have found at least one bundle file per webpack config"
											)
										);
<<<<<<< HEAD
									Promise.all(results)
										.then(() => {
											if (getNumberOfTests() < filesCount)
												return done(
													new Error("No tests exported by test case")
												);
											if (testConfig.afterExecute) testConfig.afterExecute();
											done();
										})
										.catch(done);
=======
									if (testConfig.afterExecute) testConfig.afterExecute();
									if (getNumberOfTests() < filesCount)
										return done(new Error("No tests exported by test case"));
									done();
>>>>>>> b72b96a2
								});
							})
					);

					const {
						it: _it,
						beforeEach: _beforeEach,
						afterEach: _afterEach,
						setDefaultTimeout,
						getNumberOfTests
					} = createLazyTestEnv(jasmine.getEnv(), 10000);
				});
			});
		});
	});
});<|MERGE_RESOLUTION|>--- conflicted
+++ resolved
@@ -199,54 +199,12 @@
 												p = path.join(currentDirectory, module);
 												content = fs.readFileSync(p, "utf-8");
 											}
-<<<<<<< HEAD
-											if (
-												options.target === "web" ||
-												options.target === "webworker"
-											) {
-												fn = vm.runInNewContext(
-													"(function(require, module, exports, __dirname, __filename, it, beforeEach, afterEach, expect, jest, window, self) {" +
-														'function nsObj(m) { Object.defineProperty(m, Symbol.toStringTag, { value: "Module" }); return m; }' +
-														content +
-														"\n})",
-													globalContext,
-													p
-												);
-											} else {
-												fn = vm.runInThisContext(
-													"(function(require, module, exports, __dirname, __filename, it, beforeEach, afterEach, expect, jest) {" +
-														"global.expect = expect; " +
-														'function nsObj(m) { Object.defineProperty(m, Symbol.toStringTag, { value: "Module" }); return m; }' +
-														content +
-														"\n})",
-													p
-												);
-											}
-											const m = {
-												exports: {}
-											};
-											fn.call(
-												m.exports,
-												_require.bind(null, path.dirname(p), options),
-												m,
-												m.exports,
-												path.dirname(p),
-												p,
-												_it,
-												_beforeEach,
-												_afterEach,
-												expect,
-												jest,
-												globalContext,
-												globalContext
-											);
-=======
 											const m = {
 												exports: {}
 											};
 											let runInNewContext = false;
 											const moduleScope = {
-												require: _require.bind(null, path.dirname(p)),
+												require: _require.bind(null, path.dirname(p), options),
 												module: m,
 												exports: m.exports,
 												__dirname: path.dirname(p),
@@ -269,6 +227,7 @@
 												options.target === "webworker"
 											) {
 												moduleScope.window = globalContext;
+												moduleScope.self = globalContext;
 												runInNewContext = true;
 											}
 											if (testConfig.moduleScope) {
@@ -282,7 +241,6 @@
 												? vm.runInNewContext(code, globalContext, p)
 												: vm.runInThisContext(code, p);
 											fn.call(m.exports, moduleScope);
->>>>>>> b72b96a2
 											return m.exports;
 										} else if (
 											testConfig.modules &&
@@ -294,11 +252,8 @@
 									let filesCount = 0;
 
 									if (testConfig.noTests) return process.nextTick(done);
-<<<<<<< HEAD
+									if (testConfig.beforeExecute) testConfig.beforeExecute();
 									const results = [];
-=======
-									if (testConfig.beforeExecute) testConfig.beforeExecute();
->>>>>>> b72b96a2
 									for (let i = 0; i < optionsArr.length; i++) {
 										const bundlePath = testConfig.findBundle(i, optionsArr[i]);
 										if (bundlePath) {
@@ -318,23 +273,17 @@
 												"Should have found at least one bundle file per webpack config"
 											)
 										);
-<<<<<<< HEAD
 									Promise.all(results)
 										.then(() => {
-											if (getNumberOfTests() < filesCount)
+											if (testConfig.afterExecute) testConfig.afterExecute();
+											if (getNumberOfTests() < filesCount) {
 												return done(
 													new Error("No tests exported by test case")
 												);
-											if (testConfig.afterExecute) testConfig.afterExecute();
+											}
 											done();
 										})
 										.catch(done);
-=======
-									if (testConfig.afterExecute) testConfig.afterExecute();
-									if (getNumberOfTests() < filesCount)
-										return done(new Error("No tests exported by test case"));
-									done();
->>>>>>> b72b96a2
 								});
 							})
 					);
