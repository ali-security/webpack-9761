it("should handle named chunks", function(done) {
	var sync = false;
	require.ensure([], function(require) {
		require("./empty?a");
		require("./empty?b");
		testLoad();
		sync = true;
		process.nextTick(function() {
			sync = false;
		});
	}, "named-chunk");
	function testLoad() {
		require.ensure([], function(require) {
			require("./empty?c");
			require("./empty?d");
			sync.should.be.ok();
			done();
		}, "named-chunk");
	}
});

it("should handle empty named chunks", function(done) {
	var sync = false;
	require.ensure([], function(require) {
		sync.should.be.ok();
	}, "empty-named-chunk");
	require.ensure([], function(require) {
		sync.should.be.ok();
		done();
	}, "empty-named-chunk");
	sync = true;
	setImmediate(function() {
		sync = false;
	});
});

<<<<<<< HEAD
it("should be able to use named chunks in import()", function(done) {
	var sync = false;
	import("./empty?e" /* webpackChunkName = "import-named-chunk" */).then(function(result){
		import("./empty?f" /* webpackChunkName = "import-named-chunk" */).then(function(result){
			sync.should.be.ok();
		}).catch(function(err){
			done(err);
		});
		import("./empty?g" /* webpackChunkName = "import-named-chunk-2" */).then(function(result){
			sync.should.not.be.ok();
			done();
		}).catch(function(err){
			done(err);
		});
		sync = true;
		Promise.resolve().then(function(){}).then(function(){}).then(function(){
			sync = false;
		});
	});
});

it("should be able to use named chunk in context import()", function(done) {
	var mpty = "mpty";
	var sync = false;
	import("./e" + mpty + "2" /* webpackChunkName = "context-named-chunk" */).then(function(result) {
		import("./e" + mpty + "3" /* webpackChunkName = "context-named-chunk" */).then(function(result){
			sync.should.be.ok();
		}).catch(function(err){
			done(err);
		});
		import("./e" + mpty + "4" /* webpackChunkName = "context-named-chunk-2" */).then(function(result){
			sync.should.not.be.ok();
			done();
		}).catch(function(err){
			done(err);
		});
		sync = true;
		Promise.resolve().then(function(){}).then(function(){}).then(function(){
			sync = false;
		});
=======
it("should handle named chunks when there is an error callback", function(done) {
	var sync = false;
	require.ensure([], function(require) {
		require("./empty?e");
		require("./empty?f");
		testLoad();
		sync = true;
		process.nextTick(function() {
			sync = false;
		});
	}, function(error) {}, "named-chunk-for-error-callback");
	function testLoad() {
		require.ensure([], function(require) {
			require("./empty?g");
			require("./empty?h");
			sync.should.be.ok();
			done();
		}, function(error) {}, "named-chunk-for-error-callback");
	}
});

it("should handle empty named chunks when there is an error callback", function(done) {
	var sync = false;
	require.ensure([], function(require) {
		sync.should.be.ok();
	}, function(error) {}, "empty-named-chunk-for-error-callback");
	require.ensure([], function(require) {
		sync.should.be.ok();
		done();
	}, function(error) {}, "empty-named-chunk-for-error-callback");
	sync = true;
	setImmediate(function() {
		sync = false;
>>>>>>> accc94cb
	});
});<|MERGE_RESOLUTION|>--- conflicted
+++ resolved
@@ -34,48 +34,6 @@
 	});
 });
 
-<<<<<<< HEAD
-it("should be able to use named chunks in import()", function(done) {
-	var sync = false;
-	import("./empty?e" /* webpackChunkName = "import-named-chunk" */).then(function(result){
-		import("./empty?f" /* webpackChunkName = "import-named-chunk" */).then(function(result){
-			sync.should.be.ok();
-		}).catch(function(err){
-			done(err);
-		});
-		import("./empty?g" /* webpackChunkName = "import-named-chunk-2" */).then(function(result){
-			sync.should.not.be.ok();
-			done();
-		}).catch(function(err){
-			done(err);
-		});
-		sync = true;
-		Promise.resolve().then(function(){}).then(function(){}).then(function(){
-			sync = false;
-		});
-	});
-});
-
-it("should be able to use named chunk in context import()", function(done) {
-	var mpty = "mpty";
-	var sync = false;
-	import("./e" + mpty + "2" /* webpackChunkName = "context-named-chunk" */).then(function(result) {
-		import("./e" + mpty + "3" /* webpackChunkName = "context-named-chunk" */).then(function(result){
-			sync.should.be.ok();
-		}).catch(function(err){
-			done(err);
-		});
-		import("./e" + mpty + "4" /* webpackChunkName = "context-named-chunk-2" */).then(function(result){
-			sync.should.not.be.ok();
-			done();
-		}).catch(function(err){
-			done(err);
-		});
-		sync = true;
-		Promise.resolve().then(function(){}).then(function(){}).then(function(){
-			sync = false;
-		});
-=======
 it("should handle named chunks when there is an error callback", function(done) {
 	var sync = false;
 	require.ensure([], function(require) {
@@ -109,6 +67,48 @@
 	sync = true;
 	setImmediate(function() {
 		sync = false;
->>>>>>> accc94cb
+  });
+});
+  
+it("should be able to use named chunks in import()", function(done) {
+	var sync = false;
+	import("./empty?import1-in-chunk1" /* webpackChunkName = "import-named-chunk-1" */).then(function(result){
+		import("./empty?import2-in-chunk1" /* webpackChunkName = "import-named-chunk-1" */).then(function(result){
+			sync.should.be.ok();
+		}).catch(function(err){
+			done(err);
+		});
+		import("./empty?import3-in-chunk2" /* webpackChunkName = "import-named-chunk-2" */).then(function(result){
+			sync.should.not.be.ok();
+			done();
+		}).catch(function(err){
+			done(err);
+		});
+		sync = true;
+		Promise.resolve().then(function(){}).then(function(){}).then(function(){
+			sync = false;
+		});
 	});
+});
+
+it("should be able to use named chunk in context import()", function(done) {
+	var mpty = "mpty";
+	var sync = false;
+	import("./e" + mpty + "2" /* webpackChunkName = "context-named-chunk" */).then(function(result) {
+		import("./e" + mpty + "3" /* webpackChunkName = "context-named-chunk" */).then(function(result){
+			sync.should.be.ok();
+		}).catch(function(err){
+			done(err);
+		});
+		import("./e" + mpty + "4" /* webpackChunkName = "context-named-chunk-2" */).then(function(result){
+			sync.should.not.be.ok();
+			done();
+		}).catch(function(err){
+			done(err);
+		});
+		sync = true;
+		Promise.resolve().then(function(){}).then(function(){}).then(function(){
+			sync = false;
+		});
+  });
 });