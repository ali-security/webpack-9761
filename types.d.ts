/*
 * This file was automatically generated.
 * DO NOT MODIFY BY HAND.
 * Run `yarn special-lint-fix` to update
 */

import { Buffer } from "buffer";
import {
	ArrayExpression,
	ArrayPattern,
	ArrowFunctionExpression,
	AssignmentExpression,
	AssignmentPattern,
	AssignmentProperty,
	AwaitExpression,
	BigIntLiteral,
	BinaryExpression,
	BlockStatement,
	BreakStatement,
	CatchClause,
	ChainExpression,
	ClassBody,
	ClassDeclaration,
	ClassExpression,
	Comment,
	ConditionalExpression,
	ContinueStatement,
	DebuggerStatement,
	Directive,
	DoWhileStatement,
	EmptyStatement,
	ExportAllDeclaration,
	ExportDefaultDeclaration,
	ExportNamedDeclaration,
	ExportSpecifier,
	ExpressionStatement,
	ForInStatement,
	ForOfStatement,
	ForStatement,
	FunctionDeclaration,
	FunctionExpression,
	Identifier,
	IfStatement,
	ImportDeclaration,
	ImportDefaultSpecifier,
	ImportExpression,
	ImportNamespaceSpecifier,
	ImportSpecifier,
	LabeledStatement,
	LogicalExpression,
	MemberExpression,
	MetaProperty,
	MethodDefinition,
	NewExpression,
	ObjectExpression,
	ObjectPattern,
	PrivateIdentifier,
	Program,
	Property,
	PropertyDefinition,
	RegExpLiteral,
	RestElement,
	ReturnStatement,
	SequenceExpression,
	SimpleCallExpression,
	SimpleLiteral,
	SpreadElement,
	StaticBlock,
	Super,
	SwitchCase,
	SwitchStatement,
	TaggedTemplateExpression,
	TemplateElement,
	TemplateLiteral,
	ThisExpression,
	ThrowStatement,
	TryStatement,
	UnaryExpression,
	UpdateExpression,
	VariableDeclaration,
	VariableDeclarator,
	WhileStatement,
	WithStatement,
	YieldExpression
} from "estree";
import {
	IncomingMessage,
	ServerOptions as ServerOptionsImport,
	ServerResponse
} from "http";
import { ListenOptions, Server } from "net";
import { validate as validateFunction } from "schema-utils";
import { default as ValidationError } from "schema-utils/declarations/ValidationError";
import { ValidationErrorConfiguration } from "schema-utils/declarations/validate";
import {
	AsArray,
	AsyncParallelHook,
	AsyncSeriesBailHook,
	AsyncSeriesHook,
	AsyncSeriesWaterfallHook,
	HookMap,
	MultiHook,
	SyncBailHook,
	SyncHook,
	SyncWaterfallHook
} from "tapable";
import { SecureContextOptions, TlsOptions } from "tls";
import { URL } from "url";
import { Context } from "vm";

declare interface Abortable {
	/**
	 * When provided the corresponding `AbortController` can be used to cancel an asynchronous action.
	 */
	signal?: AbortSignal;
}
declare class AbstractLibraryPlugin<T> {
	constructor(__0: {
		/**
		 * name of the plugin
		 */
		pluginName: string;
		/**
		 * used library type
		 */
		type: string;
	});

	/**
	 * Apply the plugin
	 */
	apply(compiler: Compiler): void;
	parseOptions(library: LibraryOptions): false | T;
	finishEntryModule(
		module: Module,
		entryName: string,
		libraryContext: LibraryContext<T>
	): void;
	embedInRuntimeBailout(
		module: Module,
		renderContext: RenderContext,
		libraryContext: LibraryContext<T>
	): undefined | string;
	strictRuntimeBailout(
		renderContext: RenderContext,
		libraryContext: LibraryContext<T>
	): undefined | string;
	runtimeRequirements(
		chunk: Chunk,
		set: Set<string>,
		libraryContext: LibraryContext<T>
	): void;
	render(
		source: Source,
		renderContext: RenderContext,
		libraryContext: LibraryContext<T>
	): Source;
	renderStartup(
		source: Source,
		module: Module,
		renderContext: StartupRenderContext,
		libraryContext: LibraryContext<T>
	): Source;
	chunkHash(
		chunk: Chunk,
		hash: Hash,
		chunkHashContext: ChunkHashContext,
		libraryContext: LibraryContext<T>
	): void;
	static COMMON_LIBRARY_NAME_MESSAGE: string;
}
declare interface AdditionalData {
	[index: string]: any;
	webpackAST: object;
}
declare class AggressiveMergingPlugin {
	constructor(options?: AggressiveMergingPluginOptions);
	options: AggressiveMergingPluginOptions;

	/**
	 * Apply the plugin
	 */
	apply(compiler: Compiler): void;
}
declare interface AggressiveMergingPluginOptions {
	/**
	 * minimal size reduction to trigger merging
	 */
	minSizeReduce?: number;
}
declare class AggressiveSplittingPlugin {
	constructor(options?: AggressiveSplittingPluginOptions);
	options: AggressiveSplittingPluginOptions;

	/**
	 * Apply the plugin
	 */
	apply(compiler: Compiler): void;
	static wasChunkRecorded(chunk: Chunk): boolean;
}
declare interface AggressiveSplittingPluginOptions {
	/**
	 * Extra cost for each chunk (Default: 9.8kiB).
	 */
	chunkOverhead?: number;

	/**
	 * Extra cost multiplicator for entry chunks (Default: 10).
	 */
	entryChunkMultiplicator?: number;

	/**
	 * Byte, max size of per file (Default: 50kiB).
	 */
	maxSize?: number;

	/**
	 * Byte, split point. (Default: 30kiB).
	 */
	minSize?: number;
}
type Alias = string | false | string[];
declare interface AliasOption {
	alias: Alias;
	name: string;
	onlyModule?: boolean;
}
type AliasOptionNewRequest = string | false | string[];
declare interface AliasOptions {
	[index: string]: AliasOptionNewRequest;
}
declare interface Argument {
	description: string;
	simpleType: "string" | "number" | "boolean";
	multiple: boolean;
	configs: ArgumentConfig[];
}
declare interface ArgumentConfig {
	description: string;
	negatedDescription?: string;
	path: string;
	multiple: boolean;
	type: "string" | "number" | "boolean" | "path" | "enum" | "RegExp" | "reset";
	values?: any[];
}
type ArrayBufferView =
	| Uint8Array
	| Uint8ClampedArray
	| Uint16Array
	| Uint32Array
	| Int8Array
	| Int16Array
	| Int32Array
	| BigUint64Array
	| BigInt64Array
	| Float32Array
	| Float64Array
	| DataView;
declare interface Asset {
	/**
	 * the filename of the asset
	 */
	name: string;

	/**
	 * source of the asset
	 */
	source: Source;

	/**
	 * info about the asset
	 */
	info: AssetInfo;
}
declare interface AssetEmittedInfo {
	content: Buffer;
	source: Source;
	compilation: Compilation;
	outputPath: string;
	targetPath: string;
}
type AssetFilterItemTypes =
	| string
	| RegExp
	| ((name: string, asset: StatsAsset) => boolean);

/**
 * Options object for data url generation.
 */
declare interface AssetGeneratorDataUrlOptions {
	/**
	 * Asset encoding (defaults to base64).
	 */
	encoding?: false | "base64";

	/**
	 * Asset mimetype (getting from file extension by default).
	 */
	mimetype?: string;
}
type AssetGeneratorOptions = AssetInlineGeneratorOptions &
	AssetResourceGeneratorOptions;
type AssetInfo = KnownAssetInfo & Record<string, any>;

/**
 * Generator options for asset/inline modules.
 */
declare interface AssetInlineGeneratorOptions {
	/**
	 * The options for data url generator.
	 */
	dataUrl?:
		| AssetGeneratorDataUrlOptions
		| ((
				source: string | Buffer,
				context: { filename: string; module: Module }
		  ) => string);
}

/**
 * Options object for DataUrl condition.
 */
declare interface AssetParserDataUrlOptions {
	/**
	 * Maximum size of asset that should be inline as modules. Default: 8kb.
	 */
	maxSize?: number;
}

/**
 * Parser options for asset modules.
 */
declare interface AssetParserOptions {
	/**
	 * The condition for inlining the asset as DataUrl.
	 */
	dataUrlCondition?:
		| AssetParserDataUrlOptions
		| ((
				source: string | Buffer,
				context: { filename: string; module: Module }
		  ) => boolean);
}

/**
 * Generator options for asset/resource modules.
 */
declare interface AssetResourceGeneratorOptions {
	/**
	 * Emit an output asset from this asset module. This can be set to 'false' to omit emitting e. g. for SSR.
	 */
	emit?: boolean;

	/**
	 * Specifies the filename template of output files on disk. You must **not** specify an absolute path here, but the path may contain folders separated by '/'! The specified path is joined with the value of the 'output.path' option to determine the location on disk.
	 */
	filename?: string | ((pathData: PathData, assetInfo?: AssetInfo) => string);

	/**
	 * Emit the asset in the specified folder relative to 'output.path'. This should only be needed when custom 'publicPath' is specified to match the folder structure there.
	 */
	outputPath?: string | ((pathData: PathData, assetInfo?: AssetInfo) => string);

	/**
	 * The 'publicPath' specifies the public URL address of the output files when referenced in a browser.
	 */
	publicPath?: string | ((pathData: PathData, assetInfo?: AssetInfo) => string);
}
declare class AsyncDependenciesBlock extends DependenciesBlock {
	constructor(
		groupOptions:
			| null
			| (RawChunkGroupOptions & { name?: string } & {
					entryOptions?: EntryOptions;
			  }),
		loc?: null | SyntheticDependencyLocation | RealDependencyLocation,
		request?: null | string
	);
	groupOptions: RawChunkGroupOptions & { name?: string } & {
		entryOptions?: EntryOptions;
	};
	loc?: null | SyntheticDependencyLocation | RealDependencyLocation;
	request?: null | string;
	chunkName?: string;
	module: any;
}
declare abstract class AsyncQueue<T, K, R> {
	hooks: {
		beforeAdd: AsyncSeriesHook<[T]>;
		added: SyncHook<[T]>;
		beforeStart: AsyncSeriesHook<[T]>;
		started: SyncHook<[T]>;
		result: SyncHook<[T, Error, R]>;
	};
	add(item: T, callback: CallbackAsyncQueue<R>): void;
	invalidate(item: T): void;

	/**
	 * Waits for an already started item
	 */
	waitFor(item: T, callback: CallbackAsyncQueue<R>): void;
	stop(): void;
	increaseParallelism(): void;
	decreaseParallelism(): void;
	isProcessing(item: T): boolean;
	isQueued(item: T): boolean;
	isDone(item: T): boolean;
	clear(): void;
}
declare class AsyncWebAssemblyModulesPlugin {
	constructor(options: AsyncWebAssemblyModulesPluginOptions);
	options: AsyncWebAssemblyModulesPluginOptions;

	/**
	 * Apply the plugin
	 */
	apply(compiler: Compiler): void;
	renderModule(
		module: Module,
		renderContext: WebAssemblyRenderContext,
		hooks: CompilationHooksAsyncWebAssemblyModulesPlugin
	): Source;
	static getCompilationHooks(
		compilation: Compilation
	): CompilationHooksAsyncWebAssemblyModulesPlugin;
}
declare interface AsyncWebAssemblyModulesPluginOptions {
	/**
	 * mangle imports
	 */
	mangleImports?: boolean;
}
declare interface Attributes {
	[index: string]: any;
}
declare class AutomaticPrefetchPlugin {
	constructor();

	/**
	 * Apply the plugin
	 */
	apply(compiler: Compiler): void;
}
type AuxiliaryComment = string | LibraryCustomUmdCommentObject;
declare interface BackendApi {
	dispose: (arg0?: Error) => void;
	module: (arg0: Module) => { client: string; data: string; active: boolean };
}
declare class BannerPlugin {
	constructor(options: BannerPluginArgument);
	options: BannerPluginOptions;
	banner: (data: { hash?: string; chunk: Chunk; filename: string }) => string;

	/**
	 * Apply the plugin
	 */
	apply(compiler: Compiler): void;
}
type BannerPluginArgument =
	| string
	| BannerPluginOptions
	| ((data: { hash?: string; chunk: Chunk; filename: string }) => string);
declare interface BannerPluginOptions {
	/**
	 * Specifies the banner.
	 */
	banner:
		| string
		| ((data: { hash?: string; chunk: Chunk; filename: string }) => string);

	/**
	 * If true, the banner will only be added to the entry chunks.
	 */
	entryOnly?: boolean;

	/**
	 * Exclude all modules matching any of these conditions.
	 */
	exclude?: string | RegExp | Rule[];

	/**
	 * If true, banner will be placed at the end of the output.
	 */
	footer?: boolean;

	/**
	 * Include all modules matching any of these conditions.
	 */
	include?: string | RegExp | Rule[];

	/**
	 * If true, banner will not be wrapped in a comment.
	 */
	raw?: boolean;

	/**
	 * Specifies the banner.
	 */
	stage?: number;

	/**
	 * Include all modules that pass test assertion.
	 */
	test?: string | RegExp | Rule[];
}
declare interface BaseResolveRequest {
	path: string | false;
	context?: object;
	descriptionFilePath?: string;
	descriptionFileRoot?: string;
	descriptionFileData?: JsonObjectTypes;
	relativePath?: string;
	ignoreSymlinks?: boolean;
	fullySpecified?: boolean;
	__innerRequest?: string;
	__innerRequest_request?: string;
	__innerRequest_relativePath?: string;
}
declare abstract class BasicEvaluatedExpression {
	type: number;
	range?: [number, number];
	falsy: boolean;
	truthy: boolean;
	nullish?: boolean;
	sideEffects: boolean;
	bool?: boolean;
	number?: number;
	bigint?: bigint;
	regExp?: RegExp;
	string?: string;
	quasis?: BasicEvaluatedExpression[];
	parts?: BasicEvaluatedExpression[];
	array?: any[];
	items?: BasicEvaluatedExpression[];
	options?: BasicEvaluatedExpression[];
	prefix?: null | BasicEvaluatedExpression;
	postfix?: null | BasicEvaluatedExpression;
	wrappedInnerExpressions?: BasicEvaluatedExpression[];
	identifier?: string | VariableInfoInterface;
	rootInfo?: string | VariableInfoInterface;
	getMembers?: () => string[];
	getMembersOptionals?: () => boolean[];
	getMemberRanges?: () => [number, number][];
	expression?:
		| UnaryExpression
		| ArrayExpression
		| ArrowFunctionExpression
		| AssignmentExpression
		| AwaitExpression
		| BinaryExpression
		| SimpleCallExpression
		| NewExpression
		| ChainExpression
		| ClassExpression
		| ConditionalExpression
		| FunctionExpression
		| Identifier
		| ImportExpression
		| SimpleLiteral
		| RegExpLiteral
		| BigIntLiteral
		| LogicalExpression
		| MemberExpression
		| MetaProperty
		| ObjectExpression
		| SequenceExpression
		| TaggedTemplateExpression
		| TemplateLiteral
		| ThisExpression
		| UpdateExpression
		| YieldExpression
		| FunctionDeclaration
		| VariableDeclaration
		| ClassDeclaration
		| PrivateIdentifier
		| ExpressionStatement
		| BlockStatement
		| StaticBlock
		| EmptyStatement
		| DebuggerStatement
		| WithStatement
		| ReturnStatement
		| LabeledStatement
		| BreakStatement
		| ContinueStatement
		| IfStatement
		| SwitchStatement
		| ThrowStatement
		| TryStatement
		| WhileStatement
		| DoWhileStatement
		| ForStatement
		| ForInStatement
		| ForOfStatement
		| ImportDeclaration
		| ExportNamedDeclaration
		| ExportDefaultDeclaration
		| ExportAllDeclaration
		| MethodDefinition
		| PropertyDefinition
		| VariableDeclarator
		| Program
		| SwitchCase
		| CatchClause
		| ObjectPattern
		| ArrayPattern
		| RestElement
		| AssignmentPattern
		| SpreadElement
		| Property
		| AssignmentProperty
		| ClassBody
		| ImportSpecifier
		| ImportDefaultSpecifier
		| ImportNamespaceSpecifier
		| ExportSpecifier
		| Super
		| TemplateElement;
	isUnknown(): boolean;
	isNull(): boolean;
	isUndefined(): boolean;
	isString(): boolean;
	isNumber(): boolean;
	isBigInt(): boolean;
	isBoolean(): boolean;
	isRegExp(): boolean;
	isConditional(): boolean;
	isArray(): boolean;
	isConstArray(): boolean;
	isIdentifier(): boolean;
	isWrapped(): boolean;
	isTemplateString(): boolean;

	/**
	 * Is expression a primitive or an object type value?
	 */
	isPrimitiveType(): undefined | boolean;

	/**
	 * Is expression a runtime or compile-time value?
	 */
	isCompileTimeValue(): boolean;

	/**
	 * Gets the compile-time value of the expression
	 */
	asCompileTimeValue(): any;
	isTruthy(): boolean;
	isFalsy(): boolean;
	isNullish(): undefined | boolean;

	/**
	 * Can this expression have side effects?
	 */
	couldHaveSideEffects(): boolean;

	/**
	 * Creates a boolean representation of this evaluated expression.
	 */
	asBool(): undefined | boolean;

	/**
	 * Creates a nullish coalescing representation of this evaluated expression.
	 */
	asNullish(): undefined | boolean;

	/**
	 * Creates a string representation of this evaluated expression.
	 */
	asString(): undefined | string;
	setString(string: string): BasicEvaluatedExpression;
	setUndefined(): BasicEvaluatedExpression;
	setNull(): BasicEvaluatedExpression;

	/**
	 * Set's the value of this expression to a number
	 */
	setNumber(number: number): BasicEvaluatedExpression;

	/**
	 * Set's the value of this expression to a BigInt
	 */
	setBigInt(bigint: bigint): BasicEvaluatedExpression;

	/**
	 * Set's the value of this expression to a boolean
	 */
	setBoolean(bool: boolean): BasicEvaluatedExpression;

	/**
	 * Set's the value of this expression to a regular expression
	 */
	setRegExp(regExp: RegExp): BasicEvaluatedExpression;

	/**
	 * Set's the value of this expression to a particular identifier and its members.
	 */
	setIdentifier(
		identifier: string | VariableInfoInterface,
		rootInfo: string | VariableInfoInterface,
		getMembers: () => string[],
		getMembersOptionals?: () => boolean[],
		getMemberRanges?: () => [number, number][]
	): BasicEvaluatedExpression;

	/**
	 * Wraps an array of expressions with a prefix and postfix expression.
	 */
	setWrapped(
		prefix?: null | BasicEvaluatedExpression,
		postfix?: null | BasicEvaluatedExpression,
		innerExpressions?: BasicEvaluatedExpression[]
	): BasicEvaluatedExpression;

	/**
	 * Stores the options of a conditional expression.
	 */
	setOptions(options: BasicEvaluatedExpression[]): BasicEvaluatedExpression;

	/**
	 * Adds options to a conditional expression.
	 */
	addOptions(options: BasicEvaluatedExpression[]): BasicEvaluatedExpression;

	/**
	 * Set's the value of this expression to an array of expressions.
	 */
	setItems(items: BasicEvaluatedExpression[]): BasicEvaluatedExpression;

	/**
	 * Set's the value of this expression to an array of strings.
	 */
	setArray(array: string[]): BasicEvaluatedExpression;

	/**
	 * Set's the value of this expression to a processed/unprocessed template string. Used
	 * for evaluating TemplateLiteral expressions in the JavaScript Parser.
	 */
	setTemplateString(
		quasis: BasicEvaluatedExpression[],
		parts: BasicEvaluatedExpression[],
		kind: "raw" | "cooked"
	): BasicEvaluatedExpression;
	templateStringKind?: "raw" | "cooked";
	setTruthy(): BasicEvaluatedExpression;
	setFalsy(): BasicEvaluatedExpression;

	/**
	 * Set's the value of the expression to nullish.
	 */
	setNullish(value: boolean): BasicEvaluatedExpression;

	/**
	 * Set's the range for the expression.
	 */
	setRange(range: [number, number]): BasicEvaluatedExpression;

	/**
	 * Set whether or not the expression has side effects.
	 */
	setSideEffects(sideEffects?: boolean): BasicEvaluatedExpression;

	/**
	 * Set the expression node for the expression.
	 */
	setExpression(
		expression?:
			| UnaryExpression
			| ArrayExpression
			| ArrowFunctionExpression
			| AssignmentExpression
			| AwaitExpression
			| BinaryExpression
			| SimpleCallExpression
			| NewExpression
			| ChainExpression
			| ClassExpression
			| ConditionalExpression
			| FunctionExpression
			| Identifier
			| ImportExpression
			| SimpleLiteral
			| RegExpLiteral
			| BigIntLiteral
			| LogicalExpression
			| MemberExpression
			| MetaProperty
			| ObjectExpression
			| SequenceExpression
			| TaggedTemplateExpression
			| TemplateLiteral
			| ThisExpression
			| UpdateExpression
			| YieldExpression
			| FunctionDeclaration
			| VariableDeclaration
			| ClassDeclaration
			| PrivateIdentifier
			| ExpressionStatement
			| BlockStatement
			| StaticBlock
			| EmptyStatement
			| DebuggerStatement
			| WithStatement
			| ReturnStatement
			| LabeledStatement
			| BreakStatement
			| ContinueStatement
			| IfStatement
			| SwitchStatement
			| ThrowStatement
			| TryStatement
			| WhileStatement
			| DoWhileStatement
			| ForStatement
			| ForInStatement
			| ForOfStatement
			| ImportDeclaration
			| ExportNamedDeclaration
			| ExportDefaultDeclaration
			| ExportAllDeclaration
			| MethodDefinition
			| PropertyDefinition
			| VariableDeclarator
			| Program
			| SwitchCase
			| CatchClause
			| ObjectPattern
			| ArrayPattern
			| RestElement
			| AssignmentPattern
			| SpreadElement
			| Property
			| AssignmentProperty
			| ClassBody
			| ImportSpecifier
			| ImportDefaultSpecifier
			| ImportNamespaceSpecifier
			| ExportSpecifier
			| Super
			| TemplateElement
	): BasicEvaluatedExpression;
}
type BufferEncoding =
	| "ascii"
	| "utf8"
	| "utf-8"
	| "utf16le"
	| "utf-16le"
	| "ucs2"
	| "ucs-2"
	| "latin1"
	| "binary"
	| "base64"
	| "base64url"
	| "hex";
type BufferEncodingOption = "buffer" | { encoding: "buffer" };
type BuildInfo = KnownBuildInfo & Record<string, any>;
type BuildMeta = KnownBuildMeta & Record<string, any>;
declare abstract class ByTypeGenerator extends Generator {
	map: Record<string, Generator>;
}
declare const CIRCULAR_CONNECTION: unique symbol;
declare class Cache {
	constructor();
	hooks: {
		get: AsyncSeriesBailHook<
			[
				string,
				null | Etag,
				((result: any, callback: (arg0?: Error) => void) => void)[]
			],
			any
		>;
		store: AsyncParallelHook<[string, null | Etag, any]>;
		storeBuildDependencies: AsyncParallelHook<[Iterable<string>]>;
		beginIdle: SyncHook<[]>;
		endIdle: AsyncParallelHook<[]>;
		shutdown: AsyncParallelHook<[]>;
	};
	get<T>(
		identifier: string,
		etag: null | Etag,
		callback: CallbackCacheCache<T>
	): void;
	store<T>(
		identifier: string,
		etag: null | Etag,
		data: T,
		callback: CallbackCacheCache<void>
	): void;

	/**
	 * After this method has succeeded the cache can only be restored when build dependencies are
	 */
	storeBuildDependencies(
		dependencies: Iterable<string>,
		callback: CallbackCacheCache<void>
	): void;
	beginIdle(): void;
	endIdle(callback: CallbackCacheCache<void>): void;
	shutdown(callback: CallbackCacheCache<void>): void;
	static STAGE_MEMORY: number;
	static STAGE_DEFAULT: number;
	static STAGE_DISK: number;
	static STAGE_NETWORK: number;
}
declare abstract class CacheFacade {
	getChildCache(name: string): CacheFacade;
	getItemCache(identifier: string, etag: null | Etag): ItemCacheFacade;
	getLazyHashedEtag(obj: HashableObject): Etag;
	mergeEtags(a: Etag, b: Etag): Etag;
	get<T>(
		identifier: string,
		etag: null | Etag,
		callback: CallbackCacheCacheFacade<T>
	): void;
	getPromise<T>(identifier: string, etag: null | Etag): Promise<T>;
	store<T>(
		identifier: string,
		etag: null | Etag,
		data: T,
		callback: CallbackCacheCacheFacade<void>
	): void;
	storePromise<T>(
		identifier: string,
		etag: null | Etag,
		data: T
	): Promise<void>;
	provide<T>(
		identifier: string,
		etag: null | Etag,
		computer: (arg0: CallbackNormalErrorCache<T>) => void,
		callback: CallbackNormalErrorCache<T>
	): void;
	providePromise<T>(
		identifier: string,
		etag: null | Etag,
		computer: () => T | Promise<T>
	): Promise<T>;
}
declare interface CacheGroupSource {
	key?: string;
	priority?: number;
	getName?: (
		module?: Module,
		chunks?: Chunk[],
		key?: string
	) => undefined | string;
	chunksFilter?: (chunk: Chunk) => undefined | boolean;
	enforce?: boolean;
	minSize: SplitChunksSizes;
	minSizeReduction: SplitChunksSizes;
	minRemainingSize: SplitChunksSizes;
	enforceSizeThreshold: SplitChunksSizes;
	maxAsyncSize: SplitChunksSizes;
	maxInitialSize: SplitChunksSizes;
	minChunks?: number;
	maxAsyncRequests?: number;
	maxInitialRequests?: number;
	filename?: string | ((arg0: PathData, arg1?: AssetInfo) => string);
	idHint?: string;
	automaticNameDelimiter?: string;
	reuseExistingChunk?: boolean;
	usedExports?: boolean;
}
declare interface CacheGroupsContext {
	moduleGraph: ModuleGraph;
	chunkGraph: ChunkGraph;
}
type CacheOptionsNormalized = false | FileCacheOptions | MemoryCacheOptions;
declare class CachedSource extends Source {
	constructor(source: Source);
	constructor(source: Source | (() => Source), cachedData?: any);
	original(): Source;
	originalLazy(): Source | (() => Source);
	getCachedData(): any;
}
type CallExpression = SimpleCallExpression | NewExpression;
declare interface CallExpressionInfo {
	type: "call";
	call: CallExpression;
	calleeName: string;
	rootInfo: string | VariableInfo;
	getCalleeMembers: () => string[];
	name: string;
	getMembers: () => string[];
	getMembersOptionals: () => boolean[];
	getMemberRanges: () => [number, number][];
}
declare interface CallbackAsyncQueue<T> {
	(err?: null | WebpackError, result?: T): any;
}
declare interface CallbackCacheCache<T> {
	(err: null | WebpackError, result?: T): void;
}
declare interface CallbackCacheCacheFacade<T> {
	(err?: null | Error, result?: null | T): void;
}
declare interface CallbackFunction_1<T> {
	(err: null | Error, result?: T): any;
}
declare interface CallbackFunction_2<T> {
	(err?: null | Error, result?: T): any;
}
declare interface CallbackNormalErrorCache<T> {
	(err?: null | Error, result?: T): void;
}
declare interface CallbackNormalModuleFactory<T> {
	(err?: null | Error, stats?: T): void;
}
declare interface CallbackWebpack<T> {
	(err: null | Error, stats?: T): void;
}
type Cell<T> = undefined | T;
declare class Chunk {
	constructor(name?: string, backCompat?: boolean);
	id: null | string | number;
	ids: null | ChunkId[];
	debugId: number;
	name?: string;
	idNameHints: SortableSet<string>;
	preventIntegration: boolean;
	filenameTemplate?: string | ((arg0: PathData, arg1?: AssetInfo) => string);
	cssFilenameTemplate?: string | ((arg0: PathData, arg1?: AssetInfo) => string);
	runtime: RuntimeSpec;
	files: Set<string>;
	auxiliaryFiles: Set<string>;
	rendered: boolean;
	hash?: string;
	contentHash: Record<string, string>;
	renderedHash?: string;
	chunkReason?: string;
	extraAsync: boolean;
	get entryModule(): Module;
	hasEntryModule(): boolean;
	addModule(module: Module): boolean;
	removeModule(module: Module): void;
	getNumberOfModules(): number;
	get modulesIterable(): Iterable<Module>;
	compareTo(otherChunk: Chunk): 0 | 1 | -1;
	containsModule(module: Module): boolean;
	getModules(): Module[];
	remove(): void;
	moveModule(module: Module, otherChunk: Chunk): void;
	integrate(otherChunk: Chunk): boolean;
	canBeIntegrated(otherChunk: Chunk): boolean;
	isEmpty(): boolean;
	modulesSize(): number;
	size(options?: ChunkSizeOptions): number;
	integratedSize(otherChunk: Chunk, options: ChunkSizeOptions): number;
	getChunkModuleMaps(filterFn: (m: Module) => boolean): ChunkModuleMaps;
	hasModuleInGraph(
		filterFn: (m: Module) => boolean,
		filterChunkFn?: (c: Chunk, chunkGraph: ChunkGraph) => boolean
	): boolean;
	getChunkMaps(realHash: boolean): ChunkMaps;
	hasRuntime(): boolean;
	canBeInitial(): boolean;
	isOnlyInitial(): boolean;
	getEntryOptions(): undefined | EntryOptions;
	addGroup(chunkGroup: ChunkGroup): void;
	removeGroup(chunkGroup: ChunkGroup): void;
	isInGroup(chunkGroup: ChunkGroup): boolean;
	getNumberOfGroups(): number;
	get groupsIterable(): SortableSet<ChunkGroup>;
	disconnectFromGroups(): void;
	split(newChunk: Chunk): void;
	updateHash(hash: Hash, chunkGraph: ChunkGraph): void;
	getAllAsyncChunks(): Set<Chunk>;
	getAllInitialChunks(): Set<Chunk>;
	getAllReferencedChunks(): Set<Chunk>;
	getAllReferencedAsyncEntrypoints(): Set<Entrypoint>;
	hasAsyncChunks(): boolean;
	getChildIdsByOrders(
		chunkGraph: ChunkGraph,
		filterFn?: (c: Chunk, chunkGraph: ChunkGraph) => boolean
	): Record<string, (string | number)[]>;
	getChildrenOfTypeInOrder(
		chunkGraph: ChunkGraph,
		type: string
	): undefined | { onChunks: Chunk[]; chunks: Set<Chunk> }[];
	getChildIdsByOrdersMap(
		chunkGraph: ChunkGraph,
		includeDirectChildren?: boolean,
		filterFn?: (c: Chunk, chunkGraph: ChunkGraph) => boolean
	): Record<string | number, Record<string, (string | number)[]>>;
}
declare class ChunkGraph {
	constructor(moduleGraph: ModuleGraph, hashFunction?: string | typeof Hash);
	moduleGraph: ModuleGraph;
	connectChunkAndModule(chunk: Chunk, module: Module): void;
	disconnectChunkAndModule(chunk: Chunk, module: Module): void;
	disconnectChunk(chunk: Chunk): void;
	attachModules(chunk: Chunk, modules: Iterable<Module>): void;
	attachRuntimeModules(chunk: Chunk, modules: Iterable<RuntimeModule>): void;
	attachFullHashModules(chunk: Chunk, modules: Iterable<RuntimeModule>): void;
	attachDependentHashModules(
		chunk: Chunk,
		modules: Iterable<RuntimeModule>
	): void;
	replaceModule(oldModule: Module, newModule: Module): void;
	isModuleInChunk(module: Module, chunk: Chunk): boolean;
	isModuleInChunkGroup(module: Module, chunkGroup: ChunkGroup): boolean;
	isEntryModule(module: Module): boolean;
	getModuleChunksIterable(module: Module): Iterable<Chunk>;
	getOrderedModuleChunksIterable(
		module: Module,
		sortFn: (arg0: Chunk, arg1: Chunk) => 0 | 1 | -1
	): Iterable<Chunk>;
	getModuleChunks(module: Module): Chunk[];
	getNumberOfModuleChunks(module: Module): number;
	getModuleRuntimes(module: Module): RuntimeSpecSet;
	getNumberOfChunkModules(chunk: Chunk): number;
	getNumberOfChunkFullHashModules(chunk: Chunk): number;
	getChunkModulesIterable(chunk: Chunk): Iterable<Module>;
	getChunkModulesIterableBySourceType(
		chunk: Chunk,
		sourceType: string
	): undefined | Iterable<Module>;
	setChunkModuleSourceTypes(
		chunk: Chunk,
		module: Module,
		sourceTypes: Set<string>
	): void;
	getChunkModuleSourceTypes(chunk: Chunk, module: Module): Set<string>;
	getModuleSourceTypes(module: Module): Set<string>;
	getOrderedChunkModulesIterable(
		chunk: Chunk,
		comparator: (arg0: Module, arg1: Module) => 0 | 1 | -1
	): Iterable<Module>;
	getOrderedChunkModulesIterableBySourceType(
		chunk: Chunk,
		sourceType: string,
		comparator: (arg0: Module, arg1: Module) => 0 | 1 | -1
	): undefined | Iterable<Module>;
	getChunkModules(chunk: Chunk): Module[];
	getOrderedChunkModules(
		chunk: Chunk,
		comparator: (arg0: Module, arg1: Module) => 0 | 1 | -1
	): Module[];
	getChunkModuleIdMap(
		chunk: Chunk,
		filterFn: (m: Module) => boolean,
		includeAllChunks?: boolean
	): Record<string | number, (string | number)[]>;
	getChunkModuleRenderedHashMap(
		chunk: Chunk,
		filterFn: (m: Module) => boolean,
		hashLength?: number,
		includeAllChunks?: boolean
	): Record<string | number, Record<string | number, string>>;
	getChunkConditionMap(
		chunk: Chunk,
		filterFn: (c: Chunk, chunkGraph: ChunkGraph) => boolean
	): Record<string | number, boolean>;
	hasModuleInGraph(
		chunk: Chunk,
		filterFn: (m: Module) => boolean,
		filterChunkFn?: (c: Chunk, chunkGraph: ChunkGraph) => boolean
	): boolean;
	compareChunks(chunkA: Chunk, chunkB: Chunk): 0 | 1 | -1;
	getChunkModulesSize(chunk: Chunk): number;
	getChunkModulesSizes(chunk: Chunk): Record<string, number>;
	getChunkRootModules(chunk: Chunk): Module[];
	getChunkSize(chunk: Chunk, options?: ChunkSizeOptions): number;
	getIntegratedChunksSize(
		chunkA: Chunk,
		chunkB: Chunk,
		options?: ChunkSizeOptions
	): number;
	canChunksBeIntegrated(chunkA: Chunk, chunkB: Chunk): boolean;
	integrateChunks(chunkA: Chunk, chunkB: Chunk): void;
	upgradeDependentToFullHashModules(chunk: Chunk): void;
	isEntryModuleInChunk(module: Module, chunk: Chunk): boolean;
	connectChunkAndEntryModule(
		chunk: Chunk,
		module: Module,
		entrypoint?: Entrypoint
	): void;
	connectChunkAndRuntimeModule(chunk: Chunk, module: RuntimeModule): void;
	addFullHashModuleToChunk(chunk: Chunk, module: RuntimeModule): void;
	addDependentHashModuleToChunk(chunk: Chunk, module: RuntimeModule): void;
	disconnectChunkAndEntryModule(chunk: Chunk, module: Module): void;
	disconnectChunkAndRuntimeModule(chunk: Chunk, module: RuntimeModule): void;
	disconnectEntryModule(module: Module): void;
	disconnectEntries(chunk: Chunk): void;
	getNumberOfEntryModules(chunk: Chunk): number;
	getNumberOfRuntimeModules(chunk: Chunk): number;
	getChunkEntryModulesIterable(chunk: Chunk): Iterable<Module>;
	getChunkEntryDependentChunksIterable(chunk: Chunk): Iterable<Chunk>;
	hasChunkEntryDependentChunks(chunk: Chunk): boolean;
	getChunkRuntimeModulesIterable(chunk: Chunk): Iterable<RuntimeModule>;
	getChunkRuntimeModulesInOrder(chunk: Chunk): RuntimeModule[];
	getChunkFullHashModulesIterable(
		chunk: Chunk
	): undefined | Iterable<RuntimeModule>;
	getChunkFullHashModulesSet(
		chunk: Chunk
	): undefined | ReadonlySet<RuntimeModule>;
	getChunkDependentHashModulesIterable(
		chunk: Chunk
	): undefined | Iterable<RuntimeModule>;
	getChunkEntryModulesWithChunkGroupIterable(
		chunk: Chunk
	): Iterable<[Module, undefined | Entrypoint]>;
	getBlockChunkGroup(depBlock: AsyncDependenciesBlock): undefined | ChunkGroup;
	connectBlockAndChunkGroup(
		depBlock: AsyncDependenciesBlock,
		chunkGroup: ChunkGroup
	): void;
	disconnectChunkGroup(chunkGroup: ChunkGroup): void;
	getModuleId(module: Module): ModuleId;
	setModuleId(module: Module, id: ModuleId): void;
	getRuntimeId(runtime: string): string | number;
	setRuntimeId(runtime: string, id: string | number): void;
	hasModuleHashes(module: Module, runtime: RuntimeSpec): boolean;
	getModuleHash(module: Module, runtime: RuntimeSpec): string;
	getRenderedModuleHash(module: Module, runtime: RuntimeSpec): string;
	setModuleHashes(
		module: Module,
		runtime: RuntimeSpec,
		hash: string,
		renderedHash: string
	): void;
	addModuleRuntimeRequirements(
		module: Module,
		runtime: RuntimeSpec,
		items: Set<string>,
		transferOwnership?: boolean
	): void;
	addChunkRuntimeRequirements(chunk: Chunk, items: Set<string>): void;
	addTreeRuntimeRequirements(chunk: Chunk, items: Iterable<string>): void;
	getModuleRuntimeRequirements(
		module: Module,
		runtime: RuntimeSpec
	): ReadonlySet<string>;
	getChunkRuntimeRequirements(chunk: Chunk): ReadonlySet<string>;
	getModuleGraphHash(
		module: Module,
		runtime: RuntimeSpec,
		withConnections?: boolean
	): string;
	getModuleGraphHashBigInt(
		module: Module,
		runtime: RuntimeSpec,
		withConnections?: boolean
	): bigint;
	getTreeRuntimeRequirements(chunk: Chunk): ReadonlySet<string>;
	static getChunkGraphForModule(
		module: Module,
		deprecateMessage: string,
		deprecationCode: string
	): ChunkGraph;
	static setChunkGraphForModule(module: Module, chunkGraph: ChunkGraph): void;
	static clearChunkGraphForModule(module: Module): void;
	static getChunkGraphForChunk(
		chunk: Chunk,
		deprecateMessage: string,
		deprecationCode: string
	): ChunkGraph;
	static setChunkGraphForChunk(chunk: Chunk, chunkGraph: ChunkGraph): void;
	static clearChunkGraphForChunk(chunk: Chunk): void;
}
declare abstract class ChunkGroup {
	groupDebugId: number;
	options: ChunkGroupOptions;
	chunks: Chunk[];
	origins: OriginRecord[];
	index?: number;

	/**
	 * when a new chunk is added to a chunkGroup, addingOptions will occur.
	 */
	addOptions(options: ChunkGroupOptions): void;

	/**
	 * returns the name of current ChunkGroup
	 * sets a new name for current ChunkGroup
	 */
	name?: string;

	/**
	 * get a uniqueId for ChunkGroup, made up of its member Chunk debugId's
	 */
	get debugId(): string;

	/**
	 * get a unique id for ChunkGroup, made up of its member Chunk id's
	 */
	get id(): string;

	/**
	 * Performs an unshift of a specific chunk
	 */
	unshiftChunk(chunk: Chunk): boolean;

	/**
	 * inserts a chunk before another existing chunk in group
	 */
	insertChunk(chunk: Chunk, before: Chunk): boolean;

	/**
	 * add a chunk into ChunkGroup. Is pushed on or prepended
	 */
	pushChunk(chunk: Chunk): boolean;
	replaceChunk(oldChunk: Chunk, newChunk: Chunk): undefined | boolean;
	removeChunk(chunk: Chunk): boolean;
	isInitial(): boolean;
	addChild(group: ChunkGroup): boolean;
	getChildren(): ChunkGroup[];
	getNumberOfChildren(): number;
	get childrenIterable(): SortableSet<ChunkGroup>;
	removeChild(group: ChunkGroup): boolean;
	addParent(parentChunk: ChunkGroup): boolean;
	getParents(): ChunkGroup[];
	getNumberOfParents(): number;
	hasParent(parent: ChunkGroup): boolean;
	get parentsIterable(): SortableSet<ChunkGroup>;
	removeParent(chunkGroup: ChunkGroup): boolean;
	addAsyncEntrypoint(entrypoint: Entrypoint): boolean;
	get asyncEntrypointsIterable(): SortableSet<ChunkGroup>;
	getBlocks(): AsyncDependenciesBlock[];
	getNumberOfBlocks(): number;
	hasBlock(block: AsyncDependenciesBlock): boolean;
	get blocksIterable(): Iterable<AsyncDependenciesBlock>;
	addBlock(block: AsyncDependenciesBlock): boolean;
	addOrigin(module: Module, loc: DependencyLocation, request: string): void;
	getFiles(): string[];
	remove(): void;
	sortItems(): void;

	/**
	 * Sorting predicate which allows current ChunkGroup to be compared against another.
	 * Sorting values are based off of number of chunks in ChunkGroup.
	 */
	compareTo(chunkGraph: ChunkGraph, otherGroup: ChunkGroup): 0 | 1 | -1;
	getChildrenByOrders(
		moduleGraph: ModuleGraph,
		chunkGraph: ChunkGraph
	): Record<string, ChunkGroup[]>;

	/**
	 * Sets the top-down index of a module in this ChunkGroup
	 */
	setModulePreOrderIndex(module: Module, index: number): void;

	/**
	 * Gets the top-down index of a module in this ChunkGroup
	 */
	getModulePreOrderIndex(module: Module): undefined | number;

	/**
	 * Sets the bottom-up index of a module in this ChunkGroup
	 */
	setModulePostOrderIndex(module: Module, index: number): void;

	/**
	 * Gets the bottom-up index of a module in this ChunkGroup
	 */
	getModulePostOrderIndex(module: Module): undefined | number;
	checkConstraints(): void;
	getModuleIndex: (module: Module) => undefined | number;
	getModuleIndex2: (module: Module) => undefined | number;
}
type ChunkGroupOptions = RawChunkGroupOptions & { name?: string };
declare interface ChunkHashContext {
	/**
	 * results of code generation
	 */
	codeGenerationResults: CodeGenerationResults;

	/**
	 * the runtime template
	 */
	runtimeTemplate: RuntimeTemplate;

	/**
	 * the module graph
	 */
	moduleGraph: ModuleGraph;

	/**
	 * the chunk graph
	 */
	chunkGraph: ChunkGraph;
}
type ChunkId = string | number;
declare interface ChunkMaps {
	hash: Record<string | number, string>;
	contentHash: Record<string | number, Record<string, string>>;
	name: Record<string | number, string>;
}
declare class ChunkModuleIdRangePlugin {
	constructor(options: ChunkModuleIdRangePluginOptions);
	options: ChunkModuleIdRangePluginOptions;

	/**
	 * Apply the plugin
	 */
	apply(compiler: Compiler): void;
}
declare interface ChunkModuleIdRangePluginOptions {
	/**
	 * the chunk name
	 */
	name: string;

	/**
	 * order
	 */
	order?: "index" | "index2" | "preOrderIndex" | "postOrderIndex";

	/**
	 * start id
	 */
	start?: number;

	/**
	 * end id
	 */
	end?: number;
}
declare interface ChunkModuleMaps {
	id: Record<string | number, (string | number)[]>;
	hash: Record<string | number, string>;
}
declare interface ChunkPathData {
	id: string | number;
	name?: string;
	hash: string;
	hashWithLength?: (arg0: number) => string;
	contentHash?: Record<string, string>;
	contentHashWithLength?: Record<string, (length: number) => string>;
}
declare class ChunkPrefetchPreloadPlugin {
	constructor();
	apply(compiler: Compiler): void;
}
declare interface ChunkRenderContext {
	/**
	 * the chunk
	 */
	chunk: Chunk;

	/**
	 * the dependency templates
	 */
	dependencyTemplates: DependencyTemplates;

	/**
	 * the runtime template
	 */
	runtimeTemplate: RuntimeTemplate;

	/**
	 * the module graph
	 */
	moduleGraph: ModuleGraph;

	/**
	 * the chunk graph
	 */
	chunkGraph: ChunkGraph;

	/**
	 * results of code generation
	 */
	codeGenerationResults: CodeGenerationResults;

	/**
	 * init fragments for the chunk
	 */
	chunkInitFragments: InitFragment<ChunkRenderContext>[];

	/**
	 * rendering in strict context
	 */
	strictMode: boolean;
}
declare interface ChunkSizeOptions {
	/**
	 * constant overhead for a chunk
	 */
	chunkOverhead?: number;

	/**
	 * multiplicator for initial chunks
	 */
	entryChunkMultiplicator?: number;
}
declare abstract class ChunkTemplate {
	hooks: Readonly<{
		renderManifest: { tap: (options?: any, fn?: any) => void };
		modules: { tap: (options?: any, fn?: any) => void };
		render: { tap: (options?: any, fn?: any) => void };
		renderWithEntry: { tap: (options?: any, fn?: any) => void };
		hash: { tap: (options?: any, fn?: any) => void };
		hashForChunk: { tap: (options?: any, fn?: any) => void };
	}>;
	get outputOptions(): Output;
}

/**
 * Advanced options for cleaning assets.
 */
declare interface CleanOptions {
	/**
	 * Log the assets that should be removed instead of deleting them.
	 */
	dry?: boolean;

	/**
	 * Keep these assets.
	 */
	keep?: string | RegExp | ((filename: string) => boolean);
}
declare class CleanPlugin {
	constructor(options?: CleanOptions);
	options: {
		/**
		 * Log the assets that should be removed instead of deleting them.
		 */
		dry: boolean;
		/**
		 * Keep these assets.
		 */
		keep?: string | RegExp | ((filename: string) => boolean);
	};

	/**
	 * Apply the plugin
	 */
	apply(compiler: Compiler): void;
	static getCompilationHooks(
		compilation: Compilation
	): CleanPluginCompilationHooks;
}
declare interface CleanPluginCompilationHooks {
	/**
	 * when returning true the file/directory will be kept during cleaning, returning false will clean it and ignore the following plugins and config
	 */
	keep: SyncBailHook<[string], boolean>;
}
declare interface CodeGenerationContext {
	/**
	 * the dependency templates
	 */
	dependencyTemplates: DependencyTemplates;

	/**
	 * the runtime template
	 */
	runtimeTemplate: RuntimeTemplate;

	/**
	 * the module graph
	 */
	moduleGraph: ModuleGraph;

	/**
	 * the chunk graph
	 */
	chunkGraph: ChunkGraph;

	/**
	 * the runtime code should be generated for
	 */
	runtime: RuntimeSpec;

	/**
	 * the runtimes code should be generated for
	 */
	runtimes?: RuntimeSpec[];

	/**
	 * when in concatenated module, information about other concatenated modules
	 */
	concatenationScope?: ConcatenationScope;

	/**
	 * code generation results of other modules (need to have a codeGenerationDependency to use that)
	 */
	codeGenerationResults?: CodeGenerationResults;

	/**
	 * the compilation
	 */
	compilation?: Compilation;

	/**
	 * source types
	 */
	sourceTypes?: ReadonlySet<string>;
}
declare interface CodeGenerationResult {
	/**
	 * the resulting sources for all source types
	 */
	sources: Map<string, Source>;

	/**
	 * the resulting data for all source types
	 */
	data?: Map<string, any>;

	/**
	 * the runtime requirements
	 */
	runtimeRequirements: ReadonlySet<string>;

	/**
	 * a hash of the code generation result (will be automatically calculated from sources and runtimeRequirements if not provided)
	 */
	hash?: string;
}
declare abstract class CodeGenerationResults {
	map: Map<Module, RuntimeSpecMap<CodeGenerationResult>>;
	get(module: Module, runtime: RuntimeSpec): CodeGenerationResult;
	has(module: Module, runtime: RuntimeSpec): boolean;
	getSource(module: Module, runtime: RuntimeSpec, sourceType: string): Source;
	getRuntimeRequirements(
		module: Module,
		runtime: RuntimeSpec
	): ReadonlySet<string>;
	getData(module: Module, runtime: RuntimeSpec, key: string): any;
	getHash(module: Module, runtime: RuntimeSpec): any;
	add(module: Module, runtime: RuntimeSpec, result: CodeGenerationResult): void;
}
type CodeValue =
	| undefined
	| null
	| string
	| number
	| bigint
	| boolean
	| Function
	| RegExp
	| RuntimeValue
	| {
			[index: string]: RecursiveArrayOrRecord<
				| undefined
				| null
				| string
				| number
				| bigint
				| boolean
				| Function
				| RegExp
				| RuntimeValue
			>;
	  }
	| RecursiveArrayOrRecord<
			| undefined
			| null
			| string
			| number
			| bigint
			| boolean
			| Function
			| RegExp
			| RuntimeValue
	  >[];
type CodeValuePrimitive =
	| undefined
	| null
	| string
	| number
	| bigint
	| boolean
	| Function
	| RegExp;
declare interface Comparator<T> {
	(arg0: T, arg1: T): 0 | 1 | -1;
}
declare class CompatSource extends Source {
	constructor(sourceLike: SourceLike);
	static from(sourceLike: SourceLike): Source;
}
declare class Compilation {
	/**
	 * Creates an instance of Compilation.
	 */
	constructor(compiler: Compiler, params: CompilationParams);
	hooks: Readonly<{
		buildModule: SyncHook<[Module]>;
		rebuildModule: SyncHook<[Module]>;
		failedModule: SyncHook<[Module, WebpackError]>;
		succeedModule: SyncHook<[Module]>;
		stillValidModule: SyncHook<[Module]>;
		addEntry: SyncHook<[Dependency, EntryOptions]>;
		failedEntry: SyncHook<[Dependency, EntryOptions, Error]>;
		succeedEntry: SyncHook<[Dependency, EntryOptions, Module]>;
		dependencyReferencedExports: SyncWaterfallHook<
			[(string[] | ReferencedExport)[], Dependency, RuntimeSpec]
		>;
		executeModule: SyncHook<[ExecuteModuleArgument, ExecuteModuleContext]>;
		prepareModuleExecution: AsyncParallelHook<
			[ExecuteModuleArgument, ExecuteModuleContext]
		>;
		finishModules: AsyncSeriesHook<[Iterable<Module>]>;
		finishRebuildingModule: AsyncSeriesHook<[Module]>;
		unseal: SyncHook<[]>;
		seal: SyncHook<[]>;
		beforeChunks: SyncHook<[]>;
		/**
		 * The `afterChunks` hook is called directly after the chunks and module graph have
		 * been created and before the chunks and modules have been optimized. This hook is useful to
		 * inspect, analyze, and/or modify the chunk graph.
		 */
		afterChunks: SyncHook<[Iterable<Chunk>]>;
		optimizeDependencies: SyncBailHook<[Iterable<Module>], any>;
		afterOptimizeDependencies: SyncHook<[Iterable<Module>]>;
		optimize: SyncHook<[]>;
		optimizeModules: SyncBailHook<[Iterable<Module>], any>;
		afterOptimizeModules: SyncHook<[Iterable<Module>]>;
		optimizeChunks: SyncBailHook<
			[Iterable<Chunk>, ChunkGroup[]],
			boolean | void
		>;
		afterOptimizeChunks: SyncHook<[Iterable<Chunk>, ChunkGroup[]]>;
		optimizeTree: AsyncSeriesHook<[Iterable<Chunk>, Iterable<Module>]>;
		afterOptimizeTree: SyncHook<[Iterable<Chunk>, Iterable<Module>]>;
		optimizeChunkModules: AsyncSeriesBailHook<
			[Iterable<Chunk>, Iterable<Module>],
			void
		>;
		afterOptimizeChunkModules: SyncHook<[Iterable<Chunk>, Iterable<Module>]>;
		shouldRecord: SyncBailHook<[], undefined | boolean>;
		additionalChunkRuntimeRequirements: SyncHook<
			[Chunk, Set<string>, RuntimeRequirementsContext]
		>;
		runtimeRequirementInChunk: HookMap<
			SyncBailHook<[Chunk, Set<string>, RuntimeRequirementsContext], void>
		>;
		additionalModuleRuntimeRequirements: SyncHook<
			[Module, Set<string>, RuntimeRequirementsContext]
		>;
		runtimeRequirementInModule: HookMap<
			SyncBailHook<[Module, Set<string>, RuntimeRequirementsContext], any>
		>;
		additionalTreeRuntimeRequirements: SyncHook<
			[Chunk, Set<string>, RuntimeRequirementsContext]
		>;
		runtimeRequirementInTree: HookMap<
			SyncBailHook<[Chunk, Set<string>, RuntimeRequirementsContext], any>
		>;
		runtimeModule: SyncHook<[RuntimeModule, Chunk]>;
		reviveModules: SyncHook<[Iterable<Module>, any]>;
		beforeModuleIds: SyncHook<[Iterable<Module>]>;
		moduleIds: SyncHook<[Iterable<Module>]>;
		optimizeModuleIds: SyncHook<[Iterable<Module>]>;
		afterOptimizeModuleIds: SyncHook<[Iterable<Module>]>;
		reviveChunks: SyncHook<[Iterable<Chunk>, any]>;
		beforeChunkIds: SyncHook<[Iterable<Chunk>]>;
		chunkIds: SyncHook<[Iterable<Chunk>]>;
		optimizeChunkIds: SyncHook<[Iterable<Chunk>]>;
		afterOptimizeChunkIds: SyncHook<[Iterable<Chunk>]>;
		recordModules: SyncHook<[Iterable<Module>, any]>;
		recordChunks: SyncHook<[Iterable<Chunk>, any]>;
		optimizeCodeGeneration: SyncHook<[Iterable<Module>]>;
		beforeModuleHash: SyncHook<[]>;
		afterModuleHash: SyncHook<[]>;
		beforeCodeGeneration: SyncHook<[]>;
		afterCodeGeneration: SyncHook<[]>;
		beforeRuntimeRequirements: SyncHook<[]>;
		afterRuntimeRequirements: SyncHook<[]>;
		beforeHash: SyncHook<[]>;
		contentHash: SyncHook<[Chunk]>;
		afterHash: SyncHook<[]>;
		recordHash: SyncHook<[any]>;
		record: SyncHook<[Compilation, any]>;
		beforeModuleAssets: SyncHook<[]>;
		shouldGenerateChunkAssets: SyncBailHook<[], boolean>;
		beforeChunkAssets: SyncHook<[]>;
		additionalChunkAssets: FakeHook<
			Pick<
				AsyncSeriesHook<[Set<Chunk>]>,
				"name" | "tap" | "tapAsync" | "tapPromise"
			>
		>;
		additionalAssets: FakeHook<
			Pick<AsyncSeriesHook<[]>, "name" | "tap" | "tapAsync" | "tapPromise">
		>;
		optimizeChunkAssets: FakeHook<
			Pick<
				AsyncSeriesHook<[Set<Chunk>]>,
				"name" | "tap" | "tapAsync" | "tapPromise"
			>
		>;
		afterOptimizeChunkAssets: FakeHook<
			Pick<
				AsyncSeriesHook<[Set<Chunk>]>,
				"name" | "tap" | "tapAsync" | "tapPromise"
			>
		>;
		optimizeAssets: AsyncSeriesHook<
			[CompilationAssets],
			ProcessAssetsAdditionalOptions
		>;
		afterOptimizeAssets: SyncHook<[CompilationAssets]>;
		processAssets: AsyncSeriesHook<
			[CompilationAssets],
			ProcessAssetsAdditionalOptions
		>;
		afterProcessAssets: SyncHook<[CompilationAssets]>;
		processAdditionalAssets: AsyncSeriesHook<[CompilationAssets]>;
		needAdditionalSeal: SyncBailHook<[], undefined | boolean>;
		afterSeal: AsyncSeriesHook<[]>;
		renderManifest: SyncWaterfallHook<
			[RenderManifestEntry[], RenderManifestOptions]
		>;
		fullHash: SyncHook<[Hash]>;
		chunkHash: SyncHook<[Chunk, Hash, ChunkHashContext]>;
		moduleAsset: SyncHook<[Module, string]>;
		chunkAsset: SyncHook<[Chunk, string]>;
		assetPath: SyncWaterfallHook<[string, object, undefined | AssetInfo]>;
		needAdditionalPass: SyncBailHook<[], boolean>;
		childCompiler: SyncHook<[Compiler, string, number]>;
		log: SyncBailHook<[string, LogEntry], true>;
		processWarnings: SyncWaterfallHook<[WebpackError[]]>;
		processErrors: SyncWaterfallHook<[WebpackError[]]>;
		statsPreset: HookMap<
			SyncHook<[Partial<NormalizedStatsOptions>, CreateStatsOptionsContext]>
		>;
		statsNormalize: SyncHook<
			[Partial<NormalizedStatsOptions>, CreateStatsOptionsContext]
		>;
		statsFactory: SyncHook<[StatsFactory, NormalizedStatsOptions]>;
		statsPrinter: SyncHook<[StatsPrinter, NormalizedStatsOptions]>;
		get normalModuleLoader(): SyncHook<[object, NormalModule]>;
	}>;
	name?: string;
	startTime?: number;
	endTime?: number;
	compiler: Compiler;
	resolverFactory: ResolverFactory;
	inputFileSystem: InputFileSystem;
	fileSystemInfo: FileSystemInfo;
	valueCacheVersions: Map<string, string | Set<string>>;
	requestShortener: RequestShortener;
	compilerPath: string;
	logger: WebpackLogger;
	options: WebpackOptionsNormalized;
	outputOptions: OutputNormalized;
	bail: boolean;
	profile: boolean;
	params: CompilationParams;
	mainTemplate: MainTemplate;
	chunkTemplate: ChunkTemplate;
	runtimeTemplate: RuntimeTemplate;
	moduleTemplates: ModuleTemplates;
	moduleMemCaches?: Map<Module, WeakTupleMap<any, any>>;
	moduleMemCaches2?: Map<Module, WeakTupleMap<any, any>>;
	moduleGraph: ModuleGraph;
	chunkGraph: ChunkGraph;
	codeGenerationResults: CodeGenerationResults;
	processDependenciesQueue: AsyncQueue<Module, Module, Module>;
	addModuleQueue: AsyncQueue<Module, string, Module>;
	factorizeQueue: AsyncQueue<
		FactorizeModuleOptions,
		string,
		Module | ModuleFactoryResult
	>;
	buildQueue: AsyncQueue<Module, Module, Module>;
	rebuildQueue: AsyncQueue<Module, Module, Module>;

	/**
	 * Modules in value are building during the build of Module in key.
	 * Means value blocking key from finishing.
	 * Needed to detect build cycles.
	 */
	creatingModuleDuringBuild: WeakMap<Module, Set<Module>>;
	entries: Map<string, EntryData>;
	globalEntry: EntryData;
	entrypoints: Map<string, Entrypoint>;
	asyncEntrypoints: Entrypoint[];
	chunks: Set<Chunk>;
	chunkGroups: ChunkGroup[];
	namedChunkGroups: Map<string, ChunkGroup>;
	namedChunks: Map<string, Chunk>;
	modules: Set<Module>;
	records: any;
	additionalChunkAssets: string[];
	assets: CompilationAssets;
	assetsInfo: Map<string, AssetInfo>;
	errors: WebpackError[];
	warnings: WebpackError[];
	children: Compilation[];
	logging: Map<string, LogEntry[]>;
	dependencyFactories: Map<DepConstructor, ModuleFactory>;
	dependencyTemplates: DependencyTemplates;
	childrenCounters: object;
	usedChunkIds: Set<string | number>;
	usedModuleIds: Set<number>;
	needAdditionalPass: boolean;
	builtModules: WeakSet<Module>;
	codeGeneratedModules: WeakSet<Module>;
	buildTimeExecutedModules: WeakSet<Module>;
	emittedAssets: Set<string>;
	comparedForEmitAssets: Set<string>;
	fileDependencies: LazySet<string>;
	contextDependencies: LazySet<string>;
	missingDependencies: LazySet<string>;
	buildDependencies: LazySet<string>;
	compilationDependencies: { add: (item: string) => LazySet<string> };
	getStats(): Stats;
	createStatsOptions(
		optionsOrPreset?: string | boolean | StatsOptions,
		context?: CreateStatsOptionsContext
	): NormalizedStatsOptions;
	createStatsFactory(options: NormalizedStatsOptions): StatsFactory;
	createStatsPrinter(options: NormalizedStatsOptions): StatsPrinter;
	getCache(name: string): CacheFacade;
	getLogger(name: string | (() => string)): WebpackLogger;
	addModule(
		module: Module,
		callback: (err?: null | WebpackError, result?: Module) => void
	): void;

	/**
	 * Fetches a module from a compilation by its identifier
	 */
	getModule(module: Module): Module;

	/**
	 * Attempts to search for a module by its identifier
	 */
	findModule(identifier: string): undefined | Module;

	/**
	 * Schedules a build of the module object
	 */
	buildModule(
		module: Module,
		callback: (err?: null | WebpackError, result?: Module) => void
	): void;
	processModuleDependencies(
		module: Module,
		callback: (err?: null | WebpackError, result?: Module) => void
	): void;
	processModuleDependenciesNonRecursive(module: Module): void;
	handleModuleCreation(
		__0: HandleModuleCreationOptions,
		callback: (err?: null | WebpackError, result?: Module) => void
	): void;
	addModuleChain(
		context: string,
		dependency: Dependency,
		callback: (err?: null | WebpackError, result?: Module) => void
	): void;
	addModuleTree(
		__0: {
			/**
			 * context string path
			 */
			context: string;
			/**
			 * dependency used to create Module chain
			 */
			dependency: Dependency;
			/**
			 * additional context info for the root module
			 */
			contextInfo?: Partial<ModuleFactoryCreateDataContextInfo>;
		},
		callback: (err?: null | WebpackError, result?: Module) => void
	): void;
	addEntry(
		context: string,
		entry: Dependency,
		optionsOrName: string | EntryOptions,
		callback: (err?: null | WebpackError, result?: Module) => void
	): void;
	addInclude(
		context: string,
		dependency: Dependency,
		options: EntryOptions,
		callback: (err?: null | WebpackError, result?: Module) => void
	): void;
	rebuildModule(
		module: Module,
		callback: (err?: null | WebpackError, result?: Module) => void
	): void;
	finish(callback: (err?: null | WebpackError) => void): void;
	unseal(): void;
	seal(callback: (err?: null | WebpackError) => void): void;
	reportDependencyErrorsAndWarnings(
		module: Module,
		blocks: DependenciesBlock[]
	): boolean;
	codeGeneration(callback: (err?: null | WebpackError) => void): void;
	processRuntimeRequirements(__0?: {
		/**
		 * the chunk graph
		 */
		chunkGraph?: ChunkGraph;
		/**
		 * modules
		 */
		modules?: Iterable<Module>;
		/**
		 * chunks
		 */
		chunks?: Iterable<Chunk>;
		/**
		 * codeGenerationResults
		 */
		codeGenerationResults?: CodeGenerationResults;
		/**
		 * chunkGraphEntries
		 */
		chunkGraphEntries?: Iterable<Chunk>;
	}): void;
	addRuntimeModule(
		chunk: Chunk,
		module: RuntimeModule,
		chunkGraph?: ChunkGraph
	): void;

	/**
	 * If `module` is passed, `loc` and `request` must also be passed.
	 */
	addChunkInGroup(
		groupOptions: string | ChunkGroupOptions,
		module?: Module,
		loc?: SyntheticDependencyLocation | RealDependencyLocation,
		request?: string
	): ChunkGroup;
	addAsyncEntrypoint(
		options: EntryOptions,
		module: Module,
		loc: DependencyLocation,
		request: string
	): Entrypoint;

	/**
	 * This method first looks to see if a name is provided for a new chunk,
	 * and first looks to see if any named chunks already exist and reuse that chunk instead.
	 */
	addChunk(name?: string): Chunk;
	assignDepth(module: Module): void;
	assignDepths(modules: Set<Module>): void;
	getDependencyReferencedExports(
		dependency: Dependency,
		runtime: RuntimeSpec
	): (string[] | ReferencedExport)[];
	removeReasonsOfDependencyBlock(
		module: Module,
		block: DependenciesBlockLike
	): void;
	patchChunksAfterReasonRemoval(module: Module, chunk: Chunk): void;
	removeChunkFromDependencies(block: DependenciesBlock, chunk: Chunk): void;
	assignRuntimeIds(): void;
	sortItemsWithChunkIds(): void;
	summarizeDependencies(): void;
	createModuleHashes(): void;
	createHash(): {
		module: Module;
		hash: string;
		runtime: RuntimeSpec;
		runtimes: RuntimeSpec[];
	}[];
	fullHash?: string;
	hash?: string;
	emitAsset(file: string, source: Source, assetInfo?: AssetInfo): void;
	updateAsset(
		file: string,
		newSourceOrFunction: Source | ((arg0: Source) => Source),
		assetInfoUpdateOrFunction?: AssetInfo | ((arg0?: AssetInfo) => AssetInfo)
	): void;
	renameAsset(file: string, newFile: string): void;
	deleteAsset(file: string): void;
	getAssets(): Readonly<Asset>[];
	getAsset(name: string): undefined | Readonly<Asset>;
	clearAssets(): void;
	createModuleAssets(): void;
	getRenderManifest(options: RenderManifestOptions): RenderManifestEntry[];
	createChunkAssets(callback: (err?: null | WebpackError) => void): void;
	getPath(
		filename: string | ((arg0: PathData, arg1?: AssetInfo) => string),
		data?: PathData
	): string;
	getPathWithInfo(
		filename: string | ((arg0: PathData, arg1?: AssetInfo) => string),
		data?: PathData
	): { path: string; info: AssetInfo };
	getAssetPath(
		filename: string | ((arg0: PathData, arg1?: AssetInfo) => string),
		data: PathData
	): string;
	getAssetPathWithInfo(
		filename: string | ((arg0: PathData, arg1?: AssetInfo) => string),
		data: PathData
	): { path: string; info: AssetInfo };
	getWarnings(): WebpackError[];
	getErrors(): WebpackError[];

	/**
	 * This function allows you to run another instance of webpack inside of webpack however as
	 * a child with different settings and configurations (if desired) applied. It copies all hooks, plugins
	 * from parent (or top level compiler) and creates a child Compilation
	 */
	createChildCompiler(
		name: string,
		outputOptions?: OutputNormalized,
		plugins?: (
			| ((this: Compiler, compiler: Compiler) => void)
			| WebpackPluginInstance
		)[]
	): Compiler;
	executeModule(
		module: Module,
		options: ExecuteModuleOptions,
		callback: (err?: null | WebpackError, result?: ExecuteModuleResult) => void
	): void;
	checkConstraints(): void;
	factorizeModule: {
		(
			options: FactorizeModuleOptions & { factoryResult?: false },
			callback: (err?: null | WebpackError, result?: Module) => void
		): void;
		(
			options: FactorizeModuleOptions & { factoryResult: true },
			callback: (
				err?: null | WebpackError,
				result?: ModuleFactoryResult
			) => void
		): void;
	};

	/**
	 * Add additional assets to the compilation.
	 */
	static PROCESS_ASSETS_STAGE_ADDITIONAL: number;

	/**
	 * Basic preprocessing of assets.
	 */
	static PROCESS_ASSETS_STAGE_PRE_PROCESS: number;

	/**
	 * Derive new assets from existing assets.
	 * Existing assets should not be treated as complete.
	 */
	static PROCESS_ASSETS_STAGE_DERIVED: number;

	/**
	 * Add additional sections to existing assets, like a banner or initialization code.
	 */
	static PROCESS_ASSETS_STAGE_ADDITIONS: number;

	/**
	 * Optimize existing assets in a general way.
	 */
	static PROCESS_ASSETS_STAGE_OPTIMIZE: number;

	/**
	 * Optimize the count of existing assets, e. g. by merging them.
	 * Only assets of the same type should be merged.
	 * For assets of different types see PROCESS_ASSETS_STAGE_OPTIMIZE_INLINE.
	 */
	static PROCESS_ASSETS_STAGE_OPTIMIZE_COUNT: number;

	/**
	 * Optimize the compatibility of existing assets, e. g. add polyfills or vendor-prefixes.
	 */
	static PROCESS_ASSETS_STAGE_OPTIMIZE_COMPATIBILITY: number;

	/**
	 * Optimize the size of existing assets, e. g. by minimizing or omitting whitespace.
	 */
	static PROCESS_ASSETS_STAGE_OPTIMIZE_SIZE: number;

	/**
	 * Add development tooling to assets, e. g. by extracting a SourceMap.
	 */
	static PROCESS_ASSETS_STAGE_DEV_TOOLING: number;

	/**
	 * Optimize the count of existing assets, e. g. by inlining assets of into other assets.
	 * Only assets of different types should be inlined.
	 * For assets of the same type see PROCESS_ASSETS_STAGE_OPTIMIZE_COUNT.
	 */
	static PROCESS_ASSETS_STAGE_OPTIMIZE_INLINE: number;

	/**
	 * Summarize the list of existing assets
	 * e. g. creating an assets manifest of Service Workers.
	 */
	static PROCESS_ASSETS_STAGE_SUMMARIZE: number;

	/**
	 * Optimize the hashes of the assets, e. g. by generating real hashes of the asset content.
	 */
	static PROCESS_ASSETS_STAGE_OPTIMIZE_HASH: number;

	/**
	 * Optimize the transfer of existing assets, e. g. by preparing a compressed (gzip) file as separate asset.
	 */
	static PROCESS_ASSETS_STAGE_OPTIMIZE_TRANSFER: number;

	/**
	 * Analyse existing assets.
	 */
	static PROCESS_ASSETS_STAGE_ANALYSE: number;

	/**
	 * Creating assets for reporting purposes.
	 */
	static PROCESS_ASSETS_STAGE_REPORT: number;
}
declare interface CompilationAssets {
	[index: string]: Source;
}
declare interface CompilationHooksAsyncWebAssemblyModulesPlugin {
	renderModuleContent: SyncWaterfallHook<
		[Source, Module, WebAssemblyRenderContext]
	>;
}
declare interface CompilationHooksJavascriptModulesPlugin {
	renderModuleContent: SyncWaterfallHook<[Source, Module, ChunkRenderContext]>;
	renderModuleContainer: SyncWaterfallHook<
		[Source, Module, ChunkRenderContext]
	>;
	renderModulePackage: SyncWaterfallHook<[Source, Module, ChunkRenderContext]>;
	renderChunk: SyncWaterfallHook<[Source, RenderContext]>;
	renderMain: SyncWaterfallHook<[Source, RenderContext]>;
	renderContent: SyncWaterfallHook<[Source, RenderContext]>;
	render: SyncWaterfallHook<[Source, RenderContext]>;
	renderStartup: SyncWaterfallHook<[Source, Module, StartupRenderContext]>;
	renderRequire: SyncWaterfallHook<[string, RenderBootstrapContext]>;
	inlineInRuntimeBailout: SyncBailHook<
		[Module, RenderBootstrapContext],
		string
	>;
	embedInRuntimeBailout: SyncBailHook<[Module, RenderContext], string | void>;
	strictRuntimeBailout: SyncBailHook<[RenderContext], string | void>;
	chunkHash: SyncHook<[Chunk, Hash, ChunkHashContext]>;
	useSourceMap: SyncBailHook<[Chunk, RenderContext], boolean>;
}
declare interface CompilationHooksRealContentHashPlugin {
	updateHash: SyncBailHook<[Buffer[], string], string>;
}
declare interface CompilationParams {
	normalModuleFactory: NormalModuleFactory;
	contextModuleFactory: ContextModuleFactory;
}
declare class Compiler {
	constructor(context: string, options?: WebpackOptionsNormalized);
	hooks: Readonly<{
		initialize: SyncHook<[]>;
		shouldEmit: SyncBailHook<[Compilation], undefined | boolean>;
		done: AsyncSeriesHook<[Stats]>;
		afterDone: SyncHook<[Stats]>;
		additionalPass: AsyncSeriesHook<[]>;
		beforeRun: AsyncSeriesHook<[Compiler]>;
		run: AsyncSeriesHook<[Compiler]>;
		emit: AsyncSeriesHook<[Compilation]>;
		assetEmitted: AsyncSeriesHook<[string, AssetEmittedInfo]>;
		afterEmit: AsyncSeriesHook<[Compilation]>;
		thisCompilation: SyncHook<[Compilation, CompilationParams]>;
		compilation: SyncHook<[Compilation, CompilationParams]>;
		normalModuleFactory: SyncHook<[NormalModuleFactory]>;
		contextModuleFactory: SyncHook<[ContextModuleFactory]>;
		beforeCompile: AsyncSeriesHook<[CompilationParams]>;
		compile: SyncHook<[CompilationParams]>;
		make: AsyncParallelHook<[Compilation]>;
		finishMake: AsyncParallelHook<[Compilation]>;
		afterCompile: AsyncSeriesHook<[Compilation]>;
		readRecords: AsyncSeriesHook<[]>;
		emitRecords: AsyncSeriesHook<[]>;
		watchRun: AsyncSeriesHook<[Compiler]>;
		failed: SyncHook<[Error]>;
		invalid: SyncHook<[null | string, number]>;
		watchClose: SyncHook<[]>;
		shutdown: AsyncSeriesHook<[]>;
		infrastructureLog: SyncBailHook<[string, string, any[]], true>;
		environment: SyncHook<[]>;
		afterEnvironment: SyncHook<[]>;
		afterPlugins: SyncHook<[Compiler]>;
		afterResolvers: SyncHook<[Compiler]>;
		entryOption: SyncBailHook<[string, EntryNormalized], boolean>;
	}>;
	webpack: typeof exports;
	name?: string;
	parentCompilation?: Compilation;
	root: Compiler;
	outputPath: string;
	watching?: Watching;
	outputFileSystem: null | OutputFileSystem;
	intermediateFileSystem: null | IntermediateFileSystem;
	inputFileSystem: null | InputFileSystem;
	watchFileSystem: null | WatchFileSystem;
	recordsInputPath: null | string;
	recordsOutputPath: null | string;
	records: Record<string, any>;
	managedPaths: Set<string | RegExp>;
	unmanagedPaths: Set<string | RegExp>;
	immutablePaths: Set<string | RegExp>;
	modifiedFiles?: ReadonlySet<string>;
	removedFiles?: ReadonlySet<string>;
	fileTimestamps?: ReadonlyMap<string, null | FileSystemInfoEntry | "ignore">;
	contextTimestamps?: ReadonlyMap<
		string,
		null | FileSystemInfoEntry | "ignore"
	>;
	fsStartTime?: number;
	resolverFactory: ResolverFactory;
	infrastructureLogger?: (arg0: string, arg1: LogTypeEnum, arg2: any[]) => void;
	options: WebpackOptionsNormalized;
	context: string;
	requestShortener: RequestShortener;
	cache: Cache;
	moduleMemCaches?: Map<
		Module,
		{
			buildInfo: BuildInfo;
			references?: WeakMap<Dependency, Module>;
			memCache: WeakTupleMap<any, any>;
		}
	>;
	compilerPath: string;
	running: boolean;
	idle: boolean;
	watchMode: boolean;
	getCache(name: string): CacheFacade;
	getInfrastructureLogger(name: string | (() => string)): WebpackLogger;
	watch(watchOptions: WatchOptions, handler: RunCallback<Stats>): Watching;
	run(callback: RunCallback<Stats>): void;
	runAsChild(
		callback: (
			err: null | Error,
			entries?: Chunk[],
			compilation?: Compilation
		) => any
	): void;
	purgeInputFileSystem(): void;
	emitAssets(
		compilation: Compilation,
		callback: CallbackFunction_2<void>
	): void;
	emitRecords(callback: CallbackFunction_2<void>): void;
	readRecords(callback: CallbackFunction_2<void>): void;
	createChildCompiler(
		compilation: Compilation,
		compilerName: string,
		compilerIndex: number,
		outputOptions?: OutputNormalized,
		plugins?: WebpackPluginInstance[]
	): Compiler;
	isChild(): boolean;
	createCompilation(params: CompilationParams): Compilation;
	newCompilation(params: CompilationParams): Compilation;
	createNormalModuleFactory(): NormalModuleFactory;
	createContextModuleFactory(): ContextModuleFactory;
	newCompilationParams(): {
		normalModuleFactory: NormalModuleFactory;
		contextModuleFactory: ContextModuleFactory;
	};
	compile(callback: RunCallback<Compilation>): void;
	close(callback: RunCallback<void>): void;
}
declare class ConcatSource extends Source {
	constructor(...args: (string | Source)[]);
	getChildren(): Source[];
	add(item: string | Source): void;
	addAllSkipOptimizing(items: Source[]): void;
}
declare interface ConcatenatedModuleInfo {
	index: number;
	module: Module;

	/**
	 * mapping from export name to symbol
	 */
	exportMap: Map<string, string>;

	/**
	 * mapping from export name to symbol
	 */
	rawExportMap: Map<string, string>;
	namespaceExportSymbol?: string;
}
declare interface ConcatenationBailoutReasonContext {
	/**
	 * the module graph
	 */
	moduleGraph: ModuleGraph;

	/**
	 * the chunk graph
	 */
	chunkGraph: ChunkGraph;
}
declare class ConcatenationScope {
	constructor(
		modulesMap: ModuleInfo[] | Map<Module, ModuleInfo>,
		currentModule: ConcatenatedModuleInfo
	);
	isModuleInScope(module: Module): boolean;
	registerExport(exportName: string, symbol: string): void;
	registerRawExport(exportName: string, expression: string): void;
	registerNamespaceExport(symbol: string): void;
	createModuleReference(
		module: Module,
		__1: Partial<ModuleReferenceOptions>
	): string;
	static isModuleReference(name: string): boolean;
	static matchModuleReference(
		name: string
	): null | (ModuleReferenceOptions & { index: number });
	static DEFAULT_EXPORT: string;
	static NAMESPACE_OBJECT_EXPORT: string;
}

/**
 * Options object as provided by the user.
 */
declare interface Configuration {
	/**
	 * Set the value of `require.amd` and `define.amd`. Or disable AMD support.
	 */
	amd?: false | { [index: string]: any };

	/**
	 * Report the first error as a hard error instead of tolerating it.
	 */
	bail?: boolean;

	/**
	 * Cache generated modules and chunks to improve performance for multiple incremental builds.
	 */
	cache?: boolean | FileCacheOptions | MemoryCacheOptions;

	/**
	 * The base directory (absolute path!) for resolving the `entry` option. If `output.pathinfo` is set, the included pathinfo is shortened to this directory.
	 */
	context?: string;

	/**
	 * References to other configurations to depend on.
	 */
	dependencies?: string[];

	/**
	 * A developer tool to enhance debugging (false | eval | [inline-|hidden-|eval-][nosources-][cheap-[module-]]source-map).
	 */
	devtool?: string | false;

	/**
	 * The entry point(s) of the compilation.
	 */
	entry?:
		| string
		| (() => string | EntryObject | string[] | Promise<EntryStatic>)
		| EntryObject
		| string[];

	/**
	 * Enables/Disables experiments (experimental features with relax SemVer compatibility).
	 */
	experiments?: Experiments;

	/**
	 * Extend configuration from another configuration (only works when using webpack-cli).
	 */
	extends?: string | string[];

	/**
	 * Specify dependencies that shouldn't be resolved by webpack, but should become dependencies of the resulting bundle. The kind of the dependency depends on `output.libraryTarget`.
	 */
	externals?:
		| string
		| RegExp
		| ExternalItem[]
		| (ExternalItemObjectKnown & ExternalItemObjectUnknown)
		| ((
				data: ExternalItemFunctionData,
				callback: (
					err?: null | Error,
					result?: string | boolean | string[] | { [index: string]: any }
				) => void
		  ) => void)
		| ((data: ExternalItemFunctionData) => Promise<ExternalItemValue>);

	/**
	 * Enable presets of externals for specific targets.
	 */
	externalsPresets?: ExternalsPresets;

	/**
	 * Specifies the default type of externals ('amd*', 'umd*', 'system' and 'jsonp' depend on output.libraryTarget set to the same value).
	 */
	externalsType?:
		| "import"
		| "var"
		| "module"
		| "assign"
		| "this"
		| "window"
		| "self"
		| "global"
		| "commonjs"
		| "commonjs2"
		| "commonjs-module"
		| "commonjs-static"
		| "amd"
		| "amd-require"
		| "umd"
		| "umd2"
		| "jsonp"
		| "system"
		| "promise"
		| "script"
		| "node-commonjs";

	/**
	 * Ignore specific warnings.
	 */
	ignoreWarnings?: (
		| RegExp
		| {
				/**
				 * A RegExp to select the origin file for the warning.
				 */
				file?: RegExp;
				/**
				 * A RegExp to select the warning message.
				 */
				message?: RegExp;
				/**
				 * A RegExp to select the origin module for the warning.
				 */
				module?: RegExp;
		  }
		| ((warning: WebpackError, compilation: Compilation) => boolean)
	)[];

	/**
	 * Options for infrastructure level logging.
	 */
	infrastructureLogging?: InfrastructureLogging;

	/**
	 * Custom values available in the loader context.
	 */
	loader?: Loader;

	/**
	 * Enable production optimizations or development hints.
	 */
	mode?: "none" | "development" | "production";

	/**
	 * Options affecting the normal modules (`NormalModuleFactory`).
	 */
	module?: ModuleOptions;

	/**
	 * Name of the configuration. Used when loading multiple configurations.
	 */
	name?: string;

	/**
	 * Include polyfills or mocks for various node stuff.
	 */
	node?: false | NodeOptions;

	/**
	 * Enables/Disables integrated optimizations.
	 */
	optimization?: Optimization;

	/**
	 * Options affecting the output of the compilation. `output` options tell webpack how to write the compiled files to disk.
	 */
	output?: Output;

	/**
	 * The number of parallel processed modules in the compilation.
	 */
	parallelism?: number;

	/**
	 * Configuration for web performance recommendations.
	 */
	performance?: false | PerformanceOptions;

	/**
	 * Add additional plugins to the compiler.
	 */
	plugins?: (
		| undefined
		| null
		| false
		| ""
		| 0
		| ((this: Compiler, compiler: Compiler) => void)
		| WebpackPluginInstance
	)[];

	/**
	 * Capture timing information for each module.
	 */
	profile?: boolean;

	/**
	 * Store compiler state to a json file.
	 */
	recordsInputPath?: string | false;

	/**
	 * Load compiler state from a json file.
	 */
	recordsOutputPath?: string | false;

	/**
	 * Store/Load compiler state from/to a json file. This will result in persistent ids of modules and chunks. An absolute path is expected. `recordsPath` is used for `recordsInputPath` and `recordsOutputPath` if they left undefined.
	 */
	recordsPath?: string | false;

	/**
	 * Options for the resolver.
	 */
	resolve?: ResolveOptions;

	/**
	 * Options for the resolver when resolving loaders.
	 */
	resolveLoader?: ResolveOptions;

	/**
	 * Options affecting how file system snapshots are created and validated.
	 */
	snapshot?: SnapshotOptionsWebpackOptions;

	/**
	 * Stats options object or preset name.
	 */
	stats?:
		| boolean
		| StatsOptions
		| "none"
		| "verbose"
		| "summary"
		| "errors-only"
		| "errors-warnings"
		| "minimal"
		| "normal"
		| "detailed";

	/**
	 * Environment to build for. An array of environments to build for all of them when possible.
	 */
	target?: string | false | string[];

	/**
	 * Enter watch mode, which rebuilds on file change.
	 */
	watch?: boolean;

	/**
	 * Options for the watcher.
	 */
	watchOptions?: WatchOptions;
}
type ConnectionState =
	| boolean
	| typeof TRANSITIVE_ONLY
	| typeof CIRCULAR_CONNECTION;
declare class ConstDependency extends NullDependency {
	constructor(
		expression: string,
		range: number | [number, number],
		runtimeRequirements?: null | string[]
	);
	expression: string;
	range: number | [number, number];
	runtimeRequirements: null | Set<string>;
	static Template: typeof ConstDependencyTemplate;
	static NO_EXPORTS_REFERENCED: string[][];
	static EXPORTS_OBJECT_REFERENCED: string[][];
	static TRANSITIVE: typeof TRANSITIVE;
}
declare class ConstDependencyTemplate extends NullDependencyTemplate {
	constructor();
}
declare interface Constructor {
	new (...params: any[]): any;
}
declare class ConsumeSharedPlugin {
	constructor(options: ConsumeSharedPluginOptions);

	/**
	 * Apply the plugin
	 */
	apply(compiler: Compiler): void;
}

/**
 * Options for consuming shared modules.
 */
declare interface ConsumeSharedPluginOptions {
	/**
	 * Modules that should be consumed from share scope. When provided, property names are used to match requested modules in this compilation.
	 */
	consumes: Consumes;

	/**
	 * Share scope name used for all consumed modules (defaults to 'default').
	 */
	shareScope?: string;
}
type Consumes = (string | ConsumesObject)[] | ConsumesObject;

/**
 * Advanced configuration for modules that should be consumed from share scope.
 */
declare interface ConsumesConfig {
	/**
	 * Include the fallback module directly instead behind an async request. This allows to use fallback module in initial load too. All possible shared modules need to be eager too.
	 */
	eager?: boolean;

	/**
	 * Fallback module if no shared module is found in share scope. Defaults to the property name.
	 */
	import?: string | false;

	/**
	 * Package name to determine required version from description file. This is only needed when package name can't be automatically determined from request.
	 */
	packageName?: string;

	/**
	 * Version requirement from module in share scope.
	 */
	requiredVersion?: string | false;

	/**
	 * Module is looked up under this key from the share scope.
	 */
	shareKey?: string;

	/**
	 * Share scope name.
	 */
	shareScope?: string;

	/**
	 * Allow only a single version of the shared module in share scope (disabled by default).
	 */
	singleton?: boolean;

	/**
	 * Do not accept shared module if version is not valid (defaults to yes, if local fallback module is available and shared module is not a singleton, otherwise no, has no effect if there is no required version specified).
	 */
	strictVersion?: boolean;
}

/**
 * Modules that should be consumed from share scope. Property names are used to match requested modules in this compilation. Relative requests are resolved, module requests are matched unresolved, absolute paths will match resolved requests. A trailing slash will match all requests with this prefix. In this case shareKey must also have a trailing slash.
 */
declare interface ConsumesObject {
	[index: string]: string | ConsumesConfig;
}
type ContainerOptionsFormat<T> =
	| Record<string, string | string[] | T>
	| (string | Record<string, string | string[] | T>)[];
declare class ContainerPlugin {
	constructor(options: ContainerPluginOptions);

	/**
	 * Apply the plugin
	 */
	apply(compiler: Compiler): void;
}
declare interface ContainerPluginOptions {
	/**
	 * Modules that should be exposed by this container. When provided, property name is used as public name, otherwise public name is automatically inferred from request.
	 */
	exposes: Exposes;

	/**
	 * The filename for this container relative path inside the `output.path` directory.
	 */
	filename?: string;

	/**
	 * Options for library.
	 */
	library?: LibraryOptions;

	/**
	 * The name for this container.
	 */
	name: string;

	/**
	 * The name of the runtime chunk. If set a runtime chunk with this name is created or an existing entrypoint is used as runtime.
	 */
	runtime?: string | false;

	/**
	 * The name of the share scope which is shared with the host (defaults to 'default').
	 */
	shareScope?: string;
}
declare class ContainerReferencePlugin {
	constructor(options: ContainerReferencePluginOptions);

	/**
	 * Apply the plugin
	 */
	apply(compiler: Compiler): void;
}
declare interface ContainerReferencePluginOptions {
	/**
	 * The external type of the remote containers.
	 */
	remoteType: ExternalsType;

	/**
	 * Container locations and request scopes from which modules should be resolved and loaded at runtime. When provided, property name is used as request scope, otherwise request scope is automatically inferred from container location.
	 */
	remotes: Remotes;

	/**
	 * The name of the share scope shared with all remotes (defaults to 'default').
	 */
	shareScope?: string;
}
declare abstract class ContextElementDependency extends ModuleDependency {
	referencedExports?: string[][];
}
declare class ContextExclusionPlugin {
	constructor(negativeMatcher: RegExp);
	negativeMatcher: RegExp;

	/**
	 * Apply the plugin
	 */
	apply(compiler: Compiler): void;
}
declare interface ContextFileSystemInfoEntry {
	safeTime: number;
	timestampHash?: string;
	resolved?: ResolvedContextFileSystemInfoEntry;
	symlinks?: Set<string>;
}
declare interface ContextHash {
	hash: string;
	resolved?: string;
	symlinks?: Set<string>;
}
type ContextMode =
	| "weak"
	| "eager"
	| "lazy"
	| "lazy-once"
	| "sync"
	| "async-weak";
declare abstract class ContextModuleFactory extends ModuleFactory {
	hooks: Readonly<{
		beforeResolve: AsyncSeriesWaterfallHook<[any]>;
		afterResolve: AsyncSeriesWaterfallHook<[any]>;
		contextModuleFiles: SyncWaterfallHook<[string[]]>;
		alternatives: FakeHook<
			Pick<
				AsyncSeriesWaterfallHook<[any[]]>,
				"name" | "tap" | "tapAsync" | "tapPromise"
			>
		>;
		alternativeRequests: AsyncSeriesWaterfallHook<
			[any[], ContextModuleOptions]
		>;
	}>;
	resolverFactory: ResolverFactory;
	resolveDependencies(
		fs: InputFileSystem,
		options: ContextModuleOptions,
		callback: (
			err?: null | Error,
			dependencies?: ContextElementDependency[]
		) => any
	): void;
}

declare interface ContextModuleOptions {
	mode: ContextMode;
	recursive: boolean;
	regExp: RegExp;
	namespaceObject?: boolean | "strict";
	addon?: string;
	chunkName?: string;
	include?: RegExp;
	exclude?: RegExp;
	groupOptions?: RawChunkGroupOptions;
	typePrefix?: string;
	category?: string;

	/**
	 * exports referenced from modules (won't be mangled)
	 */
	referencedExports?: null | string[][];
	layer?: string;
	attributes?: Attributes;
	resource: string | false | string[];
	resourceQuery?: string;
	resourceFragment?: string;
	resolveOptions: any;
}
declare class ContextReplacementPlugin {
	constructor(
		resourceRegExp: RegExp,
		newContentResource?: any,
		newContentRecursive?: any,
		newContentRegExp?: any
	);
	resourceRegExp: RegExp;
	newContentCallback: any;
	newContentResource: any;
	newContentCreateContextMap: any;
	newContentRecursive: any;
	newContentRegExp: any;

	/**
	 * Apply the plugin
	 */
	apply(compiler: Compiler): void;
}
declare interface ContextTimestampAndHash {
	safeTime: number;
	timestampHash?: string;
	hash: string;
	resolved?: ResolvedContextTimestampAndHash;
	symlinks?: Set<string>;
}
type CreateStatsOptionsContext = KnownCreateStatsOptionsContext &
	Record<string, any>;
type CreateWriteStreamFSImplementation = FSImplementation & {
	write: (...args: any[]) => any;
	close?: (...args: any[]) => any;
};

/**
 * Generator options for css/auto modules.
 */
declare interface CssAutoGeneratorOptions {
	/**
	 * Specifies the convention of exported names.
	 */
	exportsConvention?:
		| "as-is"
		| "camel-case"
		| "camel-case-only"
		| "dashes"
		| "dashes-only"
		| ((name: string) => string);

	/**
	 * Avoid generating and loading a stylesheet and only embed exports from css into output javascript files.
	 */
	exportsOnly?: boolean;

	/**
	 * Configure the generated local ident name.
	 */
	localIdentName?: string;
}

/**
 * Parser options for css/auto modules.
 */
declare interface CssAutoParserOptions {
	/**
	 * Use ES modules named export for css exports.
	 */
	namedExports?: boolean;
}

/**
 * Generator options for css modules.
 */
declare interface CssGeneratorOptions {
	/**
	 * Specifies the convention of exported names.
	 */
	exportsConvention?:
		| "as-is"
		| "camel-case"
		| "camel-case-only"
		| "dashes"
		| "dashes-only"
		| ((name: string) => string);

	/**
	 * Avoid generating and loading a stylesheet and only embed exports from css into output javascript files.
	 */
	exportsOnly?: boolean;
}

/**
 * Generator options for css/global modules.
 */
declare interface CssGlobalGeneratorOptions {
	/**
	 * Specifies the convention of exported names.
	 */
	exportsConvention?:
		| "as-is"
		| "camel-case"
		| "camel-case-only"
		| "dashes"
		| "dashes-only"
		| ((name: string) => string);

	/**
	 * Avoid generating and loading a stylesheet and only embed exports from css into output javascript files.
	 */
	exportsOnly?: boolean;

	/**
	 * Configure the generated local ident name.
	 */
	localIdentName?: string;
}

/**
 * Parser options for css/global modules.
 */
declare interface CssGlobalParserOptions {
	/**
	 * Use ES modules named export for css exports.
	 */
	namedExports?: boolean;
}
declare interface CssImportDependencyMeta {
	layer?: string;
	supports?: string;
	media?: string;
}

/**
 * Generator options for css/module modules.
 */
declare interface CssModuleGeneratorOptions {
	/**
	 * Specifies the convention of exported names.
	 */
	exportsConvention?:
		| "as-is"
		| "camel-case"
		| "camel-case-only"
		| "dashes"
		| "dashes-only"
		| ((name: string) => string);

	/**
	 * Avoid generating and loading a stylesheet and only embed exports from css into output javascript files.
	 */
	exportsOnly?: boolean;

	/**
	 * Configure the generated local ident name.
	 */
	localIdentName?: string;
}

/**
 * Parser options for css/module modules.
 */
declare interface CssModuleParserOptions {
	/**
	 * Use ES modules named export for css exports.
	 */
	namedExports?: boolean;
}

/**
 * Parser options for css modules.
 */
declare interface CssParserOptions {
	/**
	 * Use ES modules named export for css exports.
	 */
	namedExports?: boolean;
}
type Declaration = FunctionDeclaration | VariableDeclaration | ClassDeclaration;
declare class DefinePlugin {
	/**
	 * Create a new define plugin
	 */
	constructor(definitions: Record<string, CodeValue>);
	definitions: Record<string, CodeValue>;

	/**
	 * Apply the plugin
	 */
	apply(compiler: Compiler): void;
	static runtimeValue(
		fn: (arg0: {
			module: NormalModule;
			key: string;
			readonly version?: string;
		}) => CodeValuePrimitive,
		options?: true | string[] | RuntimeValueOptions
	): RuntimeValue;
}
declare class DelegatedPlugin {
	constructor(options?: any);
	options: any;

	/**
	 * Apply the plugin
	 */
	apply(compiler: Compiler): void;
}
declare interface DepConstructor {
	new (...args: any[]): Dependency;
}
declare abstract class DependenciesBlock {
	dependencies: Dependency[];
	blocks: AsyncDependenciesBlock[];
	parent?: DependenciesBlock;
	getRootBlock(): DependenciesBlock;

	/**
	 * Adds a DependencyBlock to DependencyBlock relationship.
	 * This is used for when a Module has a AsyncDependencyBlock tie (for code-splitting)
	 */
	addBlock(block: AsyncDependenciesBlock): void;
	addDependency(dependency: Dependency): void;
	removeDependency(dependency: Dependency): void;

	/**
	 * Removes all dependencies and blocks
	 */
	clearDependenciesAndBlocks(): void;
	updateHash(hash: Hash, context: UpdateHashContextDependency): void;
	serialize(__0: ObjectSerializerContext): void;
	deserialize(__0: ObjectDeserializerContext): void;
}
declare interface DependenciesBlockLike {
	dependencies: Dependency[];
	blocks: AsyncDependenciesBlock[];
}
declare class Dependency {
	constructor();
	weak: boolean;
	optional: boolean;
	get type(): string;
	get category(): string;
	loc: DependencyLocation;
	setLoc(
		startLine: number,
		startColumn: number,
		endLine: number,
		endColumn: number
	): void;
	getContext(): undefined | string;
	getResourceIdentifier(): null | string;
	couldAffectReferencingModule(): boolean | typeof TRANSITIVE;

	/**
	 * Returns the referenced module and export
	 */
	getReference(moduleGraph: ModuleGraph): never;

	/**
	 * Returns list of exports referenced by this dependency
	 */
	getReferencedExports(
		moduleGraph: ModuleGraph,
		runtime: RuntimeSpec
	): (string[] | ReferencedExport)[];
	getCondition(
		moduleGraph: ModuleGraph
	):
		| null
		| false
		| ((arg0: ModuleGraphConnection, arg1: RuntimeSpec) => ConnectionState);

	/**
	 * Returns the exported names
	 */
	getExports(moduleGraph: ModuleGraph): undefined | ExportsSpec;

	/**
	 * Returns warnings
	 */
	getWarnings(moduleGraph: ModuleGraph): undefined | null | WebpackError[];

	/**
	 * Returns errors
	 */
	getErrors(moduleGraph: ModuleGraph): undefined | null | WebpackError[];

	/**
	 * Update the hash
	 */
	updateHash(hash: Hash, context: UpdateHashContextDependency): void;

	/**
	 * implement this method to allow the occurrence order plugin to count correctly
	 */
	getNumberOfIdOccurrences(): number;
	getModuleEvaluationSideEffectsState(
		moduleGraph: ModuleGraph
	): ConnectionState;
	createIgnoredModule(context: string): null | Module;
	serialize(__0: ObjectSerializerContext): void;
	deserialize(__0: ObjectDeserializerContext): void;
	module: any;
	get disconnect(): any;
	static NO_EXPORTS_REFERENCED: string[][];
	static EXPORTS_OBJECT_REFERENCED: string[][];
	static TRANSITIVE: typeof TRANSITIVE;
}
declare interface DependencyConstructor {
	new (...args: any[]): Dependency;
}
type DependencyLocation = SyntheticDependencyLocation | RealDependencyLocation;
declare class DependencyTemplate {
	constructor();
	apply(
		dependency: Dependency,
		source: ReplaceSource,
		templateContext: DependencyTemplateContext
	): void;
}
declare interface DependencyTemplateContext {
	/**
	 * the runtime template
	 */
	runtimeTemplate: RuntimeTemplate;

	/**
	 * the dependency templates
	 */
	dependencyTemplates: DependencyTemplates;

	/**
	 * the module graph
	 */
	moduleGraph: ModuleGraph;

	/**
	 * the chunk graph
	 */
	chunkGraph: ChunkGraph;

	/**
	 * the requirements for runtime
	 */
	runtimeRequirements: Set<string>;

	/**
	 * current module
	 */
	module: Module;

	/**
	 * current runtime, for which code is generated
	 */
	runtime: RuntimeSpec;

	/**
	 * current runtimes, for which code is generated
	 */
	runtimes?: RuntimeSpec[];

	/**
	 * mutable array of init fragments for the current module
	 */
	initFragments: InitFragment<GenerateContext>[];

	/**
	 * when in a concatenated module, information about other concatenated modules
	 */
	concatenationScope?: ConcatenationScope;

	/**
	 * the code generation results
	 */
	codeGenerationResults: CodeGenerationResults;

	/**
	 * chunkInitFragments
	 */
	chunkInitFragments: InitFragment<GenerateContext>[];
}
declare abstract class DependencyTemplates {
	get(dependency: DependencyConstructor): undefined | DependencyTemplate;
	set(
		dependency: DependencyConstructor,
		dependencyTemplate: DependencyTemplate
	): void;
	updateHash(part: string): void;
	getHash(): string;
	clone(): DependencyTemplates;
}
declare class DeterministicChunkIdsPlugin {
	constructor(options?: DeterministicChunkIdsPluginOptions);
	options: DeterministicChunkIdsPluginOptions;

	/**
	 * Apply the plugin
	 */
	apply(compiler: Compiler): void;
}
declare interface DeterministicChunkIdsPluginOptions {
	/**
	 * context for ids
	 */
	context?: string;

	/**
	 * maximum length of ids
	 */
	maxLength?: number;
}
declare class DeterministicModuleIdsPlugin {
	constructor(options?: DeterministicModuleIdsPluginOptions);
	options: DeterministicModuleIdsPluginOptions;

	/**
	 * Apply the plugin
	 */
	apply(compiler: Compiler): void;
}
declare interface DeterministicModuleIdsPluginOptions {
	/**
	 * context relative to which module identifiers are computed
	 */
	context?: string;

	/**
	 * selector function for modules
	 */
	test?: (arg0: Module) => boolean;

	/**
	 * maximum id length in digits (used as starting point)
	 */
	maxLength?: number;

	/**
	 * hash salt for ids
	 */
	salt?: number;

	/**
	 * do not increase the maxLength to find an optimal id space size
	 */
	fixedLength?: boolean;

	/**
	 * throw an error when id conflicts occur (instead of rehashing)
	 */
	failOnConflict?: boolean;
}
type DevtoolModuleFilenameTemplate = string | Function;
declare interface Dirent {
	isFile: () => boolean;
	isDirectory: () => boolean;
	isBlockDevice: () => boolean;
	isCharacterDevice: () => boolean;
	isSymbolicLink: () => boolean;
	isFIFO: () => boolean;
	isSocket: () => boolean;
	name: string;
	path: string;
}
declare class DllPlugin {
	constructor(options: DllPluginOptions);
	options: {
		entryOnly: boolean;
		/**
		 * Context of requests in the manifest file (defaults to the webpack context).
		 */
		context?: string;
		/**
		 * If true, manifest json file (output) will be formatted.
		 */
		format?: boolean;
		/**
		 * Name of the exposed dll function (external name, use value of 'output.library').
		 */
		name?: string;
		/**
		 * Absolute path to the manifest json file (output).
		 */
		path: string;
		/**
		 * Type of the dll bundle (external type, use value of 'output.libraryTarget').
		 */
		type?: string;
	};

	/**
	 * Apply the plugin
	 */
	apply(compiler: Compiler): void;
}
declare interface DllPluginOptions {
	/**
	 * Context of requests in the manifest file (defaults to the webpack context).
	 */
	context?: string;

	/**
	 * If true, only entry points will be exposed (default: true).
	 */
	entryOnly?: boolean;

	/**
	 * If true, manifest json file (output) will be formatted.
	 */
	format?: boolean;

	/**
	 * Name of the exposed dll function (external name, use value of 'output.library').
	 */
	name?: string;

	/**
	 * Absolute path to the manifest json file (output).
	 */
	path: string;

	/**
	 * Type of the dll bundle (external type, use value of 'output.libraryTarget').
	 */
	type?: string;
}
declare class DllReferencePlugin {
	constructor(options: DllReferencePluginOptions);
	options: DllReferencePluginOptions;

	/**
	 * Apply the plugin
	 */
	apply(compiler: Compiler): void;
}
type DllReferencePluginOptions =
	| {
			/**
			 * Context of requests in the manifest (or content property) as absolute path.
			 */
			context?: string;
			/**
			 * Extensions used to resolve modules in the dll bundle (only used when using 'scope').
			 */
			extensions?: string[];
			/**
			 * An object containing content and name or a string to the absolute path of the JSON manifest to be loaded upon compilation.
			 */
			manifest: string | DllReferencePluginOptionsManifest;
			/**
			 * The name where the dll is exposed (external name, defaults to manifest.name).
			 */
			name?: string;
			/**
			 * Prefix which is used for accessing the content of the dll.
			 */
			scope?: string;
			/**
			 * How the dll is exposed (libraryTarget, defaults to manifest.type).
			 */
			sourceType?:
				| "var"
				| "assign"
				| "this"
				| "window"
				| "global"
				| "commonjs"
				| "commonjs2"
				| "commonjs-module"
				| "amd"
				| "amd-require"
				| "umd"
				| "umd2"
				| "jsonp"
				| "system";
			/**
			 * The way how the export of the dll bundle is used.
			 */
			type?: "object" | "require";
	  }
	| {
			/**
			 * The mappings from request to module info.
			 */
			content: DllReferencePluginOptionsContent;
			/**
			 * Context of requests in the manifest (or content property) as absolute path.
			 */
			context?: string;
			/**
			 * Extensions used to resolve modules in the dll bundle (only used when using 'scope').
			 */
			extensions?: string[];
			/**
			 * The name where the dll is exposed (external name).
			 */
			name: string;
			/**
			 * Prefix which is used for accessing the content of the dll.
			 */
			scope?: string;
			/**
			 * How the dll is exposed (libraryTarget).
			 */
			sourceType?:
				| "var"
				| "assign"
				| "this"
				| "window"
				| "global"
				| "commonjs"
				| "commonjs2"
				| "commonjs-module"
				| "amd"
				| "amd-require"
				| "umd"
				| "umd2"
				| "jsonp"
				| "system";
			/**
			 * The way how the export of the dll bundle is used.
			 */
			type?: "object" | "require";
	  };

/**
 * The mappings from request to module info.
 */
declare interface DllReferencePluginOptionsContent {
	[index: string]: {
		/**
		 * Meta information about the module.
		 */
		buildMeta?: { [index: string]: any };
		/**
		 * Information about the provided exports of the module.
		 */
		exports?: true | string[];
		/**
		 * Module ID.
		 */
		id: string | number;
	};
}

/**
 * An object containing content, name and type.
 */
declare interface DllReferencePluginOptionsManifest {
	/**
	 * The mappings from request to module info.
	 */
	content: DllReferencePluginOptionsContent;

	/**
	 * The name where the dll is exposed (external name).
	 */
	name?: string;

	/**
	 * The type how the dll is exposed (external type).
	 */
	type?:
		| "var"
		| "assign"
		| "this"
		| "window"
		| "global"
		| "commonjs"
		| "commonjs2"
		| "commonjs-module"
		| "amd"
		| "amd-require"
		| "umd"
		| "umd2"
		| "jsonp"
		| "system";
}
declare class DynamicEntryPlugin {
	constructor(context: string, entry: () => Promise<EntryStaticNormalized>);
	context: string;
	entry: () => Promise<EntryStaticNormalized>;

	/**
	 * Apply the plugin
	 */
	apply(compiler: Compiler): void;
}
declare interface Effect {
	type: string;
	value: any;
}
declare class ElectronTargetPlugin {
	constructor(context?: "main" | "preload" | "renderer");

	/**
	 * Apply the plugin
	 */
	apply(compiler: Compiler): void;
}

/**
 * No generator options are supported for this module type.
 */
declare interface EmptyGeneratorOptions {}

/**
 * No parser options are supported for this module type.
 */
declare interface EmptyParserOptions {}
declare class EnableChunkLoadingPlugin {
	constructor(type: string);
	type: string;

	/**
	 * Apply the plugin
	 */
	apply(compiler: Compiler): void;
	static setEnabled(compiler: Compiler, type: string): void;
	static checkEnabled(compiler: Compiler, type: string): void;
}
declare class EnableLibraryPlugin {
	constructor(type: string);
	type: string;

	/**
	 * Apply the plugin
	 */
	apply(compiler: Compiler): void;
	static setEnabled(compiler: Compiler, type: string): void;
	static checkEnabled(compiler: Compiler, type: string): void;
}
declare class EnableWasmLoadingPlugin {
	constructor(type: string);
	type: string;

	/**
	 * Apply the plugin
	 */
	apply(compiler: Compiler): void;
	static setEnabled(compiler: Compiler, type: string): void;
	static checkEnabled(compiler: Compiler, type: string): void;
}
type EncodingOption =
	| undefined
	| null
	| "ascii"
	| "utf8"
	| "utf-8"
	| "utf16le"
	| "utf-16le"
	| "ucs2"
	| "ucs-2"
	| "latin1"
	| "binary"
	| "base64"
	| "base64url"
	| "hex"
	| ObjectEncodingOptions;
type Entry =
	| string
	| (() => string | EntryObject | string[] | Promise<EntryStatic>)
	| EntryObject
	| string[];
declare interface EntryData {
	/**
	 * dependencies of the entrypoint that should be evaluated at startup
	 */
	dependencies: Dependency[];

	/**
	 * dependencies of the entrypoint that should be included but not evaluated
	 */
	includeDependencies: Dependency[];

	/**
	 * options of the entrypoint
	 */
	options: EntryOptions;
}
declare abstract class EntryDependency extends ModuleDependency {}

/**
 * An object with entry point description.
 */
declare interface EntryDescription {
	/**
	 * Enable/disable creating async chunks that are loaded on demand.
	 */
	asyncChunks?: boolean;

	/**
	 * Base uri for this entry.
	 */
	baseUri?: string;

	/**
	 * The method of loading chunks (methods included by default are 'jsonp' (web), 'import' (ESM), 'importScripts' (WebWorker), 'require' (sync node.js), 'async-node' (async node.js), but others might be added by plugins).
	 */
	chunkLoading?: string | false;

	/**
	 * The entrypoints that the current entrypoint depend on. They must be loaded when this entrypoint is loaded.
	 */
	dependOn?: string | string[];

	/**
	 * Specifies the filename of the output file on disk. You must **not** specify an absolute path here, but the path may contain folders separated by '/'! The specified path is joined with the value of the 'output.path' option to determine the location on disk.
	 */
	filename?: string | ((pathData: PathData, assetInfo?: AssetInfo) => string);

	/**
	 * Module(s) that are loaded upon startup.
	 */
	import: EntryItem;

	/**
	 * Specifies the layer in which modules of this entrypoint are placed.
	 */
	layer?: null | string;

	/**
	 * Options for library.
	 */
	library?: LibraryOptions;

	/**
	 * The 'publicPath' specifies the public URL address of the output files when referenced in a browser.
	 */
	publicPath?: string | ((pathData: PathData, assetInfo?: AssetInfo) => string);

	/**
	 * The name of the runtime chunk. If set a runtime chunk with this name is created or an existing entrypoint is used as runtime.
	 */
	runtime?: string | false;

	/**
	 * The method of loading WebAssembly Modules (methods included by default are 'fetch' (web/WebWorker), 'async-node' (node.js), but others might be added by plugins).
	 */
	wasmLoading?: string | false;
}

/**
 * An object with entry point description.
 */
declare interface EntryDescriptionNormalized {
	/**
	 * Enable/disable creating async chunks that are loaded on demand.
	 */
	asyncChunks?: boolean;

	/**
	 * Base uri for this entry.
	 */
	baseUri?: string;

	/**
	 * The method of loading chunks (methods included by default are 'jsonp' (web), 'import' (ESM), 'importScripts' (WebWorker), 'require' (sync node.js), 'async-node' (async node.js), but others might be added by plugins).
	 */
	chunkLoading?: string | false;

	/**
	 * The entrypoints that the current entrypoint depend on. They must be loaded when this entrypoint is loaded.
	 */
	dependOn?: string[];

	/**
	 * Specifies the filename of output files on disk. You must **not** specify an absolute path here, but the path may contain folders separated by '/'! The specified path is joined with the value of the 'output.path' option to determine the location on disk.
	 */
	filename?: string | ((pathData: PathData, assetInfo?: AssetInfo) => string);

	/**
	 * Module(s) that are loaded upon startup. The last one is exported.
	 */
	import?: string[];

	/**
	 * Specifies the layer in which modules of this entrypoint are placed.
	 */
	layer?: null | string;

	/**
	 * Options for library.
	 */
	library?: LibraryOptions;

	/**
	 * The 'publicPath' specifies the public URL address of the output files when referenced in a browser.
	 */
	publicPath?: string | ((pathData: PathData, assetInfo?: AssetInfo) => string);

	/**
	 * The name of the runtime chunk. If set a runtime chunk with this name is created or an existing entrypoint is used as runtime.
	 */
	runtime?: string | false;

	/**
	 * The method of loading WebAssembly Modules (methods included by default are 'fetch' (web/WebWorker), 'async-node' (node.js), but others might be added by plugins).
	 */
	wasmLoading?: string | false;
}
type EntryItem = string | string[];
type EntryNormalized =
	| (() => Promise<EntryStaticNormalized>)
	| EntryStaticNormalized;

/**
 * Multiple entry bundles are created. The key is the entry name. The value can be a string, an array or an entry description object.
 */
declare interface EntryObject {
	[index: string]: string | string[] | EntryDescription;
}
declare class EntryOptionPlugin {
	constructor();
	apply(compiler: Compiler): void;
	static applyEntryOption(
		compiler: Compiler,
		context: string,
		entry: EntryNormalized
	): void;
	static entryDescriptionToOptions(
		compiler: Compiler,
		name: string,
		desc: EntryDescriptionNormalized
	): EntryOptions;
}
type EntryOptions = { name?: string } & Omit<
	EntryDescriptionNormalized,
	"import"
>;
declare class EntryPlugin {
	/**
	 * An entry plugin which will handle
	 * creation of the EntryDependency
	 */
	constructor(context: string, entry: string, options?: string | EntryOptions);
	context: string;
	entry: string;
	options: string | EntryOptions;

	/**
	 * Apply the plugin
	 */
	apply(compiler: Compiler): void;
	static createDependency(
		entry: string,
		options: string | EntryOptions
	): EntryDependency;
}
type EntryStatic = string | EntryObject | string[];

/**
 * Multiple entry bundles are created. The key is the entry name. The value is an entry description object.
 */
declare interface EntryStaticNormalized {
	[index: string]: EntryDescriptionNormalized;
}
declare abstract class Entrypoint extends ChunkGroup {
	/**
	 * Sets the runtimeChunk for an entrypoint.
	 */
	setRuntimeChunk(chunk: Chunk): void;

	/**
	 * Fetches the chunk reference containing the webpack bootstrap code
	 */
	getRuntimeChunk(): null | Chunk;

	/**
	 * Sets the chunk with the entrypoint modules for an entrypoint.
	 */
	setEntrypointChunk(chunk: Chunk): void;

	/**
	 * Returns the chunk which contains the entrypoint modules
	 * (or at least the execution of them)
	 */
	getEntrypointChunk(): Chunk;
}

/**
 * The abilities of the environment where the webpack generated code should run.
 */
declare interface Environment {
	/**
	 * The environment supports arrow functions ('() => { ... }').
	 */
	arrowFunction?: boolean;

	/**
	 * The environment supports async function and await ('async function () { await ... }').
	 */
	asyncFunction?: boolean;

	/**
	 * The environment supports BigInt as literal (123n).
	 */
	bigIntLiteral?: boolean;

	/**
	 * The environment supports const and let for variable declarations.
	 */
	const?: boolean;

	/**
	 * The environment supports destructuring ('{ a, b } = obj').
	 */
	destructuring?: boolean;

	/**
	 * The environment supports 'document'.
	 */
	document?: boolean;

	/**
	 * The environment supports an async import() function to import EcmaScript modules.
	 */
	dynamicImport?: boolean;

	/**
	 * The environment supports an async import() is available when creating a worker.
	 */
	dynamicImportInWorker?: boolean;

	/**
	 * The environment supports 'for of' iteration ('for (const x of array) { ... }').
	 */
	forOf?: boolean;

	/**
	 * The environment supports 'globalThis'.
	 */
	globalThis?: boolean;

	/**
	 * The environment supports EcmaScript Module syntax to import EcmaScript modules (import ... from '...').
	 */
	module?: boolean;

	/**
	 * The environment supports optional chaining ('obj?.a' or 'obj?.()').
	 */
	optionalChaining?: boolean;

	/**
	 * The environment supports template literals.
	 */
	templateLiteral?: boolean;
}
declare class EnvironmentPlugin {
	constructor(...keys: any[]);
	keys: any[];
	defaultValues: any;

	/**
	 * Apply the plugin
	 */
	apply(compiler: Compiler): void;
}
type ErrorWithDetail = Error & { details?: string };
declare interface Etag {
	toString: () => string;
}
declare class EvalDevToolModulePlugin {
	constructor(options?: EvalDevToolModulePluginOptions);
	namespace: string;
	sourceUrlComment: string;
	moduleFilenameTemplate: DevtoolModuleFilenameTemplate;

	/**
	 * Apply the plugin
	 */
	apply(compiler: Compiler): void;
}
declare interface EvalDevToolModulePluginOptions {
	/**
	 * namespace
	 */
	namespace?: string;

	/**
	 * source url comment
	 */
	sourceUrlComment?: string;

	/**
	 * module filename template
	 */
	moduleFilenameTemplate?: string | Function;
}
declare class EvalSourceMapDevToolPlugin {
	constructor(inputOptions: string | SourceMapDevToolPluginOptions);
	sourceMapComment: string;
	moduleFilenameTemplate: string | Function;
	namespace: string;
	options: SourceMapDevToolPluginOptions;

	/**
	 * Apply the plugin
	 */
	apply(compiler: Compiler): void;
}
declare interface ExecuteModuleArgument {
	module: Module;
	moduleObject?: { id: string; exports: any; loaded: boolean };
	preparedInfo: any;
	codeGenerationResult: CodeGenerationResult;
}
declare interface ExecuteModuleContext {
	assets: Map<string, { source: Source; info: AssetInfo }>;
	chunk: Chunk;
	chunkGraph: ChunkGraph;
	__webpack_require__?: (arg0: string) => any;
}
declare interface ExecuteModuleOptions {
	entryOptions?: EntryOptions;
}
declare interface ExecuteModuleResult {
	exports: any;
	cacheable: boolean;
	assets: Map<string, { source: Source; info: AssetInfo }>;
	fileDependencies: LazySet<string>;
	contextDependencies: LazySet<string>;
	missingDependencies: LazySet<string>;
	buildDependencies: LazySet<string>;
}
type Experiments = ExperimentsCommon & ExperimentsExtra;

/**
 * Enables/Disables experiments (experimental features with relax SemVer compatibility).
 */
declare interface ExperimentsCommon {
	/**
	 * Support WebAssembly as asynchronous EcmaScript Module.
	 */
	asyncWebAssembly?: boolean;

	/**
	 * Enable backward-compat layer with deprecation warnings for many webpack 4 APIs.
	 */
	backCompat?: boolean;

	/**
	 * Enable additional in memory caching of modules that are unchanged and reference only unchanged modules.
	 */
	cacheUnaffected?: boolean;

	/**
	 * Apply defaults of next major version.
	 */
	futureDefaults?: boolean;

	/**
	 * Enable module layers.
	 */
	layers?: boolean;

	/**
	 * Allow output javascript files as module source type.
	 */
	outputModule?: boolean;

	/**
	 * Support WebAssembly as synchronous EcmaScript Module (outdated).
	 */
	syncWebAssembly?: boolean;

	/**
	 * Allow using top-level-await in EcmaScript Modules.
	 */
	topLevelAwait?: boolean;
}

/**
 * Enables/Disables experiments (experimental features with relax SemVer compatibility).
 */
declare interface ExperimentsExtra {
	/**
	 * Build http(s): urls using a lockfile and resource content cache.
	 */
	buildHttp?: HttpUriOptions | (string | RegExp | ((uri: string) => boolean))[];

	/**
	 * Enable css support.
	 */
	css?: boolean;

	/**
	 * Compile entrypoints and import()s only when they are accessed.
	 */
	lazyCompilation?: boolean | LazyCompilationOptions;
}
type ExperimentsNormalized = ExperimentsCommon & ExperimentsNormalizedExtra;

/**
 * Enables/Disables experiments (experimental features with relax SemVer compatibility).
 */
declare interface ExperimentsNormalizedExtra {
	/**
	 * Build http(s): urls using a lockfile and resource content cache.
	 */
	buildHttp?: HttpUriOptions;

	/**
	 * Enable css support.
	 */
	css?: boolean;

	/**
	 * Compile entrypoints and import()s only when they are accessed.
	 */
	lazyCompilation?: false | LazyCompilationOptions;
}
declare abstract class ExportInfo {
	name: string;

	/**
	 * true: it is provided
	 * false: it is not provided
	 * null: only the runtime knows if it is provided
	 * undefined: it was not determined if it is provided
	 */
	provided?: null | boolean;

	/**
	 * is the export a terminal binding that should be checked for export star conflicts
	 */
	terminalBinding: boolean;

	/**
	 * true: it can be mangled
	 * false: is can not be mangled
	 * undefined: it was not determined if it can be mangled
	 */
	canMangleProvide?: boolean;

	/**
	 * true: it can be mangled
	 * false: is can not be mangled
	 * undefined: it was not determined if it can be mangled
	 */
	canMangleUse?: boolean;
	exportsInfoOwned: boolean;
	exportsInfo?: ExportsInfo;
	get canMangle(): boolean;
	setUsedInUnknownWay(runtime: RuntimeSpec): boolean;
	setUsedWithoutInfo(runtime: RuntimeSpec): boolean;
	setHasUseInfo(): void;
	setUsedConditionally(
		condition: (arg0: UsageStateType) => boolean,
		newValue: UsageStateType,
		runtime: RuntimeSpec
	): boolean;
	setUsed(newValue: UsageStateType, runtime: RuntimeSpec): boolean;
	unsetTarget(key?: any): boolean;
	setTarget(
		key: any,
		connection: ModuleGraphConnection,
		exportName?: string[],
		priority?: number
	): boolean;
	getUsed(runtime: RuntimeSpec): UsageStateType;

	/**
	 * get used name
	 */
	getUsedName(
		fallbackName: undefined | string,
		runtime: RuntimeSpec
	): string | false;
	hasUsedName(): boolean;

	/**
	 * Sets the mangled name of this export
	 */
	setUsedName(name: string): void;
	getTerminalBinding(
		moduleGraph: ModuleGraph,
		resolveTargetFilter?: (arg0: {
			module: Module;
			export?: string[];
		}) => boolean
	): undefined | ExportsInfo | ExportInfo;
	isReexport(): undefined | boolean;
	findTarget(
		moduleGraph: ModuleGraph,
		validTargetModuleFilter: (arg0: Module) => boolean
	): undefined | false | { module: Module; export?: string[] };
	getTarget(
		moduleGraph: ModuleGraph,
		resolveTargetFilter?: (arg0: {
			module: Module;
			export?: string[];
		}) => boolean
	): undefined | { module: Module; export?: string[] };

	/**
	 * Move the target forward as long resolveTargetFilter is fulfilled
	 */
	moveTarget(
		moduleGraph: ModuleGraph,
		resolveTargetFilter: (arg0: {
			module: Module;
			export?: string[];
		}) => boolean,
		updateOriginalConnection?: (arg0: {
			module: Module;
			export?: string[];
		}) => ModuleGraphConnection
	): undefined | { module: Module; export?: string[] };
	createNestedExportsInfo(): undefined | ExportsInfo;
	getNestedExportsInfo(): undefined | ExportsInfo;
	hasInfo(baseInfo?: any, runtime?: any): boolean;
	updateHash(hash?: any, runtime?: any): void;
	getUsedInfo(): string;
	getProvidedInfo():
		| "no provided info"
		| "maybe provided (runtime-defined)"
		| "provided"
		| "not provided";
	getRenameInfo(): string;
}
declare interface ExportSpec {
	/**
	 * the name of the export
	 */
	name: string;

	/**
	 * can the export be renamed (defaults to true)
	 */
	canMangle?: boolean;

	/**
	 * is the export a terminal binding that should be checked for export star conflicts
	 */
	terminalBinding?: boolean;

	/**
	 * nested exports
	 */
	exports?: (string | ExportSpec)[];

	/**
	 * when reexported: from which module
	 */
	from?: ModuleGraphConnection;

	/**
	 * when reexported: from which export
	 */
	export?: null | string[];

	/**
	 * when reexported: with which priority
	 */
	priority?: number;

	/**
	 * export is not visible, because another export blends over it
	 */
	hidden?: boolean;
}
type ExportedVariableInfo = string | ScopeInfo | VariableInfo;
declare abstract class ExportsInfo {
	get ownedExports(): Iterable<ExportInfo>;
	get orderedOwnedExports(): Iterable<ExportInfo>;
	get exports(): Iterable<ExportInfo>;
	get orderedExports(): Iterable<ExportInfo>;
	get otherExportsInfo(): ExportInfo;
	setRedirectNamedTo(exportsInfo?: ExportsInfo): boolean;
	setHasProvideInfo(): void;
	setHasUseInfo(): void;
	getOwnExportInfo(name: string): ExportInfo;
	getExportInfo(name: string): ExportInfo;
	getReadOnlyExportInfo(name: string): ExportInfo;
	getReadOnlyExportInfoRecursive(name: string[]): undefined | ExportInfo;
	getNestedExportsInfo(name?: string[]): undefined | ExportsInfo;
	setUnknownExportsProvided(
		canMangle?: boolean,
		excludeExports?: Set<string>,
		targetKey?: any,
		targetModule?: ModuleGraphConnection,
		priority?: number
	): boolean;
	setUsedInUnknownWay(runtime: RuntimeSpec): boolean;
	setUsedWithoutInfo(runtime: RuntimeSpec): boolean;
	setAllKnownExportsUsed(runtime: RuntimeSpec): boolean;
	setUsedForSideEffectsOnly(runtime: RuntimeSpec): boolean;
	isUsed(runtime: RuntimeSpec): boolean;
	isModuleUsed(runtime: RuntimeSpec): boolean;
	getUsedExports(runtime: RuntimeSpec): null | boolean | SortableSet<string>;
	getProvidedExports(): null | true | string[];
	getRelevantExports(runtime: RuntimeSpec): ExportInfo[];
	isExportProvided(name: string | string[]): undefined | null | boolean;
	getUsageKey(runtime: RuntimeSpec): string;
	isEquallyUsed(runtimeA: RuntimeSpec, runtimeB: RuntimeSpec): boolean;
	getUsed(name: string | string[], runtime: RuntimeSpec): UsageStateType;
	getUsedName(
		name: undefined | string | string[],
		runtime: RuntimeSpec
	): string | false | string[];
	updateHash(hash: Hash, runtime: RuntimeSpec): void;
	getRestoreProvidedData(): any;
	restoreProvided(__0: {
		otherProvided: any;
		otherCanMangleProvide: any;
		otherTerminalBinding: any;
		exports: any;
	}): void;
}
declare interface ExportsSpec {
	/**
	 * exported names, true for unknown exports or null for no exports
	 */
	exports: null | true | (string | ExportSpec)[];

	/**
	 * when exports = true, list of unaffected exports
	 */
	excludeExports?: Set<string>;

	/**
	 * list of maybe prior exposed, but now hidden exports
	 */
	hideExports?: Set<string>;

	/**
	 * when reexported: from which module
	 */
	from?: ModuleGraphConnection;

	/**
	 * when reexported: with which priority
	 */
	priority?: number;

	/**
	 * can the export be renamed (defaults to true)
	 */
	canMangle?: boolean;

	/**
	 * are the exports terminal bindings that should be checked for export star conflicts
	 */
	terminalBinding?: boolean;

	/**
	 * module on which the result depends on
	 */
	dependencies?: Module[];
}
type Exposes = (string | ExposesObject)[] | ExposesObject;

/**
 * Advanced configuration for modules that should be exposed by this container.
 */
declare interface ExposesConfig {
	/**
	 * Request to a module that should be exposed by this container.
	 */
	import: string | string[];

	/**
	 * Custom chunk name for the exposed module.
	 */
	name?: string;
}

/**
 * Modules that should be exposed by this container. Property names are used as public paths.
 */
declare interface ExposesObject {
	[index: string]: string | ExposesConfig | string[];
}
type Expression =
	| UnaryExpression
	| ArrayExpression
	| ArrowFunctionExpression
	| AssignmentExpression
	| AwaitExpression
	| BinaryExpression
	| SimpleCallExpression
	| NewExpression
	| ChainExpression
	| ClassExpression
	| ConditionalExpression
	| FunctionExpression
	| Identifier
	| ImportExpression
	| SimpleLiteral
	| RegExpLiteral
	| BigIntLiteral
	| LogicalExpression
	| MemberExpression
	| MetaProperty
	| ObjectExpression
	| SequenceExpression
	| TaggedTemplateExpression
	| TemplateLiteral
	| ThisExpression
	| UpdateExpression
	| YieldExpression;
declare interface ExpressionExpressionInfo {
	type: "expression";
	rootInfo: string | VariableInfo;
	name: string;
	getMembers: () => string[];
	getMembersOptionals: () => boolean[];
	getMemberRanges: () => [number, number][];
}
declare interface ExtensionAliasOption {
	alias: string | string[];
	extension: string;
}
declare interface ExtensionAliasOptions {
	[index: string]: string | string[];
}
type ExternalItem =
	| string
	| RegExp
	| (ExternalItemObjectKnown & ExternalItemObjectUnknown)
	| ((
			data: ExternalItemFunctionData,
			callback: (
				err?: null | Error,
				result?: string | boolean | string[] | { [index: string]: any }
			) => void
	  ) => void)
	| ((data: ExternalItemFunctionData) => Promise<ExternalItemValue>);

/**
 * Data object passed as argument when a function is set for 'externals'.
 */
declare interface ExternalItemFunctionData {
	/**
	 * The directory in which the request is placed.
	 */
	context?: string;

	/**
	 * Contextual information.
	 */
	contextInfo?: ModuleFactoryCreateDataContextInfo;

	/**
	 * The category of the referencing dependencies.
	 */
	dependencyType?: string;

	/**
	 * Get a resolve function with the current resolver options.
	 */
	getResolve?: (
		options?: ResolveOptions
	) =>
		| ((
				context: string,
				request: string,
				callback: (err?: Error, result?: string) => void
		  ) => void)
		| ((context: string, request: string) => Promise<string>);

	/**
	 * The request as written by the user in the require/import expression/statement.
	 */
	request?: string;
}

/**
 * If an dependency matches exactly a property of the object, the property value is used as dependency.
 */
declare interface ExternalItemObjectKnown {
	/**
	 * Specify externals depending on the layer.
	 */
	byLayer?:
		| { [index: string]: ExternalItem }
		| ((layer: null | string) => ExternalItem);
}

/**
 * If an dependency matches exactly a property of the object, the property value is used as dependency.
 */
declare interface ExternalItemObjectUnknown {
	[index: string]: ExternalItemValue;
}
type ExternalItemValue = string | boolean | string[] | { [index: string]: any };
declare class ExternalModule extends Module {
	constructor(
		request: string | string[] | RequestRecord,
		type: string,
		userRequest: string,
		dependencyMeta?: ImportDependencyMeta | CssImportDependencyMeta
	);
	request: string | string[] | Record<string, string | string[]>;
	externalType: string;
	userRequest: string;
	dependencyMeta?: ImportDependencyMeta | CssImportDependencyMeta;

	/**
	 * restore unsafe cache data
	 */
	restoreFromUnsafeCache(
		unsafeCacheData: object,
		normalModuleFactory: NormalModuleFactory
	): void;
}
declare interface ExternalModuleInfo {
	index: number;
	module: Module;
}
type Externals =
	| string
	| RegExp
	| ExternalItem[]
	| (ExternalItemObjectKnown & ExternalItemObjectUnknown)
	| ((
			data: ExternalItemFunctionData,
			callback: (
				err?: null | Error,
				result?: string | boolean | string[] | { [index: string]: any }
			) => void
	  ) => void)
	| ((data: ExternalItemFunctionData) => Promise<ExternalItemValue>);
declare class ExternalsPlugin {
	constructor(type: undefined | string, externals: Externals);
	type?: string;
	externals: Externals;

	/**
	 * Apply the plugin
	 */
	apply(compiler: Compiler): void;
}

/**
 * Enable presets of externals for specific targets.
 */
declare interface ExternalsPresets {
	/**
	 * Treat common electron built-in modules in main and preload context like 'electron', 'ipc' or 'shell' as external and load them via require() when used.
	 */
	electron?: boolean;

	/**
	 * Treat electron built-in modules in the main context like 'app', 'ipc-main' or 'shell' as external and load them via require() when used.
	 */
	electronMain?: boolean;

	/**
	 * Treat electron built-in modules in the preload context like 'web-frame', 'ipc-renderer' or 'shell' as external and load them via require() when used.
	 */
	electronPreload?: boolean;

	/**
	 * Treat electron built-in modules in the renderer context like 'web-frame', 'ipc-renderer' or 'shell' as external and load them via require() when used.
	 */
	electronRenderer?: boolean;

	/**
	 * Treat node.js built-in modules like fs, path or vm as external and load them via require() when used.
	 */
	node?: boolean;

	/**
	 * Treat NW.js legacy nw.gui module as external and load it via require() when used.
	 */
	nwjs?: boolean;

	/**
	 * Treat references to 'http(s)://...' and 'std:...' as external and load them via import when used (Note that this changes execution order as externals are executed before any other code in the chunk).
	 */
	web?: boolean;

	/**
	 * Treat references to 'http(s)://...' and 'std:...' as external and load them via async import() when used (Note that this external type is an async module, which has various effects on the execution).
	 */
	webAsync?: boolean;
}
type ExternalsType =
	| "import"
	| "var"
	| "module"
	| "assign"
	| "this"
	| "window"
	| "self"
	| "global"
	| "commonjs"
	| "commonjs2"
	| "commonjs-module"
	| "commonjs-static"
	| "amd"
	| "amd-require"
	| "umd"
	| "umd2"
	| "jsonp"
	| "system"
	| "promise"
	| "script"
	| "node-commonjs";
declare interface FSImplementation {
	open?: (...args: any[]) => any;
	close?: (...args: any[]) => any;
}
declare interface FactorizeModuleOptions {
	currentProfile: ModuleProfile;
	factory: ModuleFactory;
	dependencies: Dependency[];

	/**
	 * return full ModuleFactoryResult instead of only module
	 */
	factoryResult?: boolean;
	originModule: null | Module;
	contextInfo?: Partial<ModuleFactoryCreateDataContextInfo>;
	context?: string;
}
declare interface FactoryMeta {
	sideEffectFree?: boolean;
}
type FakeHook<T> = T & FakeHookMarker;
declare interface FakeHookMarker {}
declare interface FallbackCacheGroup {
	chunksFilter: (chunk: Chunk) => undefined | boolean;
	minSize: SplitChunksSizes;
	maxAsyncSize: SplitChunksSizes;
	maxInitialSize: SplitChunksSizes;
	automaticNameDelimiter: string;
}
declare class FetchCompileAsyncWasmPlugin {
	constructor();

	/**
	 * Apply the plugin
	 */
	apply(compiler: Compiler): void;
}
declare class FetchCompileWasmPlugin {
	constructor(options?: FetchCompileWasmPluginOptions);
	options: FetchCompileWasmPluginOptions;

	/**
	 * Apply the plugin
	 */
	apply(compiler: Compiler): void;
}
declare interface FetchCompileWasmPluginOptions {
	/**
	 * mangle imports
	 */
	mangleImports?: boolean;
}

/**
 * Options object for persistent file-based caching.
 */
declare interface FileCacheOptions {
	/**
	 * Allows to collect unused memory allocated during deserialization. This requires copying data into smaller buffers and has a performance cost.
	 */
	allowCollectingMemory?: boolean;

	/**
	 * Dependencies the build depends on (in multiple categories, default categories: 'defaultWebpack').
	 */
	buildDependencies?: { [index: string]: string[] };

	/**
	 * Base directory for the cache (defaults to node_modules/.cache/webpack).
	 */
	cacheDirectory?: string;

	/**
	 * Locations for the cache (defaults to cacheDirectory / name).
	 */
	cacheLocation?: string;

	/**
	 * Compression type used for the cache files.
	 */
	compression?: false | "gzip" | "brotli";

	/**
	 * Algorithm used for generation the hash (see node.js crypto package).
	 */
	hashAlgorithm?: string;

	/**
	 * Time in ms after which idle period the cache storing should happen.
	 */
	idleTimeout?: number;

	/**
	 * Time in ms after which idle period the cache storing should happen when larger changes has been detected (cumulative build time > 2 x avg cache store time).
	 */
	idleTimeoutAfterLargeChanges?: number;

	/**
	 * Time in ms after which idle period the initial cache storing should happen.
	 */
	idleTimeoutForInitialStore?: number;

	/**
	 * List of paths that are managed by a package manager and contain a version or hash in its path so all files are immutable.
	 */
	immutablePaths?: (string | RegExp)[];

	/**
	 * List of paths that are managed by a package manager and can be trusted to not be modified otherwise.
	 */
	managedPaths?: (string | RegExp)[];

	/**
	 * Time for which unused cache entries stay in the filesystem cache at minimum (in milliseconds).
	 */
	maxAge?: number;

	/**
	 * Number of generations unused cache entries stay in memory cache at minimum (0 = no memory cache used, 1 = may be removed after unused for a single compilation, ..., Infinity: kept forever). Cache entries will be deserialized from disk when removed from memory cache.
	 */
	maxMemoryGenerations?: number;

	/**
	 * Additionally cache computation of modules that are unchanged and reference only unchanged modules in memory.
	 */
	memoryCacheUnaffected?: boolean;

	/**
	 * Name for the cache. Different names will lead to different coexisting caches.
	 */
	name?: string;

	/**
	 * Track and log detailed timing information for individual cache items.
	 */
	profile?: boolean;

	/**
	 * Enable/disable readonly mode.
	 */
	readonly?: boolean;

	/**
	 * When to store data to the filesystem. (pack: Store data when compiler is idle in a single file).
	 */
	store?: "pack";

	/**
	 * Filesystem caching.
	 */
	type: "filesystem";

	/**
	 * Version of the cache data. Different versions won't allow to reuse the cache and override existing content. Update the version when config changed in a way which doesn't allow to reuse cache. This will invalidate the cache.
	 */
	version?: string;
}
declare interface FileSystem {
<<<<<<< HEAD
	readFile: {
		(arg0: string, arg1: FileSystemCallback<string | Buffer>): void;
		(
			arg0: string,
			arg1: object,
			arg2: FileSystemCallback<string | Buffer>
		): void;
	};
	readdir: (
		arg0: string,
		arg1?:
			| null
			| "ascii"
			| "utf8"
			| "utf16le"
			| "ucs2"
			| "latin1"
			| "binary"
			| ((
					arg0?: null | NodeJS.ErrnoException,
					arg1?: (string | Buffer)[] | (typeof Dirent)[]
			  ) => void)
			| ReaddirOptions
			| "utf-8"
			| "ucs-2"
			| "base64"
			| "base64url"
			| "hex"
			| "buffer",
		arg2?: (
			arg0?: null | NodeJS.ErrnoException,
			arg1?: (string | Buffer)[] | (typeof Dirent)[]
=======
	readFile: ReadFileTypes;
	readdir: ReaddirTypes;
	readJson?: (
		arg0: PathOrFileDescriptorTypes,
		arg1: (
			arg0: null | Error | NodeJS.ErrnoException,
			arg1?: JsonObjectTypes
>>>>>>> 77a4398a
		) => void
	) => void;
	readlink: ReadlinkTypes;
	lstat?: LStatTypes;
	stat: StatTypes;
	realpath?: RealPathTypes;
}
declare abstract class FileSystemInfo {
	fs: InputFileSystem;
	logger?: WebpackLogger;
	fileTimestampQueue: AsyncQueue<string, string, null | FileSystemInfoEntry>;
	fileHashQueue: AsyncQueue<string, string, null | string>;
	contextTimestampQueue: AsyncQueue<
		string,
		string,
		null | ContextFileSystemInfoEntry
	>;
	contextHashQueue: AsyncQueue<string, string, null | ContextHash>;
	contextTshQueue: AsyncQueue<string, string, null | ContextTimestampAndHash>;
	managedItemQueue: AsyncQueue<string, string, null | string>;
	managedItemDirectoryQueue: AsyncQueue<string, string, Set<string>>;
	unmanagedPathsWithSlash: string[];
	unmanagedPathsRegExps: RegExp[];
	managedPaths: (string | RegExp)[];
	managedPathsWithSlash: string[];
	managedPathsRegExps: RegExp[];
	immutablePaths: (string | RegExp)[];
	immutablePathsWithSlash: string[];
	immutablePathsRegExps: RegExp[];
	logStatistics(): void;
	clear(): void;
	addFileTimestamps(
		map: ReadonlyMap<string, null | FileSystemInfoEntry | "ignore">,
		immutable?: boolean
	): void;
	addContextTimestamps(
		map: ReadonlyMap<string, null | FileSystemInfoEntry | "ignore">,
		immutable?: boolean
	): void;
	getFileTimestamp(
		path: string,
		callback: (
			arg0?: null | WebpackError,
			arg1?: null | FileSystemInfoEntry | "ignore"
		) => void
	): void;
	getContextTimestamp(
		path: string,
		callback: (
			arg0?: null | WebpackError,
			arg1?: null | "ignore" | ResolvedContextFileSystemInfoEntry
		) => void
	): void;
	getFileHash(
		path: string,
		callback: (arg0?: null | WebpackError, arg1?: null | string) => void
	): void;
	getContextHash(
		path: string,
		callback: (arg0?: null | WebpackError, arg1?: string) => void
	): void;
	getContextTsh(
		path: string,
		callback: (
			arg0?: null | WebpackError,
			arg1?: ResolvedContextTimestampAndHash
		) => void
	): void;
	resolveBuildDependencies(
		context: string,
		deps: Iterable<string>,
		callback: (
			arg0?: null | Error,
			arg1?: ResolveBuildDependenciesResult
		) => void
	): void;
	checkResolveResultsValid(
		resolveResults: Map<string, string | false>,
		callback: (arg0?: null | Error, arg1?: boolean) => void
	): void;
	createSnapshot(
		startTime: undefined | null | number,
		files: null | Iterable<string>,
		directories: null | Iterable<string>,
		missing: null | Iterable<string>,
		options: undefined | null | SnapshotOptionsFileSystemInfo,
		callback: (arg0?: null | WebpackError, arg1?: null | Snapshot) => void
	): void;
	mergeSnapshots(snapshot1: Snapshot, snapshot2: Snapshot): Snapshot;
	checkSnapshotValid(
		snapshot: Snapshot,
		callback: (arg0?: null | WebpackError, arg1?: boolean) => void
	): void;
	getDeprecatedFileTimestamps(): Map<any, any>;
	getDeprecatedContextTimestamps(): Map<any, any>;
}
declare interface FileSystemInfoEntry {
	safeTime: number;
	timestamp?: number;
}
type FilterItemTypes = string | RegExp | ((value: string) => boolean);
declare interface GenerateContext {
	/**
	 * mapping from dependencies to templates
	 */
	dependencyTemplates: DependencyTemplates;

	/**
	 * the runtime template
	 */
	runtimeTemplate: RuntimeTemplate;

	/**
	 * the module graph
	 */
	moduleGraph: ModuleGraph;

	/**
	 * the chunk graph
	 */
	chunkGraph: ChunkGraph;

	/**
	 * the requirements for runtime
	 */
	runtimeRequirements: Set<string>;

	/**
	 * the runtime
	 */
	runtime: RuntimeSpec;

	/**
	 * the runtimes
	 */
	runtimes?: RuntimeSpec[];

	/**
	 * when in concatenated module, information about other concatenated modules
	 */
	concatenationScope?: ConcatenationScope;

	/**
	 * code generation results of other modules (need to have a codeGenerationDependency to use that)
	 */
	codeGenerationResults?: CodeGenerationResults;

	/**
	 * which kind of code should be generated
	 */
	type: string;

	/**
	 * get access to the code generation data
	 */
	getData?: () => Map<string, any>;
}
declare class Generator {
	constructor();
	getTypes(module: NormalModule): Set<string>;
	getSize(module: NormalModule, type?: string): number;
	generate(module: NormalModule, __1: GenerateContext): Source;
	getConcatenationBailoutReason(
		module: NormalModule,
		context: ConcatenationBailoutReasonContext
	): undefined | string;
	updateHash(hash: Hash, __1: UpdateHashContextGenerator): void;
	static byType(map: Record<string, Generator>): ByTypeGenerator;
}
declare interface GeneratorOptions {
	[index: string]: any;
}
type GeneratorOptionsByModuleType = GeneratorOptionsByModuleTypeKnown &
	GeneratorOptionsByModuleTypeUnknown;

/**
 * Specify options for each generator.
 */
declare interface GeneratorOptionsByModuleTypeKnown {
	/**
	 * Generator options for asset modules.
	 */
	asset?: AssetGeneratorOptions;

	/**
	 * Generator options for asset/inline modules.
	 */
	"asset/inline"?: AssetInlineGeneratorOptions;

	/**
	 * Generator options for asset/resource modules.
	 */
	"asset/resource"?: AssetResourceGeneratorOptions;

	/**
	 * Generator options for css modules.
	 */
	css?: CssGeneratorOptions;

	/**
	 * Generator options for css/auto modules.
	 */
	"css/auto"?: CssAutoGeneratorOptions;

	/**
	 * Generator options for css/global modules.
	 */
	"css/global"?: CssGlobalGeneratorOptions;

	/**
	 * Generator options for css/module modules.
	 */
	"css/module"?: CssModuleGeneratorOptions;

	/**
	 * No generator options are supported for this module type.
	 */
	javascript?: EmptyGeneratorOptions;

	/**
	 * No generator options are supported for this module type.
	 */
	"javascript/auto"?: EmptyGeneratorOptions;

	/**
	 * No generator options are supported for this module type.
	 */
	"javascript/dynamic"?: EmptyGeneratorOptions;

	/**
	 * No generator options are supported for this module type.
	 */
	"javascript/esm"?: EmptyGeneratorOptions;
}

/**
 * Specify options for each generator.
 */
declare interface GeneratorOptionsByModuleTypeUnknown {
	[index: string]: { [index: string]: any };
}
declare class GetChunkFilenameRuntimeModule extends RuntimeModule {
	constructor(
		contentType: string,
		name: string,
		global: string,
		getFilenameForChunk: (
			arg0: Chunk
		) => string | ((arg0: PathData, arg1?: AssetInfo) => string),
		allChunks: boolean
	);
	contentType: string;
	global: string;
	getFilenameForChunk: (
		arg0: Chunk
	) => string | ((arg0: PathData, arg1?: AssetInfo) => string);
	allChunks: boolean;

	/**
	 * Runtime modules without any dependencies to other runtime modules
	 */
	static STAGE_NORMAL: number;

	/**
	 * Runtime modules with simple dependencies on other runtime modules
	 */
	static STAGE_BASIC: number;

	/**
	 * Runtime modules which attach to handlers of other runtime modules
	 */
	static STAGE_ATTACH: number;

	/**
	 * Runtime modules which trigger actions on bootstrap
	 */
	static STAGE_TRIGGER: number;
}
declare interface GroupConfig {
	getKeys: (arg0?: any) => string[];
	createGroup: (arg0: string, arg1: any[], arg2: any[]) => object;
	getOptions?: (arg0: string, arg1: any[]) => GroupOptions;
}
declare interface GroupOptions {
	groupChildren?: boolean;
	force?: boolean;
	targetGroupCount?: number;
}
declare interface HMRJavascriptParserHooks {
	hotAcceptCallback: SyncBailHook<[any, string[]], void>;
	hotAcceptWithoutCallback: SyncBailHook<[any, string[]], void>;
}
declare interface HandleModuleCreationOptions {
	factory: ModuleFactory;
	dependencies: Dependency[];
	originModule: null | Module;
	contextInfo?: Partial<ModuleFactoryCreateDataContextInfo>;
	context?: string;

	/**
	 * recurse into dependencies of the created module
	 */
	recursive?: boolean;

	/**
	 * connect the resolved module with the origin module
	 */
	connectOrigin?: boolean;

	/**
	 * check the cycle dependencies of the created module
	 */
	checkCycle?: boolean;
}
declare class HarmonyImportDependency extends ModuleDependency {
	constructor(request: string, sourceOrder: number, attributes?: Attributes);
	sourceOrder: number;
	getImportVar(moduleGraph: ModuleGraph): string;
	getImportStatement(
		update: boolean,
		__1: DependencyTemplateContext
	): [string, string];
	getLinkingErrors(
		moduleGraph: ModuleGraph,
		ids: string[],
		additionalMessage: string
	): undefined | WebpackError[];
	static Template: typeof HarmonyImportDependencyTemplate;
	static ExportPresenceModes: {
		NONE: 0;
		WARN: 1;
		AUTO: 2;
		ERROR: 3;
		fromUserOption(str: string | false): 0 | 1 | 2 | 3;
	};
	static NO_EXPORTS_REFERENCED: string[][];
	static EXPORTS_OBJECT_REFERENCED: string[][];
	static TRANSITIVE: typeof TRANSITIVE;
}
declare class HarmonyImportDependencyTemplate extends DependencyTemplate {
	constructor();
	static getImportEmittedRuntime(
		module: Module,
		referencedModule: Module
	): undefined | string | boolean | SortableSet<string>;
}
declare class Hash {
	constructor();

	/**
	 * Update hash {@link https://nodejs.org/api/crypto.html#crypto_hash_update_data_inputencoding}
	 */
	update(data: string | Buffer, inputEncoding?: string): Hash;

	/**
	 * Calculates the digest {@link https://nodejs.org/api/crypto.html#crypto_hash_digest_encoding}
	 */
	digest(encoding?: string): string | Buffer;
}
declare interface HashableObject {
	updateHash: (arg0: Hash) => void;
}
declare class HashedModuleIdsPlugin {
	constructor(options?: HashedModuleIdsPluginOptions);
	options: HashedModuleIdsPluginOptions;

	/**
	 * Apply the plugin
	 */
	apply(compiler: Compiler): void;
}
declare interface HashedModuleIdsPluginOptions {
	/**
	 * The context directory for creating names.
	 */
	context?: string;

	/**
	 * The encoding to use when generating the hash, defaults to 'base64'. All encodings from Node.JS' hash.digest are supported.
	 */
	hashDigest?: "latin1" | "base64" | "hex";

	/**
	 * The prefix length of the hash digest to use, defaults to 4.
	 */
	hashDigestLength?: number;

	/**
	 * The hashing algorithm to use, defaults to 'md4'. All functions from Node.JS' crypto.createHash are supported.
	 */
	hashFunction?: string | typeof Hash;
}
declare abstract class HelperRuntimeModule extends RuntimeModule {}
declare class HotModuleReplacementPlugin {
	constructor(options?: Object);
	options: Object;

	/**
	 * Apply the plugin
	 */
	apply(compiler: Compiler): void;
	static getParserHooks(parser: JavascriptParser): HMRJavascriptParserHooks;
}

/**
 * These properties are added by the HotModuleReplacementPlugin
 */
declare interface HotModuleReplacementPluginLoaderContext {
	hot?: boolean;
}
declare class HotUpdateChunk extends Chunk {
	constructor();
}

/**
 * Options for building http resources.
 */
declare interface HttpUriOptions {
	/**
	 * List of allowed URIs (resp. the beginning of them).
	 */
	allowedUris: (string | RegExp | ((uri: string) => boolean))[];

	/**
	 * Location where resource content is stored for lockfile entries. It's also possible to disable storing by passing false.
	 */
	cacheLocation?: string | false;

	/**
	 * When set, anything that would lead to a modification of the lockfile or any resource content, will result in an error.
	 */
	frozen?: boolean;

	/**
	 * Location of the lockfile.
	 */
	lockfileLocation?: string;

	/**
	 * Proxy configuration, which can be used to specify a proxy server to use for HTTP requests.
	 */
	proxy?: string;

	/**
	 * When set, resources of existing lockfile entries will be fetched and entries will be upgraded when resource content has changed.
	 */
	upgrade?: boolean;
}
declare class HttpUriPlugin {
	constructor(options: HttpUriOptions);

	/**
	 * Apply the plugin
	 */
	apply(compiler: Compiler): void;
}
type IBigIntStats = IStatsBase<bigint> & {
	atimeNs: bigint;
	mtimeNs: bigint;
	ctimeNs: bigint;
	birthtimeNs: bigint;
};
declare interface IStats {
	isFile: () => boolean;
	isDirectory: () => boolean;
	isBlockDevice: () => boolean;
	isCharacterDevice: () => boolean;
	isSymbolicLink: () => boolean;
	isFIFO: () => boolean;
	isSocket: () => boolean;
	dev: number;
	ino: number;
	mode: number;
	nlink: number;
	uid: number;
	gid: number;
	rdev: number;
	size: number;
	blksize: number;
	blocks: number;
	atimeMs: number;
	mtimeMs: number;
	ctimeMs: number;
	birthtimeMs: number;
	atime: Date;
	mtime: Date;
	ctime: Date;
	birthtime: Date;
}
declare interface IStatsBase<T> {
	isFile: () => boolean;
	isDirectory: () => boolean;
	isBlockDevice: () => boolean;
	isCharacterDevice: () => boolean;
	isSymbolicLink: () => boolean;
	isFIFO: () => boolean;
	isSocket: () => boolean;
	dev: T;
	ino: T;
	mode: T;
	nlink: T;
	uid: T;
	gid: T;
	rdev: T;
	size: T;
	blksize: T;
	blocks: T;
	atimeMs: T;
	mtimeMs: T;
	ctimeMs: T;
	birthtimeMs: T;
	atime: Date;
	mtime: Date;
	ctime: Date;
	birthtime: Date;
}
declare class IgnorePlugin {
	constructor(options: IgnorePluginOptions);
	options: IgnorePluginOptions;

	/**
	 * Note that if "contextRegExp" is given, both the "resourceRegExp"
	 * and "contextRegExp" have to match.
	 */
	checkIgnore(resolveData: ResolveData): undefined | false;

	/**
	 * Apply the plugin
	 */
	apply(compiler: Compiler): void;
}
type IgnorePluginOptions =
	| {
			/**
			 * A RegExp to test the context (directory) against.
			 */
			contextRegExp?: RegExp;
			/**
			 * A RegExp to test the request against.
			 */
			resourceRegExp: RegExp;
	  }
	| {
			/**
			 * A filter function for resource and context.
			 */
			checkResource: (resource: string, context: string) => boolean;
	  };
declare interface ImportDependencyMeta {
	attributes?: Attributes;
}
declare interface ImportModuleOptions {
	/**
	 * the target layer
	 */
	layer?: string;

	/**
	 * the target public path
	 */
	publicPath?: string;

	/**
	 * target base uri
	 */
	baseUri?: string;
}
type ImportSource =
	| undefined
	| null
	| string
	| SimpleLiteral
	| RegExpLiteral
	| BigIntLiteral;

/**
 * Options for infrastructure level logging.
 */
declare interface InfrastructureLogging {
	/**
	 * Only appends lines to the output. Avoids updating existing output e. g. for status messages. This option is only used when no custom console is provided.
	 */
	appendOnly?: boolean;

	/**
	 * Enables/Disables colorful output. This option is only used when no custom console is provided.
	 */
	colors?: boolean;

	/**
	 * Custom console used for logging.
	 */
	console?: Console;

	/**
	 * Enable debug logging for specific loggers.
	 */
	debug?:
		| string
		| boolean
		| RegExp
		| FilterItemTypes[]
		| ((value: string) => boolean);

	/**
	 * Log level.
	 */
	level?: "none" | "error" | "warn" | "info" | "log" | "verbose";

	/**
	 * Stream used for logging output. Defaults to process.stderr. This option is only used when no custom console is provided.
	 */
	stream?: NodeJS.WritableStream;
}
declare class InitFragment<GenerateContext> {
	constructor(
		content: undefined | string | Source,
		stage: number,
		position: number,
		key?: string,
		endContent?: string | Source
	);
	content?: string | Source;
	stage: number;
	position: number;
	key?: string;
	endContent?: string | Source;
	getContent(context: GenerateContext): undefined | string | Source;
	getEndContent(context: GenerateContext): undefined | string | Source;
	serialize(context: ObjectSerializerContext): void;
	deserialize(context: ObjectDeserializerContext): void;
	merge: any;
	static addToSource<Context, T>(
		source: Source,
		initFragments: InitFragment<T>[],
		context: Context
	): Source;
	static STAGE_CONSTANTS: number;
	static STAGE_ASYNC_BOUNDARY: number;
	static STAGE_HARMONY_EXPORTS: number;
	static STAGE_HARMONY_IMPORTS: number;
	static STAGE_PROVIDES: number;
	static STAGE_ASYNC_DEPENDENCIES: number;
	static STAGE_ASYNC_HARMONY_IMPORTS: number;
}
declare interface InputFileSystem {
	readFile: ReadFileFs;
	readFileSync?: ReadFileSync;
	readlink: ReadlinkFs;
	readlinkSync?: ReadlinkSync;
	readdir: ReaddirFs;
	readdirSync?: ReaddirSync;
	stat: StatFs;
	statSync?: StatSync;
	lstat?: LStatFs;
	lstatSync?: LStatSync;
	realpath?: RealPathFs;
	realpathSync?: RealPathSync;
	readJson?: (
		arg0: PathOrFileDescriptorFs,
		arg1: (
			arg0: null | Error | NodeJS.ErrnoException,
			arg1?: JsonObjectFs
		) => void
	) => void;
	readJsonSync?: (arg0: PathOrFileDescriptorFs) => JsonObjectFs;
	purge?: (arg0?: string | string[] | Set<string>) => void;
	join?: (arg0: string, arg1: string) => string;
	relative?: (arg0: string, arg1: string) => string;
	dirname?: (arg0: string) => string;
}
type IntermediateFileSystem = InputFileSystem &
	OutputFileSystem &
	IntermediateFileSystemExtras;
declare interface IntermediateFileSystemExtras {
	mkdirSync: MkdirSync;
	createWriteStream: (
		arg0: PathLikeFs,
		arg1?:
			| "ascii"
			| "utf8"
			| "utf-8"
			| "utf16le"
			| "utf-16le"
			| "ucs2"
			| "ucs-2"
			| "latin1"
			| "binary"
			| "base64"
			| "base64url"
			| "hex"
			| WriteStreamOptions
	) => NodeJS.WritableStream;
	open: Open;
	read: Read<Buffer>;
	close: (
		arg0: number,
		arg1: (arg0: null | NodeJS.ErrnoException) => void
	) => void;
	rename: (
		arg0: PathLikeFs,
		arg1: PathLikeFs,
		arg2: (arg0: null | NodeJS.ErrnoException) => void
	) => void;
}
type InternalCell<T> = T | typeof TOMBSTONE | typeof UNDEFINED_MARKER;
declare abstract class ItemCacheFacade {
	get<T>(callback: CallbackCacheCacheFacade<T>): void;
	getPromise<T>(): Promise<T>;
	store<T>(data: T, callback: CallbackCacheCacheFacade<void>): void;
	storePromise<T>(data: T): Promise<void>;
	provide<T>(
		computer: (arg0: CallbackNormalErrorCache<T>) => void,
		callback: CallbackNormalErrorCache<T>
	): void;
	providePromise<T>(computer: () => T | Promise<T>): Promise<T>;
}
declare class JavascriptModulesPlugin {
	constructor(options?: object);
	options: object;

	/**
	 * Apply the plugin
	 */
	apply(compiler: Compiler): void;
	renderModule(
		module: Module,
		renderContext: ChunkRenderContext,
		hooks: CompilationHooksJavascriptModulesPlugin,
		factory: boolean
	): Source;
	renderChunk(
		renderContext: RenderContext,
		hooks: CompilationHooksJavascriptModulesPlugin
	): Source;
	renderMain(
		renderContext: MainRenderContext,
		hooks: CompilationHooksJavascriptModulesPlugin,
		compilation: Compilation
	): Source;
	updateHashWithBootstrap(
		hash: Hash,
		renderContext: RenderBootstrapContext,
		hooks: CompilationHooksJavascriptModulesPlugin
	): void;
	renderBootstrap(
		renderContext: RenderBootstrapContext,
		hooks: CompilationHooksJavascriptModulesPlugin
	): {
		header: string[];
		beforeStartup: string[];
		startup: string[];
		afterStartup: string[];
		allowInlineStartup: boolean;
	};
	renderRequire(
		renderContext: RenderBootstrapContext,
		hooks: CompilationHooksJavascriptModulesPlugin
	): string;
	static getCompilationHooks(
		compilation: Compilation
	): CompilationHooksJavascriptModulesPlugin;
	static getChunkFilenameTemplate(chunk?: any, outputOptions?: any): any;
	static chunkHasJs: (chunk: Chunk, chunkGraph: ChunkGraph) => boolean;
}
declare class JavascriptParser extends Parser {
	constructor(sourceType?: "module" | "auto" | "script");
	hooks: Readonly<{
		evaluateTypeof: HookMap<
			SyncBailHook<
				[UnaryExpression],
				undefined | null | BasicEvaluatedExpression
			>
		>;
		evaluate: HookMap<
			SyncBailHook<[Expression], undefined | null | BasicEvaluatedExpression>
		>;
		evaluateIdentifier: HookMap<
			SyncBailHook<
				[Identifier | MemberExpression | MetaProperty | ThisExpression],
				undefined | null | BasicEvaluatedExpression
			>
		>;
		evaluateDefinedIdentifier: HookMap<
			SyncBailHook<
				[Identifier | MemberExpression | ThisExpression],
				undefined | null | BasicEvaluatedExpression
			>
		>;
		evaluateNewExpression: HookMap<
			SyncBailHook<[NewExpression], undefined | null | BasicEvaluatedExpression>
		>;
		evaluateCallExpression: HookMap<
			SyncBailHook<
				[CallExpression],
				undefined | null | BasicEvaluatedExpression
			>
		>;
		evaluateCallExpressionMember: HookMap<
			SyncBailHook<
				[CallExpression, BasicEvaluatedExpression],
				undefined | null | BasicEvaluatedExpression
			>
		>;
		isPure: HookMap<
			SyncBailHook<
				[
					(
						| UnaryExpression
						| ArrayExpression
						| ArrowFunctionExpression
						| AssignmentExpression
						| AwaitExpression
						| BinaryExpression
						| SimpleCallExpression
						| NewExpression
						| ChainExpression
						| ClassExpression
						| ConditionalExpression
						| FunctionExpression
						| Identifier
						| ImportExpression
						| SimpleLiteral
						| RegExpLiteral
						| BigIntLiteral
						| LogicalExpression
						| MemberExpression
						| MetaProperty
						| ObjectExpression
						| SequenceExpression
						| TaggedTemplateExpression
						| TemplateLiteral
						| ThisExpression
						| UpdateExpression
						| YieldExpression
						| FunctionDeclaration
						| VariableDeclaration
						| ClassDeclaration
						| PrivateIdentifier
					),
					number
				],
				boolean | void
			>
		>;
		preStatement: SyncBailHook<
			[
				| FunctionDeclaration
				| VariableDeclaration
				| ClassDeclaration
				| ExpressionStatement
				| BlockStatement
				| StaticBlock
				| EmptyStatement
				| DebuggerStatement
				| WithStatement
				| ReturnStatement
				| LabeledStatement
				| BreakStatement
				| ContinueStatement
				| IfStatement
				| SwitchStatement
				| ThrowStatement
				| TryStatement
				| WhileStatement
				| DoWhileStatement
				| ForStatement
				| ForInStatement
				| ForOfStatement
				| ImportDeclaration
				| ExportNamedDeclaration
				| ExportDefaultDeclaration
				| ExportAllDeclaration
			],
			boolean | void
		>;
		blockPreStatement: SyncBailHook<
			[
				| FunctionDeclaration
				| VariableDeclaration
				| ClassDeclaration
				| ExpressionStatement
				| BlockStatement
				| StaticBlock
				| EmptyStatement
				| DebuggerStatement
				| WithStatement
				| ReturnStatement
				| LabeledStatement
				| BreakStatement
				| ContinueStatement
				| IfStatement
				| SwitchStatement
				| ThrowStatement
				| TryStatement
				| WhileStatement
				| DoWhileStatement
				| ForStatement
				| ForInStatement
				| ForOfStatement
				| ImportDeclaration
				| ExportNamedDeclaration
				| ExportDefaultDeclaration
				| ExportAllDeclaration
			],
			boolean | void
		>;
		statement: SyncBailHook<
			[
				| FunctionDeclaration
				| VariableDeclaration
				| ClassDeclaration
				| ExpressionStatement
				| BlockStatement
				| StaticBlock
				| EmptyStatement
				| DebuggerStatement
				| WithStatement
				| ReturnStatement
				| LabeledStatement
				| BreakStatement
				| ContinueStatement
				| IfStatement
				| SwitchStatement
				| ThrowStatement
				| TryStatement
				| WhileStatement
				| DoWhileStatement
				| ForStatement
				| ForInStatement
				| ForOfStatement
				| ImportDeclaration
				| ExportNamedDeclaration
				| ExportDefaultDeclaration
				| ExportAllDeclaration
			],
			boolean | void
		>;
		statementIf: SyncBailHook<[IfStatement], boolean | void>;
		classExtendsExpression: SyncBailHook<
			[Expression, ClassExpression | ClassDeclaration],
			boolean | void
		>;
		classBodyElement: SyncBailHook<
			[
				StaticBlock | MethodDefinition | PropertyDefinition,
				ClassExpression | ClassDeclaration
			],
			boolean | void
		>;
		classBodyValue: SyncBailHook<
			[
				Expression,
				MethodDefinition | PropertyDefinition,
				ClassExpression | ClassDeclaration
			],
			boolean | void
		>;
		label: HookMap<SyncBailHook<[LabeledStatement], boolean | void>>;
		import: SyncBailHook<[ImportDeclaration, ImportSource], boolean | void>;
		importSpecifier: SyncBailHook<
			[ImportDeclaration, ImportSource, string, string],
			boolean | void
		>;
		export: SyncBailHook<
			[ExportNamedDeclaration | ExportDefaultDeclaration],
			boolean | void
		>;
		exportImport: SyncBailHook<
			[ExportNamedDeclaration | ExportAllDeclaration, ImportSource],
			boolean | void
		>;
		exportDeclaration: SyncBailHook<
			[
				(
					| ExportNamedDeclaration
					| ExportDefaultDeclaration
					| ExportAllDeclaration
				),
				Declaration
			],
			boolean | void
		>;
		exportExpression: SyncBailHook<
			[ExportDefaultDeclaration, FunctionDeclaration | ClassDeclaration],
			boolean | void
		>;
		exportSpecifier: SyncBailHook<
			[
				(
					| ExportNamedDeclaration
					| ExportDefaultDeclaration
					| ExportAllDeclaration
				),
				string,
				string,
				undefined | number
			],
			boolean | void
		>;
		exportImportSpecifier: SyncBailHook<
			[
				ExportNamedDeclaration | ExportAllDeclaration,
				ImportSource,
				string,
				string,
				undefined | number
			],
			boolean | void
		>;
		preDeclarator: SyncBailHook<
			[VariableDeclarator, Statement],
			boolean | void
		>;
		declarator: SyncBailHook<[VariableDeclarator, Statement], boolean | void>;
		varDeclaration: HookMap<SyncBailHook<[Declaration], boolean | void>>;
		varDeclarationLet: HookMap<SyncBailHook<[Declaration], boolean | void>>;
		varDeclarationConst: HookMap<SyncBailHook<[Declaration], boolean | void>>;
		varDeclarationVar: HookMap<SyncBailHook<[Declaration], boolean | void>>;
		pattern: HookMap<SyncBailHook<[Identifier], boolean | void>>;
		canRename: HookMap<SyncBailHook<[Expression], boolean | void>>;
		rename: HookMap<SyncBailHook<[Expression], boolean | void>>;
		assign: HookMap<SyncBailHook<[AssignmentExpression], boolean | void>>;
		assignMemberChain: HookMap<
			SyncBailHook<[AssignmentExpression, string[]], boolean | void>
		>;
		typeof: HookMap<SyncBailHook<[Expression], boolean | void>>;
		importCall: SyncBailHook<[ImportExpression], boolean | void>;
		topLevelAwait: SyncBailHook<
			[
				| UnaryExpression
				| ArrayExpression
				| ArrowFunctionExpression
				| AssignmentExpression
				| AwaitExpression
				| BinaryExpression
				| SimpleCallExpression
				| NewExpression
				| ChainExpression
				| ClassExpression
				| ConditionalExpression
				| FunctionExpression
				| Identifier
				| ImportExpression
				| SimpleLiteral
				| RegExpLiteral
				| BigIntLiteral
				| LogicalExpression
				| MemberExpression
				| MetaProperty
				| ObjectExpression
				| SequenceExpression
				| TaggedTemplateExpression
				| TemplateLiteral
				| ThisExpression
				| UpdateExpression
				| YieldExpression
				| ForOfStatement
			],
			boolean | void
		>;
		call: HookMap<SyncBailHook<[CallExpression], boolean | void>>;
		callMemberChain: HookMap<
			SyncBailHook<
				[CallExpression, string[], boolean[], [number, number][]],
				boolean | void
			>
		>;
		memberChainOfCallMemberChain: HookMap<
			SyncBailHook<
				[Expression, string[], CallExpression, string[], [number, number][]],
				boolean | void
			>
		>;
		callMemberChainOfCallMemberChain: HookMap<
			SyncBailHook<
				[
					CallExpression,
					string[],
					CallExpression,
					string[],
					[number, number][]
				],
				boolean | void
			>
		>;
		optionalChaining: SyncBailHook<[ChainExpression], boolean | void>;
		new: HookMap<SyncBailHook<[NewExpression], boolean | void>>;
		binaryExpression: SyncBailHook<[BinaryExpression], boolean | void>;
		expression: HookMap<SyncBailHook<[Expression], boolean | void>>;
		expressionMemberChain: HookMap<
			SyncBailHook<
				[MemberExpression, string[], boolean[], [number, number][]],
				boolean | void
			>
		>;
		unhandledExpressionMemberChain: HookMap<
			SyncBailHook<[MemberExpression, string[]], boolean | void>
		>;
		expressionConditionalOperator: SyncBailHook<
			[ConditionalExpression],
			boolean | void
		>;
		expressionLogicalOperator: SyncBailHook<
			[LogicalExpression],
			boolean | void
		>;
		program: SyncBailHook<[Program, Comment[]], boolean | void>;
		finish: SyncBailHook<[Program, Comment[]], boolean | void>;
	}>;
	sourceType: "module" | "auto" | "script";
	scope: ScopeInfo;
	state: ParserState;
	comments?: Comment[];
	semicolons?: Set<number>;
	statementPath: StatementPathItem[];
	prevStatement?:
		| UnaryExpression
		| ArrayExpression
		| ArrowFunctionExpression
		| AssignmentExpression
		| AwaitExpression
		| BinaryExpression
		| SimpleCallExpression
		| NewExpression
		| ChainExpression
		| ClassExpression
		| ConditionalExpression
		| FunctionExpression
		| Identifier
		| ImportExpression
		| SimpleLiteral
		| RegExpLiteral
		| BigIntLiteral
		| LogicalExpression
		| MemberExpression
		| MetaProperty
		| ObjectExpression
		| SequenceExpression
		| TaggedTemplateExpression
		| TemplateLiteral
		| ThisExpression
		| UpdateExpression
		| YieldExpression
		| FunctionDeclaration
		| VariableDeclaration
		| ClassDeclaration
		| ExpressionStatement
		| BlockStatement
		| StaticBlock
		| EmptyStatement
		| DebuggerStatement
		| WithStatement
		| ReturnStatement
		| LabeledStatement
		| BreakStatement
		| ContinueStatement
		| IfStatement
		| SwitchStatement
		| ThrowStatement
		| TryStatement
		| WhileStatement
		| DoWhileStatement
		| ForStatement
		| ForInStatement
		| ForOfStatement
		| ImportDeclaration
		| ExportNamedDeclaration
		| ExportDefaultDeclaration
		| ExportAllDeclaration;
	destructuringAssignmentProperties?: WeakMap<Expression, Set<string>>;
	currentTagData: any;
	magicCommentContext: Context;
	destructuringAssignmentPropertiesFor(
		node: Expression
	): undefined | Set<string>;
	getRenameIdentifier(
		expr: Expression
	): undefined | string | VariableInfoInterface;
	walkClass(classy: ClassExpression | ClassDeclaration): void;

	/**
	 * Pre walking iterates the scope for variable declarations
	 */
	preWalkStatements(
		statements: (
			| FunctionDeclaration
			| VariableDeclaration
			| ClassDeclaration
			| ExpressionStatement
			| BlockStatement
			| StaticBlock
			| EmptyStatement
			| DebuggerStatement
			| WithStatement
			| ReturnStatement
			| LabeledStatement
			| BreakStatement
			| ContinueStatement
			| IfStatement
			| SwitchStatement
			| ThrowStatement
			| TryStatement
			| WhileStatement
			| DoWhileStatement
			| ForStatement
			| ForInStatement
			| ForOfStatement
			| ImportDeclaration
			| ExportNamedDeclaration
			| ExportDefaultDeclaration
			| ExportAllDeclaration
		)[]
	): void;

	/**
	 * Block pre walking iterates the scope for block variable declarations
	 */
	blockPreWalkStatements(
		statements: (
			| FunctionDeclaration
			| VariableDeclaration
			| ClassDeclaration
			| ExpressionStatement
			| BlockStatement
			| StaticBlock
			| EmptyStatement
			| DebuggerStatement
			| WithStatement
			| ReturnStatement
			| LabeledStatement
			| BreakStatement
			| ContinueStatement
			| IfStatement
			| SwitchStatement
			| ThrowStatement
			| TryStatement
			| WhileStatement
			| DoWhileStatement
			| ForStatement
			| ForInStatement
			| ForOfStatement
			| ImportDeclaration
			| ExportNamedDeclaration
			| ExportDefaultDeclaration
			| ExportAllDeclaration
		)[]
	): void;

	/**
	 * Walking iterates the statements and expressions and processes them
	 */
	walkStatements(
		statements: (
			| FunctionDeclaration
			| VariableDeclaration
			| ClassDeclaration
			| ExpressionStatement
			| BlockStatement
			| StaticBlock
			| EmptyStatement
			| DebuggerStatement
			| WithStatement
			| ReturnStatement
			| LabeledStatement
			| BreakStatement
			| ContinueStatement
			| IfStatement
			| SwitchStatement
			| ThrowStatement
			| TryStatement
			| WhileStatement
			| DoWhileStatement
			| ForStatement
			| ForInStatement
			| ForOfStatement
			| ImportDeclaration
			| ExportNamedDeclaration
			| ExportDefaultDeclaration
			| ExportAllDeclaration
		)[]
	): void;

	/**
	 * Walking iterates the statements and expressions and processes them
	 */
	preWalkStatement(
		statement:
			| FunctionDeclaration
			| VariableDeclaration
			| ClassDeclaration
			| ExpressionStatement
			| BlockStatement
			| StaticBlock
			| EmptyStatement
			| DebuggerStatement
			| WithStatement
			| ReturnStatement
			| LabeledStatement
			| BreakStatement
			| ContinueStatement
			| IfStatement
			| SwitchStatement
			| ThrowStatement
			| TryStatement
			| WhileStatement
			| DoWhileStatement
			| ForStatement
			| ForInStatement
			| ForOfStatement
			| ImportDeclaration
			| ExportNamedDeclaration
			| ExportDefaultDeclaration
			| ExportAllDeclaration
	): void;
	blockPreWalkStatement(
		statement:
			| FunctionDeclaration
			| VariableDeclaration
			| ClassDeclaration
			| ExpressionStatement
			| BlockStatement
			| StaticBlock
			| EmptyStatement
			| DebuggerStatement
			| WithStatement
			| ReturnStatement
			| LabeledStatement
			| BreakStatement
			| ContinueStatement
			| IfStatement
			| SwitchStatement
			| ThrowStatement
			| TryStatement
			| WhileStatement
			| DoWhileStatement
			| ForStatement
			| ForInStatement
			| ForOfStatement
			| ImportDeclaration
			| ExportNamedDeclaration
			| ExportDefaultDeclaration
			| ExportAllDeclaration
	): void;
	walkStatement(
		statement:
			| FunctionDeclaration
			| VariableDeclaration
			| ClassDeclaration
			| ExpressionStatement
			| BlockStatement
			| StaticBlock
			| EmptyStatement
			| DebuggerStatement
			| WithStatement
			| ReturnStatement
			| LabeledStatement
			| BreakStatement
			| ContinueStatement
			| IfStatement
			| SwitchStatement
			| ThrowStatement
			| TryStatement
			| WhileStatement
			| DoWhileStatement
			| ForStatement
			| ForInStatement
			| ForOfStatement
			| ImportDeclaration
			| ExportNamedDeclaration
			| ExportDefaultDeclaration
			| ExportAllDeclaration
	): void;

	/**
	 * Walks a statements that is nested within a parent statement
	 * and can potentially be a non-block statement.
	 * This enforces the nested statement to never be in ASI position.
	 */
	walkNestedStatement(statement: Statement): void;
	preWalkBlockStatement(statement: BlockStatement): void;
	walkBlockStatement(statement: BlockStatement): void;
	walkExpressionStatement(statement: ExpressionStatement): void;
	preWalkIfStatement(statement: IfStatement): void;
	walkIfStatement(statement: IfStatement): void;
	preWalkLabeledStatement(statement: LabeledStatement): void;
	walkLabeledStatement(statement: LabeledStatement): void;
	preWalkWithStatement(statement: WithStatement): void;
	walkWithStatement(statement: WithStatement): void;
	preWalkSwitchStatement(statement: SwitchStatement): void;
	walkSwitchStatement(statement: SwitchStatement): void;
	walkTerminatingStatement(statement: ReturnStatement | ThrowStatement): void;
	walkReturnStatement(statement: ReturnStatement): void;
	walkThrowStatement(statement: ThrowStatement): void;
	preWalkTryStatement(statement: TryStatement): void;
	walkTryStatement(statement: TryStatement): void;
	preWalkWhileStatement(statement: WhileStatement): void;
	walkWhileStatement(statement: WhileStatement): void;
	preWalkDoWhileStatement(statement: DoWhileStatement): void;
	walkDoWhileStatement(statement: DoWhileStatement): void;
	preWalkForStatement(statement: ForStatement): void;
	walkForStatement(statement: ForStatement): void;
	preWalkForInStatement(statement: ForInStatement): void;
	walkForInStatement(statement: ForInStatement): void;
	preWalkForOfStatement(statement: ForOfStatement): void;
	walkForOfStatement(statement: ForOfStatement): void;
	preWalkFunctionDeclaration(statement: FunctionDeclaration): void;
	walkFunctionDeclaration(statement: FunctionDeclaration): void;
	blockPreWalkExpressionStatement(statement: ExpressionStatement): void;
	preWalkAssignmentExpression(expression: AssignmentExpression): void;
	blockPreWalkImportDeclaration(statement: ImportDeclaration): void;
	enterDeclaration(declaration: Declaration, onIdent?: any): void;
	blockPreWalkExportNamedDeclaration(statement: ExportNamedDeclaration): void;
	walkExportNamedDeclaration(statement: ExportNamedDeclaration): void;
	blockPreWalkExportDefaultDeclaration(statement?: any): void;
	walkExportDefaultDeclaration(statement: ExportDefaultDeclaration): void;
	blockPreWalkExportAllDeclaration(statement: ExportAllDeclaration): void;
	preWalkVariableDeclaration(statement: VariableDeclaration): void;
	blockPreWalkVariableDeclaration(statement: VariableDeclaration): void;
	preWalkVariableDeclarator(declarator: VariableDeclarator): void;
	walkVariableDeclaration(statement: VariableDeclaration): void;
	blockPreWalkClassDeclaration(statement: ClassDeclaration): void;
	walkClassDeclaration(statement: ClassDeclaration): void;
	preWalkSwitchCases(switchCases: SwitchCase[]): void;
	walkSwitchCases(switchCases: SwitchCase[]): void;
	preWalkCatchClause(catchClause: CatchClause): void;
	walkCatchClause(catchClause: CatchClause): void;
	walkPattern(pattern: Pattern): void;
	walkAssignmentPattern(pattern: AssignmentPattern): void;
	walkObjectPattern(pattern: ObjectPattern): void;
	walkArrayPattern(pattern: ArrayPattern): void;
	walkRestElement(pattern: RestElement): void;
	walkExpressions(
		expressions: (
			| null
			| UnaryExpression
			| ArrayExpression
			| ArrowFunctionExpression
			| AssignmentExpression
			| AwaitExpression
			| BinaryExpression
			| SimpleCallExpression
			| NewExpression
			| ChainExpression
			| ClassExpression
			| ConditionalExpression
			| FunctionExpression
			| Identifier
			| ImportExpression
			| SimpleLiteral
			| RegExpLiteral
			| BigIntLiteral
			| LogicalExpression
			| MemberExpression
			| MetaProperty
			| ObjectExpression
			| SequenceExpression
			| TaggedTemplateExpression
			| TemplateLiteral
			| ThisExpression
			| UpdateExpression
			| YieldExpression
			| SpreadElement
		)[]
	): void;
	walkExpression(expression?: any): void;
	walkAwaitExpression(expression: AwaitExpression): void;
	walkArrayExpression(expression: ArrayExpression): void;
	walkSpreadElement(expression: SpreadElement): void;
	walkObjectExpression(expression: ObjectExpression): void;
	walkProperty(prop: SpreadElement | Property): void;
	walkFunctionExpression(expression: FunctionExpression): void;
	walkArrowFunctionExpression(expression: ArrowFunctionExpression): void;
	walkSequenceExpression(expression: SequenceExpression): void;
	walkUpdateExpression(expression: UpdateExpression): void;
	walkUnaryExpression(expression: UnaryExpression): void;
	walkLeftRightExpression(
		expression: BinaryExpression | LogicalExpression
	): void;
	walkBinaryExpression(expression: BinaryExpression): void;
	walkLogicalExpression(expression: LogicalExpression): void;
	walkAssignmentExpression(expression: AssignmentExpression): void;
	walkConditionalExpression(expression: ConditionalExpression): void;
	walkNewExpression(expression: NewExpression): void;
	walkYieldExpression(expression: YieldExpression): void;
	walkTemplateLiteral(expression: TemplateLiteral): void;
	walkTaggedTemplateExpression(expression: TaggedTemplateExpression): void;
	walkClassExpression(expression: ClassExpression): void;
	walkChainExpression(expression: ChainExpression): void;
	walkImportExpression(expression: ImportExpression): void;
	walkCallExpression(expression: CallExpression): void;
	walkMemberExpression(expression: MemberExpression): void;
	walkMemberExpressionWithExpressionName(
		expression: any,
		name: string,
		rootInfo: string | VariableInfo,
		members: string[],
		onUnhandled?: any
	): void;
	walkThisExpression(expression: ThisExpression): void;
	walkIdentifier(expression: Identifier): void;
	walkMetaProperty(metaProperty: MetaProperty): void;
	callHooksForExpression<T, R>(
		hookMap: HookMap<SyncBailHook<T, R>>,
		expr: any,
		...args: AsArray<T>
	): undefined | R;
	callHooksForExpressionWithFallback<T, R>(
		hookMap: HookMap<SyncBailHook<T, R>>,
		expr: MemberExpression,
		fallback:
			| undefined
			| ((
					arg0: string,
					arg1: string | ScopeInfo | VariableInfo,
					arg2: () => string[]
			  ) => any),
		defined: undefined | ((arg0: string) => any),
		...args: AsArray<T>
	): undefined | R;
	callHooksForName<T, R>(
		hookMap: HookMap<SyncBailHook<T, R>>,
		name: string,
		...args: AsArray<T>
	): undefined | R;
	callHooksForInfo<T, R>(
		hookMap: HookMap<SyncBailHook<T, R>>,
		info: ExportedVariableInfo,
		...args: AsArray<T>
	): undefined | R;
	callHooksForInfoWithFallback<T, R>(
		hookMap: HookMap<SyncBailHook<T, R>>,
		info: ExportedVariableInfo,
		fallback: undefined | ((arg0: string) => any),
		defined: undefined | (() => any),
		...args: AsArray<T>
	): undefined | R;
	callHooksForNameWithFallback<T, R>(
		hookMap: HookMap<SyncBailHook<T, R>>,
		name: string,
		fallback: undefined | ((arg0: string) => any),
		defined: undefined | (() => any),
		...args: AsArray<T>
	): undefined | R;
	inScope(params: any, fn: () => void): void;
	inClassScope(hasThis: boolean, params: any, fn: () => void): void;
	inFunctionScope(hasThis: boolean, params: any, fn: () => void): void;
	inBlockScope(fn: () => void): void;
	detectMode(
		statements: (
			| FunctionDeclaration
			| VariableDeclaration
			| ClassDeclaration
			| ExpressionStatement
			| BlockStatement
			| StaticBlock
			| EmptyStatement
			| DebuggerStatement
			| WithStatement
			| ReturnStatement
			| LabeledStatement
			| BreakStatement
			| ContinueStatement
			| IfStatement
			| SwitchStatement
			| ThrowStatement
			| TryStatement
			| WhileStatement
			| DoWhileStatement
			| ForStatement
			| ForInStatement
			| ForOfStatement
			| ImportDeclaration
			| ExportNamedDeclaration
			| ExportDefaultDeclaration
			| ExportAllDeclaration
			| Directive
		)[]
	): void;
	enterPatterns(
		patterns: (
			| string
			| Identifier
			| MemberExpression
			| ObjectPattern
			| ArrayPattern
			| RestElement
			| AssignmentPattern
			| Property
		)[],
		onIdent?: any
	): void;
	enterPattern(
		pattern:
			| Identifier
			| MemberExpression
			| ObjectPattern
			| ArrayPattern
			| RestElement
			| AssignmentPattern
			| Property,
		onIdent?: any
	): void;
	enterIdentifier(pattern: Identifier, onIdent?: any): void;
	enterObjectPattern(pattern: ObjectPattern, onIdent?: any): void;
	enterArrayPattern(pattern: ArrayPattern, onIdent?: any): void;
	enterRestElement(pattern: RestElement, onIdent?: any): void;
	enterAssignmentPattern(pattern: AssignmentPattern, onIdent?: any): void;
	evaluateExpression(expression?: any): BasicEvaluatedExpression;
	parseString(expression: Expression): string;
	parseCalculatedString(expression: Expression): any;
	evaluate(source: string): BasicEvaluatedExpression;
	isPure(
		expr:
			| undefined
			| null
			| UnaryExpression
			| ArrayExpression
			| ArrowFunctionExpression
			| AssignmentExpression
			| AwaitExpression
			| BinaryExpression
			| SimpleCallExpression
			| NewExpression
			| ChainExpression
			| ClassExpression
			| ConditionalExpression
			| FunctionExpression
			| Identifier
			| ImportExpression
			| SimpleLiteral
			| RegExpLiteral
			| BigIntLiteral
			| LogicalExpression
			| MemberExpression
			| MetaProperty
			| ObjectExpression
			| SequenceExpression
			| TaggedTemplateExpression
			| TemplateLiteral
			| ThisExpression
			| UpdateExpression
			| YieldExpression
			| FunctionDeclaration
			| VariableDeclaration
			| ClassDeclaration
			| PrivateIdentifier,
		commentsStartPos: number
	): boolean;
	getComments(range: [number, number]): Comment[];
	isAsiPosition(pos: number): boolean;
	unsetAsiPosition(pos: number): void;
	isStatementLevelExpression(expr: Expression): boolean;
	getTagData(name: string, tag?: any): any;
	tagVariable(name: string, tag?: any, data?: any): void;
	defineVariable(name: string): void;
	undefineVariable(name: string): void;
	isVariableDefined(name: string): boolean;
	getVariableInfo(name: string): ExportedVariableInfo;
	setVariable(name: string, variableInfo: ExportedVariableInfo): void;
	evaluatedVariable(tagInfo: TagInfo): VariableInfo;
	parseCommentOptions(range: [number, number]): any;
	extractMemberExpressionChain(expression: MemberExpression): {
		members: string[];
		object:
			| UnaryExpression
			| ArrayExpression
			| ArrowFunctionExpression
			| AssignmentExpression
			| AwaitExpression
			| BinaryExpression
			| SimpleCallExpression
			| NewExpression
			| ChainExpression
			| ClassExpression
			| ConditionalExpression
			| FunctionExpression
			| Identifier
			| ImportExpression
			| SimpleLiteral
			| RegExpLiteral
			| BigIntLiteral
			| LogicalExpression
			| MemberExpression
			| MetaProperty
			| ObjectExpression
			| SequenceExpression
			| TaggedTemplateExpression
			| TemplateLiteral
			| ThisExpression
			| UpdateExpression
			| YieldExpression
			| Super;
		membersOptionals: boolean[];
		memberRanges: [number, number][];
	};
	getFreeInfoFromVariable(
		varName: string
	): undefined | { name: string; info: string | VariableInfo };
	getMemberExpressionInfo(
		expression: MemberExpression,
		allowedTypes: number
	): undefined | CallExpressionInfo | ExpressionExpressionInfo;
	getNameForExpression(
		expression: MemberExpression
	):
		| undefined
		| {
				name: string;
				rootInfo: ExportedVariableInfo;
				getMembers: () => string[];
		  };
	static ALLOWED_MEMBER_TYPES_ALL: 3;
	static ALLOWED_MEMBER_TYPES_EXPRESSION: 2;
	static ALLOWED_MEMBER_TYPES_CALL_EXPRESSION: 1;
}

/**
 * Parser options for javascript modules.
 */
declare interface JavascriptParserOptions {
	[index: string]: any;

	/**
	 * Set the value of `require.amd` and `define.amd`. Or disable AMD support.
	 */
	amd?: false | { [index: string]: any };

	/**
	 * Enable/disable special handling for browserify bundles.
	 */
	browserify?: boolean;

	/**
	 * Enable/disable parsing of CommonJs syntax.
	 */
	commonjs?: boolean;

	/**
	 * Enable/disable parsing of magic comments in CommonJs syntax.
	 */
	commonjsMagicComments?: boolean;

	/**
	 * Enable/disable parsing "import { createRequire } from "module"" and evaluating createRequire().
	 */
	createRequire?: string | boolean;

	/**
	 * Specifies global fetchPriority for dynamic import.
	 */
	dynamicImportFetchPriority?: false | "auto" | "low" | "high";

	/**
	 * Specifies global mode for dynamic import.
	 */
	dynamicImportMode?: "weak" | "eager" | "lazy" | "lazy-once";

	/**
	 * Specifies global prefetch for dynamic import.
	 */
	dynamicImportPrefetch?: number | boolean;

	/**
	 * Specifies global preload for dynamic import.
	 */
	dynamicImportPreload?: number | boolean;

	/**
	 * Specifies the behavior of invalid export names in "import ... from ..." and "export ... from ...".
	 */
	exportsPresence?: false | "auto" | "error" | "warn";

	/**
	 * Enable warnings for full dynamic dependencies.
	 */
	exprContextCritical?: boolean;

	/**
	 * Enable recursive directory lookup for full dynamic dependencies.
	 */
	exprContextRecursive?: boolean;

	/**
	 * Sets the default regular expression for full dynamic dependencies.
	 */
	exprContextRegExp?: boolean | RegExp;

	/**
	 * Set the default request for full dynamic dependencies.
	 */
	exprContextRequest?: string;

	/**
	 * Enable/disable parsing of EcmaScript Modules syntax.
	 */
	harmony?: boolean;

	/**
	 * Enable/disable parsing of import() syntax.
	 */
	import?: boolean;

	/**
	 * Specifies the behavior of invalid export names in "import ... from ...".
	 */
	importExportsPresence?: false | "auto" | "error" | "warn";

	/**
	 * Enable/disable evaluating import.meta.
	 */
	importMeta?: boolean;

	/**
	 * Enable/disable evaluating import.meta.webpackContext.
	 */
	importMetaContext?: boolean;

	/**
	 * Include polyfills or mocks for various node stuff.
	 */
	node?: false | NodeOptions;

	/**
	 * Specifies the behavior of invalid export names in "export ... from ...". This might be useful to disable during the migration from "export ... from ..." to "export type ... from ..." when reexporting types in TypeScript.
	 */
	reexportExportsPresence?: false | "auto" | "error" | "warn";

	/**
	 * Enable/disable parsing of require.context syntax.
	 */
	requireContext?: boolean;

	/**
	 * Enable/disable parsing of require.ensure syntax.
	 */
	requireEnsure?: boolean;

	/**
	 * Enable/disable parsing of require.include syntax.
	 */
	requireInclude?: boolean;

	/**
	 * Enable/disable parsing of require.js special syntax like require.config, requirejs.config, require.version and requirejs.onError.
	 */
	requireJs?: boolean;

	/**
	 * Deprecated in favor of "exportsPresence". Emit errors instead of warnings when imported names don't exist in imported module.
	 */
	strictExportPresence?: boolean;

	/**
	 * Handle the this context correctly according to the spec for namespace objects.
	 */
	strictThisContextOnImports?: boolean;

	/**
	 * Enable/disable parsing of System.js special syntax like System.import, System.get, System.set and System.register.
	 */
	system?: boolean;

	/**
	 * Enable warnings when using the require function in a not statically analyse-able way.
	 */
	unknownContextCritical?: boolean;

	/**
	 * Enable recursive directory lookup when using the require function in a not statically analyse-able way.
	 */
	unknownContextRecursive?: boolean;

	/**
	 * Sets the regular expression when using the require function in a not statically analyse-able way.
	 */
	unknownContextRegExp?: boolean | RegExp;

	/**
	 * Sets the request when using the require function in a not statically analyse-able way.
	 */
	unknownContextRequest?: string;

	/**
	 * Enable/disable parsing of new URL() syntax.
	 */
	url?: boolean | "relative";

	/**
	 * Disable or configure parsing of WebWorker syntax like new Worker() or navigator.serviceWorker.register().
	 */
	worker?: boolean | string[];

	/**
	 * Enable warnings for partial dynamic dependencies.
	 */
	wrappedContextCritical?: boolean;

	/**
	 * Enable recursive directory lookup for partial dynamic dependencies.
	 */
	wrappedContextRecursive?: boolean;

	/**
	 * Set the inner regular expression for partial dynamic dependencies.
	 */
	wrappedContextRegExp?: RegExp;
}
type JsonObjectFs = { [index: string]: JsonValueFs } & {
	[index: string]:
		| undefined
		| null
		| string
		| number
		| boolean
		| JsonObjectFs
		| JsonValueFs[];
};
type JsonObjectTypes = { [index: string]: JsonValueTypes } & {
	[index: string]:
		| undefined
		| null
		| string
		| number
		| boolean
		| JsonObjectTypes
		| JsonValueTypes[];
};
type JsonValueFs =
	| null
	| string
	| number
	| boolean
	| JsonObjectFs
	| JsonValueFs[];
type JsonValueTypes =
	| null
	| string
	| number
	| boolean
	| JsonObjectTypes
	| JsonValueTypes[];
declare class JsonpChunkLoadingRuntimeModule extends RuntimeModule {
	constructor(runtimeRequirements: ReadonlySet<string>);
	static getCompilationHooks(
		compilation: Compilation
	): JsonpCompilationPluginHooks;

	/**
	 * Runtime modules without any dependencies to other runtime modules
	 */
	static STAGE_NORMAL: number;

	/**
	 * Runtime modules with simple dependencies on other runtime modules
	 */
	static STAGE_BASIC: number;

	/**
	 * Runtime modules which attach to handlers of other runtime modules
	 */
	static STAGE_ATTACH: number;

	/**
	 * Runtime modules which trigger actions on bootstrap
	 */
	static STAGE_TRIGGER: number;
}
declare interface JsonpCompilationPluginHooks {
	linkPreload: SyncWaterfallHook<[string, Chunk]>;
	linkPrefetch: SyncWaterfallHook<[string, Chunk]>;
}
declare class JsonpTemplatePlugin {
	constructor();

	/**
	 * Apply the plugin
	 */
	apply(compiler: Compiler): void;
	static getCompilationHooks(
		compilation: Compilation
	): JsonpCompilationPluginHooks;
}
declare interface KnownAssetInfo {
	/**
	 * true, if the asset can be long term cached forever (contains a hash)
	 */
	immutable?: boolean;

	/**
	 * whether the asset is minimized
	 */
	minimized?: boolean;

	/**
	 * the value(s) of the full hash used for this asset
	 */
	fullhash?: string | string[];

	/**
	 * the value(s) of the chunk hash used for this asset
	 */
	chunkhash?: string | string[];

	/**
	 * the value(s) of the module hash used for this asset
	 */
	modulehash?: string | string[];

	/**
	 * the value(s) of the content hash used for this asset
	 */
	contenthash?: string | string[];

	/**
	 * when asset was created from a source file (potentially transformed), the original filename relative to compilation context
	 */
	sourceFilename?: string;

	/**
	 * size in bytes, only set after asset has been emitted
	 */
	size?: number;

	/**
	 * true, when asset is only used for development and doesn't count towards user-facing assets
	 */
	development?: boolean;

	/**
	 * true, when asset ships data for updating an existing application (HMR)
	 */
	hotModuleReplacement?: boolean;

	/**
	 * true, when asset is javascript and an ESM
	 */
	javascriptModule?: boolean;

	/**
	 * object of pointers to other assets, keyed by type of relation (only points from parent to child)
	 */
	related?: Record<string, string | string[]>;
}
declare interface KnownBuildInfo {
	cacheable?: boolean;
	parsed?: boolean;
	fileDependencies?: LazySet<string>;
	contextDependencies?: LazySet<string>;
	missingDependencies?: LazySet<string>;
	buildDependencies?: LazySet<string>;
	valueDependencies?: Map<string, string | Set<string>>;
	hash?: any;
	assets?: Record<string, Source>;
	assetsInfo?: Map<string, undefined | AssetInfo>;
	snapshot?: null | Snapshot;
}
declare interface KnownBuildMeta {
	moduleArgument?: string;
	exportsArgument?: string;
	strict?: boolean;
	moduleConcatenationBailout?: string;
	exportsType?: "namespace" | "dynamic" | "default" | "flagged";
	defaultObject?: false | "redirect" | "redirect-warn";
	strictHarmonyModule?: boolean;
	async?: boolean;
	sideEffectFree?: boolean;
}
declare interface KnownCreateStatsOptionsContext {
	forToString?: boolean;
}
declare interface KnownHooks {
	resolveStep: SyncHook<
		[
			AsyncSeriesBailHook<
				[ResolveRequest, ResolveContext],
				null | ResolveRequest
			>,
			ResolveRequest
		]
	>;
	noResolve: SyncHook<[ResolveRequest, Error]>;
	resolve: AsyncSeriesBailHook<
		[ResolveRequest, ResolveContext],
		null | ResolveRequest
	>;
	result: AsyncSeriesHook<[ResolveRequest, ResolveContext]>;
}
declare interface KnownNormalizedStatsOptions {
	context: string;
	requestShortener: RequestShortener;
	chunksSort: string;
	modulesSort: string;
	chunkModulesSort: string;
	nestedModulesSort: string;
	assetsSort: string;
	ids: boolean;
	cachedAssets: boolean;
	groupAssetsByEmitStatus: boolean;
	groupAssetsByPath: boolean;
	groupAssetsByExtension: boolean;
	assetsSpace: number;
	excludeAssets: ((value: string, asset: StatsAsset) => boolean)[];
	excludeModules: ((
		name: string,
		module: StatsModule,
		type: "module" | "chunk" | "root-of-chunk" | "nested"
	) => boolean)[];
	warningsFilter: ((warning: StatsError, textValue: string) => boolean)[];
	cachedModules: boolean;
	orphanModules: boolean;
	dependentModules: boolean;
	runtimeModules: boolean;
	groupModulesByCacheStatus: boolean;
	groupModulesByLayer: boolean;
	groupModulesByAttributes: boolean;
	groupModulesByPath: boolean;
	groupModulesByExtension: boolean;
	groupModulesByType: boolean;
	entrypoints: boolean | "auto";
	chunkGroups: boolean;
	chunkGroupAuxiliary: boolean;
	chunkGroupChildren: boolean;
	chunkGroupMaxAssets: number;
	modulesSpace: number;
	chunkModulesSpace: number;
	nestedModulesSpace: number;
	logging: false | "none" | "error" | "warn" | "info" | "log" | "verbose";
	loggingDebug: ((value: string) => boolean)[];
	loggingTrace: boolean;
}
declare interface KnownStatsAsset {
	type: string;
	name: string;
	info: AssetInfo;
	size: number;
	emitted: boolean;
	comparedForEmit: boolean;
	cached: boolean;
	related?: StatsAsset[];
	chunkNames?: (string | number)[];
	chunkIdHints?: (string | number)[];
	chunks?: (string | number)[];
	auxiliaryChunkNames?: (string | number)[];
	auxiliaryChunks?: (string | number)[];
	auxiliaryChunkIdHints?: (string | number)[];
	filteredRelated?: number;
	isOverSizeLimit?: boolean;
}
declare interface KnownStatsChunk {
	rendered: boolean;
	initial: boolean;
	entry: boolean;
	recorded: boolean;
	reason?: string;
	size: number;
	sizes?: Record<string, number>;
	names?: string[];
	idHints?: string[];
	runtime?: string[];
	files?: string[];
	auxiliaryFiles?: string[];
	hash: string;
	childrenByOrder?: Record<string, (string | number)[]>;
	id?: string | number;
	siblings?: (string | number)[];
	parents?: (string | number)[];
	children?: (string | number)[];
	modules?: StatsModule[];
	filteredModules?: number;
	origins?: StatsChunkOrigin[];
}
declare interface KnownStatsChunkGroup {
	name?: string;
	chunks?: (string | number)[];
	assets?: { name: string; size?: number }[];
	filteredAssets?: number;
	assetsSize?: number;
	auxiliaryAssets?: { name: string; size?: number }[];
	filteredAuxiliaryAssets?: number;
	auxiliaryAssetsSize?: number;
	children?: { [index: string]: StatsChunkGroup[] };
	childAssets?: { [index: string]: string[] };
	isOverSizeLimit?: boolean;
}
declare interface KnownStatsChunkOrigin {
	module?: string;
	moduleIdentifier?: string;
	moduleName?: string;
	loc?: string;
	request?: string;
	moduleId?: string | number;
}
declare interface KnownStatsCompilation {
	env?: any;
	name?: string;
	hash?: string;
	version?: string;
	time?: number;
	builtAt?: number;
	needAdditionalPass?: boolean;
	publicPath?: string;
	outputPath?: string;
	assetsByChunkName?: Record<string, string[]>;
	assets?: StatsAsset[];
	filteredAssets?: number;
	chunks?: StatsChunk[];
	modules?: StatsModule[];
	filteredModules?: number;
	entrypoints?: Record<string, StatsChunkGroup>;
	namedChunkGroups?: Record<string, StatsChunkGroup>;
	errors?: StatsError[];
	errorsCount?: number;
	warnings?: StatsError[];
	warningsCount?: number;
	children?: StatsCompilation[];
	logging?: Record<string, StatsLogging>;
}
declare interface KnownStatsError {
	message: string;
	chunkName?: string;
	chunkEntry?: boolean;
	chunkInitial?: boolean;
	file?: string;
	moduleIdentifier?: string;
	moduleName?: string;
	loc?: string;
	chunkId?: string | number;
	moduleId?: string | number;
	moduleTrace?: StatsModuleTraceItem[];
	details?: any;
	stack?: string;
}
declare interface KnownStatsFactoryContext {
	type: string;
	makePathsRelative?: (arg0: string) => string;
	compilation?: Compilation;
	rootModules?: Set<Module>;
	compilationFileToChunks?: Map<string, Chunk[]>;
	compilationAuxiliaryFileToChunks?: Map<string, Chunk[]>;
	runtime?: RuntimeSpec;
	cachedGetErrors?: (arg0: Compilation) => WebpackError[];
	cachedGetWarnings?: (arg0: Compilation) => WebpackError[];
}
declare interface KnownStatsLogging {
	entries: StatsLoggingEntry[];
	filteredEntries: number;
	debug: boolean;
}
declare interface KnownStatsLoggingEntry {
	type: string;
	message: string;
	trace?: string[];
	children?: StatsLoggingEntry[];
	args?: any[];
	time?: number;
}
declare interface KnownStatsModule {
	type?: string;
	moduleType?: string;
	layer?: string;
	identifier?: string;
	name?: string;
	nameForCondition?: string;
	index?: number;
	preOrderIndex?: number;
	index2?: number;
	postOrderIndex?: number;
	size?: number;
	sizes?: { [index: string]: number };
	cacheable?: boolean;
	built?: boolean;
	codeGenerated?: boolean;
	buildTimeExecuted?: boolean;
	cached?: boolean;
	optional?: boolean;
	orphan?: boolean;
	id?: string | number;
	issuerId?: string | number;
	chunks?: (string | number)[];
	assets?: (string | number)[];
	dependent?: boolean;
	issuer?: string;
	issuerName?: string;
	issuerPath?: StatsModuleIssuer[];
	failed?: boolean;
	errors?: number;
	warnings?: number;
	profile?: StatsProfile;
	reasons?: StatsModuleReason[];
	usedExports?: boolean | string[];
	providedExports?: string[];
	optimizationBailout?: string[];
	depth?: number;
	modules?: StatsModule[];
	filteredModules?: number;
	source?: string | Buffer;
}
declare interface KnownStatsModuleIssuer {
	identifier?: string;
	name?: string;
	id?: string | number;
	profile?: StatsProfile;
}
declare interface KnownStatsModuleReason {
	moduleIdentifier?: string;
	module?: string;
	moduleName?: string;
	resolvedModuleIdentifier?: string;
	resolvedModule?: string;
	type?: string;
	active: boolean;
	explanation?: string;
	userRequest?: string;
	loc?: string;
	moduleId?: string | number;
	resolvedModuleId?: string | number;
}
declare interface KnownStatsModuleTraceDependency {
	loc?: string;
}
declare interface KnownStatsModuleTraceItem {
	originIdentifier?: string;
	originName?: string;
	moduleIdentifier?: string;
	moduleName?: string;
	dependencies?: StatsModuleTraceDependency[];
	originId?: string | number;
	moduleId?: string | number;
}
declare interface KnownStatsPrinterContext {
	type?: string;
	compilation?: StatsCompilation;
	chunkGroup?: StatsChunkGroup;
	asset?: StatsAsset;
	module?: StatsModule;
	chunk?: StatsChunk;
	moduleReason?: StatsModuleReason;
	bold?: (str: string) => string;
	yellow?: (str: string) => string;
	red?: (str: string) => string;
	green?: (str: string) => string;
	magenta?: (str: string) => string;
	cyan?: (str: string) => string;
	formatFilename?: (file: string, oversize?: boolean) => string;
	formatModuleId?: (id: string) => string;
	formatChunkId?: (
		id: string,
		direction?: "parent" | "child" | "sibling"
	) => string;
	formatSize?: (size: number) => string;
	formatDateTime?: (dateTime: number) => string;
	formatFlag?: (flag: string) => string;
	formatTime?: (time: number, boldQuantity?: boolean) => string;
	chunkGroupKind?: string;
}
declare interface KnownStatsProfile {
	total: number;
	resolving: number;
	restoring: number;
	building: number;
	integration: number;
	storing: number;
	additionalResolving: number;
	additionalIntegration: number;
	factory: number;
	dependencies: number;
}
declare interface LStatFs {
	(
		path: PathLikeFs,
		callback: (arg0: null | NodeJS.ErrnoException, arg1?: IStats) => void
	): void;
	(
		path: PathLikeFs,
		options: undefined | (StatOptions & { bigint?: false }),
		callback: (arg0: null | NodeJS.ErrnoException, arg1?: IStats) => void
	): void;
	(
		path: PathLikeFs,
		options: StatOptions & { bigint: true },
		callback: (arg0: null | NodeJS.ErrnoException, arg1?: IBigIntStats) => void
	): void;
	(
		path: PathLikeFs,
		options: undefined | StatOptions,
		callback: (
			arg0: null | NodeJS.ErrnoException,
			arg1?: IStats | IBigIntStats
		) => void
	): void;
}
declare interface LStatSync {
	(path: PathLikeFs, options?: undefined): IStats;
	(
		path: PathLikeFs,
		options?: StatSyncOptions & { bigint?: false; throwIfNoEntry: false }
	): undefined | IStats;
	(
		path: PathLikeFs,
		options: StatSyncOptions & { bigint: true; throwIfNoEntry: false }
	): undefined | IBigIntStats;
	(path: PathLikeFs, options?: StatSyncOptions & { bigint?: false }): IStats;
	(path: PathLikeFs, options: StatSyncOptions & { bigint: true }): IBigIntStats;
	(
		path: PathLikeFs,
		options: StatSyncOptions & { bigint: boolean; throwIfNoEntry?: false }
	): IStats | IBigIntStats;
	(
		path: PathLikeFs,
		options?: StatSyncOptions
	): undefined | IStats | IBigIntStats;
}
declare interface LStatTypes {
	(
		path: PathLikeTypes,
		callback: (arg0: null | NodeJS.ErrnoException, arg1?: IStats) => void
	): void;
	(
		path: PathLikeTypes,
		options: undefined | (StatOptions & { bigint?: false }),
		callback: (arg0: null | NodeJS.ErrnoException, arg1?: IStats) => void
	): void;
	(
		path: PathLikeTypes,
		options: StatOptions & { bigint: true },
		callback: (arg0: null | NodeJS.ErrnoException, arg1?: IBigIntStats) => void
	): void;
	(
		path: PathLikeTypes,
		options: undefined | StatOptions,
		callback: (
			arg0: null | NodeJS.ErrnoException,
			arg1?: IStats | IBigIntStats
		) => void
	): void;
}

/**
 * Options for the default backend.
 */
declare interface LazyCompilationDefaultBackendOptions {
	/**
	 * A custom client.
	 */
	client?: string;

	/**
	 * Specifies where to listen to from the server.
	 */
	listen?: number | ListenOptions | ((server: typeof Server) => void);

	/**
	 * Specifies the protocol the client should use to connect to the server.
	 */
	protocol?: "http" | "https";

	/**
	 * Specifies how to create the server handling the EventSource requests.
	 */
	server?:
		| ServerOptionsImport<typeof IncomingMessage>
		| ServerOptionsHttps<typeof IncomingMessage, typeof ServerResponse>
		| (() => typeof Server);
}

/**
 * Options for compiling entrypoints and import()s only when they are accessed.
 */
declare interface LazyCompilationOptions {
	/**
	 * Specifies the backend that should be used for handling client keep alive.
	 */
	backend?:
		| ((
				compiler: Compiler,
				callback: (err?: Error, api?: BackendApi) => void
		  ) => void)
		| ((compiler: Compiler) => Promise<BackendApi>)
		| LazyCompilationDefaultBackendOptions;

	/**
	 * Enable/disable lazy compilation for entries.
	 */
	entries?: boolean;

	/**
	 * Enable/disable lazy compilation for import() modules.
	 */
	imports?: boolean;

	/**
	 * Specify which entrypoints or import()ed modules should be lazily compiled. This is matched with the imported module and not the entrypoint name.
	 */
	test?: string | RegExp | ((module: Module) => boolean);
}
declare class LazySet<T> {
	constructor(iterable?: Iterable<T>);
	get size(): number;
	add(item: T): LazySet<T>;
	addAll(iterable: LazySet<T> | Iterable<T>): LazySet<T>;
	clear(): void;
	delete(value: T): boolean;
	entries(): IterableIterator<[T, T]>;
	forEach(
		callbackFn: (arg0: T, arg1: T, arg2: Set<T>) => void,
		thisArg?: any
	): void;
	has(item: T): boolean;
	keys(): IterableIterator<T>;
	values(): IterableIterator<T>;
	serialize(__0: ObjectSerializerContext): void;
	[Symbol.iterator](): IterableIterator<T>;
	static deserialize<T>(__0: ObjectDeserializerContext): LazySet<T>;
}
declare interface LibIdentOptions {
	/**
	 * absolute context path to which lib ident is relative to
	 */
	context: string;

	/**
	 * object for caching
	 */
	associatedObjectForCache?: Object;
}
declare class LibManifestPlugin {
	constructor(options: LibManifestPluginOptions);
	options: LibManifestPluginOptions;

	/**
	 * Apply the plugin
	 */
	apply(compiler: Compiler): void;
}
declare interface LibManifestPluginOptions {
	/**
	 * Context of requests in the manifest file (defaults to the webpack context).
	 */
	context?: string;

	/**
	 * If true, only entry points will be exposed (default: true).
	 */
	entryOnly?: boolean;

	/**
	 * If true, manifest json file (output) will be formatted.
	 */
	format?: boolean;

	/**
	 * Name of the exposed dll function (external name, use value of 'output.library').
	 */
	name?: string;

	/**
	 * Absolute path to the manifest json file (output).
	 */
	path: string;

	/**
	 * Type of the dll bundle (external type, use value of 'output.libraryTarget').
	 */
	type?: string;
}
declare interface LibraryContext<T> {
	compilation: Compilation;
	chunkGraph: ChunkGraph;
	options: T;
}

/**
 * Set explicit comments for `commonjs`, `commonjs2`, `amd`, and `root`.
 */
declare interface LibraryCustomUmdCommentObject {
	/**
	 * Set comment for `amd` section in UMD.
	 */
	amd?: string;

	/**
	 * Set comment for `commonjs` (exports) section in UMD.
	 */
	commonjs?: string;

	/**
	 * Set comment for `commonjs2` (module.exports) section in UMD.
	 */
	commonjs2?: string;

	/**
	 * Set comment for `root` (global variable) section in UMD.
	 */
	root?: string;
}

/**
 * Description object for all UMD variants of the library name.
 */
declare interface LibraryCustomUmdObject {
	/**
	 * Name of the exposed AMD library in the UMD.
	 */
	amd?: string;

	/**
	 * Name of the exposed commonjs export in the UMD.
	 */
	commonjs?: string;

	/**
	 * Name of the property exposed globally by a UMD library.
	 */
	root?: string | string[];
}
type LibraryExport = string | string[];
type LibraryName = string | string[] | LibraryCustomUmdObject;

/**
 * Options for library.
 */
declare interface LibraryOptions {
	/**
	 * Add a container for define/require functions in the AMD module.
	 */
	amdContainer?: string;

	/**
	 * Add a comment in the UMD wrapper.
	 */
	auxiliaryComment?: string | LibraryCustomUmdCommentObject;

	/**
	 * Specify which export should be exposed as library.
	 */
	export?: string | string[];

	/**
	 * The name of the library (some types allow unnamed libraries too).
	 */
	name?: string | string[] | LibraryCustomUmdObject;

	/**
	 * Type of library (types included by default are 'var', 'module', 'assign', 'assign-properties', 'this', 'window', 'self', 'global', 'commonjs', 'commonjs2', 'commonjs-module', 'commonjs-static', 'amd', 'amd-require', 'umd', 'umd2', 'jsonp', 'system', but others might be added by plugins).
	 */
	type: string;

	/**
	 * If `output.libraryTarget` is set to umd and `output.library` is set, setting this to true will name the AMD module.
	 */
	umdNamedDefine?: boolean;
}
declare class LibraryTemplatePlugin {
	constructor(
		name: LibraryName,
		target: string,
		umdNamedDefine: boolean,
		auxiliaryComment: AuxiliaryComment,
		exportProperty: LibraryExport
	);
	library: {
		type: string;
		name: LibraryName;
		umdNamedDefine: boolean;
		auxiliaryComment: AuxiliaryComment;
		export: LibraryExport;
	};

	/**
	 * Apply the plugin
	 */
	apply(compiler: Compiler): void;
}
declare class LimitChunkCountPlugin {
	constructor(options?: LimitChunkCountPluginOptions);
	options?: LimitChunkCountPluginOptions;
	apply(compiler: Compiler): void;
}
declare interface LimitChunkCountPluginOptions {
	/**
	 * Constant overhead for a chunk.
	 */
	chunkOverhead?: number;

	/**
	 * Multiplicator for initial chunks.
	 */
	entryChunkMultiplicator?: number;

	/**
	 * Limit the maximum number of chunks using a value greater greater than or equal to 1.
	 */
	maxChunks: number;
}
declare interface LoadScriptCompilationHooks {
	createScript: SyncWaterfallHook<[string, Chunk]>;
}
declare class LoadScriptRuntimeModule extends HelperRuntimeModule {
	constructor(withCreateScriptUrl?: boolean, withFetchPriority?: boolean);
	static getCompilationHooks(
		compilation: Compilation
	): LoadScriptCompilationHooks;

	/**
	 * Runtime modules without any dependencies to other runtime modules
	 */
	static STAGE_NORMAL: number;

	/**
	 * Runtime modules with simple dependencies on other runtime modules
	 */
	static STAGE_BASIC: number;

	/**
	 * Runtime modules which attach to handlers of other runtime modules
	 */
	static STAGE_ATTACH: number;

	/**
	 * Runtime modules which trigger actions on bootstrap
	 */
	static STAGE_TRIGGER: number;
}

/**
 * Custom values available in the loader context.
 */
declare interface Loader {
	[index: string]: any;
}
type LoaderContext<OptionsType> = NormalModuleLoaderContext<OptionsType> &
	LoaderRunnerLoaderContext<OptionsType> &
	LoaderPluginLoaderContext &
	HotModuleReplacementPluginLoaderContext;
type LoaderDefinition<
	OptionsType = {},
	ContextAdditions = {}
> = LoaderDefinitionFunction<OptionsType, ContextAdditions> & {
	raw?: false;
	pitch?: PitchLoaderDefinitionFunction<OptionsType, ContextAdditions>;
};
declare interface LoaderDefinitionFunction<
	OptionsType = {},
	ContextAdditions = {}
> {
	(
		this: NormalModuleLoaderContext<OptionsType> &
			LoaderRunnerLoaderContext<OptionsType> &
			LoaderPluginLoaderContext &
			HotModuleReplacementPluginLoaderContext &
			ContextAdditions,
		content: string,
		sourceMap?: string | SourceMap,
		additionalData?: AdditionalData
	): string | void | Buffer | Promise<string | Buffer>;
}
declare interface LoaderItem {
	loader: string;
	options: any;
	ident: null | string;
	type: null | string;
}
declare interface LoaderModule<OptionsType = {}, ContextAdditions = {}> {
	default?:
		| RawLoaderDefinitionFunction<OptionsType, ContextAdditions>
		| LoaderDefinitionFunction<OptionsType, ContextAdditions>;
	raw?: false;
	pitch?: PitchLoaderDefinitionFunction<OptionsType, ContextAdditions>;
}
declare class LoaderOptionsPlugin {
	constructor(options?: LoaderOptionsPluginOptions & MatchObject);
	options: LoaderOptionsPluginOptions & MatchObject;

	/**
	 * Apply the plugin
	 */
	apply(compiler: Compiler): void;
}
declare interface LoaderOptionsPluginOptions {
	[index: string]: any;

	/**
	 * Whether loaders should be in debug mode or not. debug will be removed as of webpack 3.
	 */
	debug?: boolean;

	/**
	 * Where loaders can be switched to minimize mode.
	 */
	minimize?: boolean;

	/**
	 * A configuration object that can be used to configure older loaders.
	 */
	options?: {
		[index: string]: any;
		/**
		 * The context that can be used to configure older loaders.
		 */
		context?: string;
	};
}

/**
 * These properties are added by the LoaderPlugin
 */
declare interface LoaderPluginLoaderContext {
	/**
	 * Resolves the given request to a module, applies all configured loaders and calls
	 * back with the generated source, the sourceMap and the module instance (usually an
	 * instance of NormalModule). Use this function if you need to know the source code
	 * of another module to generate the result.
	 */
	loadModule(
		request: string,
		callback: (
			err: null | Error,
			source: string,
			sourceMap: any,
			module: NormalModule
		) => void
	): void;
	importModule(
		request: string,
		options: ImportModuleOptions,
		callback: (err?: null | Error, exports?: any) => any
	): void;
	importModule(request: string, options?: ImportModuleOptions): Promise<any>;
}

/**
 * The properties are added by https://github.com/webpack/loader-runner
 */
declare interface LoaderRunnerLoaderContext<OptionsType> {
	/**
	 * Add a directory as dependency of the loader result.
	 */
	addContextDependency(context: string): void;

	/**
	 * Adds a file as dependency of the loader result in order to make them watchable.
	 * For example, html-loader uses this technique as it finds src and src-set attributes.
	 * Then, it sets the url's for those attributes as dependencies of the html file that is parsed.
	 */
	addDependency(file: string): void;
	addMissingDependency(context: string): void;

	/**
	 * Make this loader async.
	 */
	async(): (
		err?: null | Error,
		content?: string | Buffer,
		sourceMap?: string | SourceMap,
		additionalData?: AdditionalData
	) => void;

	/**
	 * Make this loader result cacheable. By default it's cacheable.
	 * A cacheable loader must have a deterministic result, when inputs and dependencies haven't changed.
	 * This means the loader shouldn't have other dependencies than specified with this.addDependency.
	 * Most loaders are deterministic and cacheable.
	 */
	cacheable(flag?: boolean): void;
	callback: (
		err?: null | Error,
		content?: string | Buffer,
		sourceMap?: string | SourceMap,
		additionalData?: AdditionalData
	) => void;

	/**
	 * Remove all dependencies of the loader result. Even initial dependencies and these of other loaders.
	 */
	clearDependencies(): void;

	/**
	 * The directory of the module. Can be used as context for resolving other stuff.
	 * eg '/workspaces/ts-loader/examples/vanilla/src'
	 */
	context: string;
	readonly currentRequest: string;
	readonly data: any;

	/**
	 * alias of addDependency
	 * Adds a file as dependency of the loader result in order to make them watchable.
	 * For example, html-loader uses this technique as it finds src and src-set attributes.
	 * Then, it sets the url's for those attributes as dependencies of the html file that is parsed.
	 */
	dependency(file: string): void;
	getContextDependencies(): string[];
	getDependencies(): string[];
	getMissingDependencies(): string[];

	/**
	 * The index in the loaders array of the current loader.
	 * In the example: in loader1: 0, in loader2: 1
	 */
	loaderIndex: number;
	readonly previousRequest: string;
	readonly query: string | OptionsType;
	readonly remainingRequest: string;
	readonly request: string;

	/**
	 * An array of all the loaders. It is writeable in the pitch phase.
	 * loaders = [{request: string, path: string, query: string, module: function}]
	 * In the example:
	 * [
	 *   { request: "/abc/loader1.js?xyz",
	 *     path: "/abc/loader1.js",
	 *     query: "?xyz",
	 *     module: [Function]
	 *   },
	 *   { request: "/abc/node_modules/loader2/index.js",
	 *     path: "/abc/node_modules/loader2/index.js",
	 *     query: "",
	 *     module: [Function]
	 *   }
	 * ]
	 */
	loaders: {
		request: string;
		path: string;
		query: string;
		fragment: string;
		options?: string | object;
		ident: string;
		normal?: Function;
		pitch?: Function;
		raw?: boolean;
		data?: object;
		pitchExecuted: boolean;
		normalExecuted: boolean;
		type?: "module" | "commonjs";
	}[];

	/**
	 * The resource path.
	 * In the example: "/abc/resource.js"
	 */
	resourcePath: string;

	/**
	 * The resource query string.
	 * Example: "?query"
	 */
	resourceQuery: string;

	/**
	 * The resource fragment.
	 * Example: "#frag"
	 */
	resourceFragment: string;

	/**
	 * The resource inclusive query and fragment.
	 * Example: "/abc/resource.js?query#frag"
	 */
	resource: string;

	/**
	 * Target of compilation.
	 * Example: "web"
	 */
	target: string;

	/**
	 * Tell what kind of ES-features may be used in the generated runtime-code.
	 * Example: { arrowFunction: true }
	 */
	environment: Environment;
}
declare class LoaderTargetPlugin {
	constructor(target: string);
	target: string;

	/**
	 * Apply the plugin
	 */
	apply(compiler: Compiler): void;
}
declare interface LogEntry {
	type: string;
	args: any[];
	time: number;
	trace?: string[];
}
type LogTypeEnum =
	| "error"
	| "warn"
	| "info"
	| "log"
	| "debug"
	| "profile"
	| "trace"
	| "group"
	| "groupCollapsed"
	| "groupEnd"
	| "profileEnd"
	| "time"
	| "clear"
	| "status";
declare const MEASURE_END_OPERATION: unique symbol;
declare const MEASURE_START_OPERATION: unique symbol;
declare interface MainRenderContext {
	/**
	 * the chunk
	 */
	chunk: Chunk;

	/**
	 * the dependency templates
	 */
	dependencyTemplates: DependencyTemplates;

	/**
	 * the runtime template
	 */
	runtimeTemplate: RuntimeTemplate;

	/**
	 * the module graph
	 */
	moduleGraph: ModuleGraph;

	/**
	 * the chunk graph
	 */
	chunkGraph: ChunkGraph;

	/**
	 * results of code generation
	 */
	codeGenerationResults: CodeGenerationResults;

	/**
	 * hash to be used for render call
	 */
	hash: string;

	/**
	 * rendering in strict context
	 */
	strictMode: boolean;
}
declare abstract class MainTemplate {
	hooks: Readonly<{
		renderManifest: { tap: (options?: any, fn?: any) => void };
		modules: { tap: () => never };
		moduleObj: { tap: () => never };
		require: { tap: (options?: any, fn?: any) => void };
		beforeStartup: { tap: () => never };
		startup: { tap: () => never };
		afterStartup: { tap: () => never };
		render: { tap: (options?: any, fn?: any) => void };
		renderWithEntry: { tap: (options?: any, fn?: any) => void };
		assetPath: {
			tap: (options?: any, fn?: any) => void;
			call: (filename?: any, options?: any) => string;
		};
		hash: { tap: (options?: any, fn?: any) => void };
		hashForChunk: { tap: (options?: any, fn?: any) => void };
		globalHashPaths: { tap: () => void };
		globalHash: { tap: () => void };
		hotBootstrap: { tap: () => never };
		bootstrap: SyncWaterfallHook<
			[string, Chunk, string, ModuleTemplate, DependencyTemplates]
		>;
		localVars: SyncWaterfallHook<[string, Chunk, string]>;
		requireExtensions: SyncWaterfallHook<[string, Chunk, string]>;
		requireEnsure: SyncWaterfallHook<[string, Chunk, string, string]>;
		get jsonpScript(): SyncWaterfallHook<[string, Chunk]>;
		get linkPrefetch(): SyncWaterfallHook<[string, Chunk]>;
		get linkPreload(): SyncWaterfallHook<[string, Chunk]>;
	}>;
	renderCurrentHashCode: (hash: string, length?: number) => string;
	getPublicPath: (options: object) => string;
	getAssetPath: (path?: any, options?: any) => string;
	getAssetPathWithInfo: (
		path?: any,
		options?: any
	) => { path: string; info: AssetInfo };
	get requireFn(): "__webpack_require__";
	get outputOptions(): Output;
}
declare interface MakeDirectoryOptions {
	recursive?: boolean;
	mode?: string | number;
}
declare interface MapOptions {
	columns?: boolean;
	module?: boolean;
}
declare interface MatchObject {
	test?: string | RegExp | (string | RegExp)[];
	include?: string | RegExp | (string | RegExp)[];
	exclude?: string | RegExp | (string | RegExp)[];
}
type Matcher = string | RegExp | (string | RegExp)[];

/**
 * Options object for in-memory caching.
 */
declare interface MemoryCacheOptions {
	/**
	 * Additionally cache computation of modules that are unchanged and reference only unchanged modules.
	 */
	cacheUnaffected?: boolean;

	/**
	 * Number of generations unused cache entries stay in memory cache at minimum (1 = may be removed after unused for a single compilation, ..., Infinity: kept forever).
	 */
	maxGenerations?: number;

	/**
	 * In memory caching.
	 */
	type: "memory";
}
declare class MemoryCachePlugin {
	constructor();

	/**
	 * Apply the plugin
	 */
	apply(compiler: Compiler): void;
}
declare class MinChunkSizePlugin {
	constructor(options: MinChunkSizePluginOptions);
	options: MinChunkSizePluginOptions;

	/**
	 * Apply the plugin
	 */
	apply(compiler: Compiler): void;
}
declare interface MinChunkSizePluginOptions {
	/**
	 * Constant overhead for a chunk.
	 */
	chunkOverhead?: number;

	/**
	 * Multiplicator for initial chunks.
	 */
	entryChunkMultiplicator?: number;

	/**
	 * Minimum number of characters.
	 */
	minChunkSize: number;
}
declare interface Mkdir {
	(
		file: PathLikeFs,
		options: MakeDirectoryOptions & { recursive: true },
		callback: (arg0: null | NodeJS.ErrnoException, arg1?: string) => void
	): void;
	(
		file: PathLikeFs,
		options:
			| undefined
			| null
			| string
			| number
			| (MakeDirectoryOptions & { recursive?: false }),
		callback: (arg0: null | NodeJS.ErrnoException) => void
	): void;
	(
		file: PathLikeFs,
		options: undefined | null | string | number | MakeDirectoryOptions,
		callback: (arg0: null | NodeJS.ErrnoException, arg1?: string) => void
	): void;
	(
		file: PathLikeFs,
		callback: (arg0: null | NodeJS.ErrnoException) => void
	): void;
}
declare interface MkdirSync {
	(
		path: PathLikeFs,
		options: MakeDirectoryOptions & { recursive: true }
	): undefined | string;
	(
		path: PathLikeFs,
		options?:
			| null
			| string
			| number
			| (MakeDirectoryOptions & { recursive?: false })
	): void;
	(
		path: PathLikeFs,
		options?: null | string | number | MakeDirectoryOptions
	): undefined | string;
}
declare class Module extends DependenciesBlock {
	constructor(
		type: string,
		context?: null | string,
		layer?: null | string,
		extractSourceMap?: boolean
	);
	type: string;
	context: null | string;
	layer: null | string;
	needId: boolean;
	debugId: number;
	resolveOptions?: ResolveOptions;
	factoryMeta?: FactoryMeta;
	useSourceMap: boolean;
	useSimpleSourceMap: boolean;
	extractSourceMap: boolean;
	buildMeta?: BuildMeta;
	buildInfo?: BuildInfo;
	presentationalDependencies?: Dependency[];
	codeGenerationDependencies?: Dependency[];
	id: ModuleId;
	get hash(): string;
	get renderedHash(): string;
	profile?: ModuleProfile;
	index: null | number;
	index2: null | number;
	depth: null | number;
	issuer?: null | Module;
	get usedExports(): null | boolean | SortableSet<string>;
	get optimizationBailout(): (
		| string
		| ((requestShortener: RequestShortener) => string)
	)[];
	get optional(): boolean;
	addChunk(chunk: Chunk): boolean;
	removeChunk(chunk: Chunk): void;
	isInChunk(chunk: Chunk): boolean;
	isEntryModule(): boolean;
	getChunks(): Chunk[];
	getNumberOfChunks(): number;
	get chunksIterable(): Iterable<Chunk>;
	isProvided(exportName: string): null | boolean;
	get exportsArgument(): string;
	get moduleArgument(): string;
	getExportsType(
		moduleGraph: ModuleGraph,
		strict?: boolean
	): "namespace" | "default-only" | "default-with-named" | "dynamic";
	addPresentationalDependency(presentationalDependency: Dependency): void;
	addCodeGenerationDependency(codeGenerationDependency: Dependency): void;
	addWarning(warning: WebpackError): void;
	getWarnings(): undefined | Iterable<WebpackError>;
	getNumberOfWarnings(): number;
	addError(error: WebpackError): void;
	getErrors(): undefined | Iterable<WebpackError>;
	getNumberOfErrors(): number;

	/**
	 * removes all warnings and errors
	 */
	clearWarningsAndErrors(): void;
	isOptional(moduleGraph: ModuleGraph): boolean;
	isAccessibleInChunk(
		chunkGraph: ChunkGraph,
		chunk: Chunk,
		ignoreChunk?: Chunk
	): boolean;
	isAccessibleInChunkGroup(
		chunkGraph: ChunkGraph,
		chunkGroup: ChunkGroup,
		ignoreChunk?: Chunk
	): boolean;
	hasReasonForChunk(
		chunk: Chunk,
		moduleGraph: ModuleGraph,
		chunkGraph: ChunkGraph
	): boolean;
	hasReasons(moduleGraph: ModuleGraph, runtime: RuntimeSpec): boolean;
	needBuild(
		context: NeedBuildContext,
		callback: (arg0?: null | WebpackError, arg1?: boolean) => void
	): void;
	needRebuild(
		fileTimestamps: Map<string, null | number>,
		contextTimestamps: Map<string, null | number>
	): boolean;
	invalidateBuild(): void;
	identifier(): string;
	readableIdentifier(requestShortener: RequestShortener): string;
	build(
		options: WebpackOptionsNormalized,
		compilation: Compilation,
		resolver: ResolverWithOptions,
		fs: InputFileSystem,
		callback: (arg0?: WebpackError) => void
	): void;
	getSourceTypes(): Set<string>;
	source(
		dependencyTemplates: DependencyTemplates,
		runtimeTemplate: RuntimeTemplate,
		type?: string
	): Source;
	size(type?: string): number;
	libIdent(options: LibIdentOptions): null | string;
	nameForCondition(): null | string;
	getConcatenationBailoutReason(
		context: ConcatenationBailoutReasonContext
	): undefined | string;
	getSideEffectsConnectionState(moduleGraph: ModuleGraph): ConnectionState;
	codeGeneration(context: CodeGenerationContext): CodeGenerationResult;
	chunkCondition(chunk: Chunk, compilation: Compilation): boolean;
	hasChunkCondition(): boolean;

	/**
	 * Assuming this module is in the cache. Update the (cached) module with
	 * the fresh module from the factory. Usually updates internal references
	 * and properties.
	 */
	updateCacheModule(module: Module): void;

	/**
	 * Module should be unsafe cached. Get data that's needed for that.
	 * This data will be passed to restoreFromUnsafeCache later.
	 */
	getUnsafeCacheData(): UnsafeCacheData;

	/**
	 * Assuming this module is in the cache. Remove internal references to allow freeing some memory.
	 */
	cleanupForCache(): void;
	originalSource(): null | Source;
	addCacheDependencies(
		fileDependencies: LazySet<string>,
		contextDependencies: LazySet<string>,
		missingDependencies: LazySet<string>,
		buildDependencies: LazySet<string>
	): void;
	get hasEqualsChunks(): any;
	get isUsed(): any;
	get errors(): any;
	get warnings(): any;
	used: any;
}
declare class ModuleConcatenationPlugin {
	constructor(options?: any);
	options: any;

	/**
	 * Apply the plugin
	 */
	apply(compiler: Compiler): void;
}
declare class ModuleDependency extends Dependency {
	constructor(request: string);
	request: string;
	userRequest: string;
	range: any;
	assertions?: Attributes;
	static Template: typeof DependencyTemplate;
	static NO_EXPORTS_REFERENCED: string[][];
	static EXPORTS_OBJECT_REFERENCED: string[][];
	static TRANSITIVE: typeof TRANSITIVE;
}
declare abstract class ModuleFactory {
	create(
		data: ModuleFactoryCreateData,
		callback: (arg0?: null | Error, arg1?: ModuleFactoryResult) => void
	): void;
}
declare interface ModuleFactoryCreateData {
	contextInfo: ModuleFactoryCreateDataContextInfo;
	resolveOptions?: ResolveOptions;
	context: string;
	dependencies: Dependency[];
}
declare interface ModuleFactoryCreateDataContextInfo {
	issuer: string;
	issuerLayer?: null | string;
	compiler: string;
}
declare interface ModuleFactoryResult {
	/**
	 * the created module or unset if no module was created
	 */
	module?: Module;
	fileDependencies?: Set<string>;
	contextDependencies?: Set<string>;
	missingDependencies?: Set<string>;

	/**
	 * allow to use the unsafe cache
	 */
	cacheable?: boolean;
}
declare class ModuleFederationPlugin {
	constructor(options: ModuleFederationPluginOptions);

	/**
	 * Apply the plugin
	 */
	apply(compiler: Compiler): void;
}
declare interface ModuleFederationPluginOptions {
	/**
	 * Modules that should be exposed by this container. When provided, property name is used as public name, otherwise public name is automatically inferred from request.
	 */
	exposes?: (string | ExposesObject)[] | ExposesObject;

	/**
	 * The filename of the container as relative path inside the `output.path` directory.
	 */
	filename?: string;

	/**
	 * Options for library.
	 */
	library?: LibraryOptions;

	/**
	 * The name of the container.
	 */
	name?: string;

	/**
	 * The external type of the remote containers.
	 */
	remoteType?:
		| "import"
		| "var"
		| "module"
		| "assign"
		| "this"
		| "window"
		| "self"
		| "global"
		| "commonjs"
		| "commonjs2"
		| "commonjs-module"
		| "commonjs-static"
		| "amd"
		| "amd-require"
		| "umd"
		| "umd2"
		| "jsonp"
		| "system"
		| "promise"
		| "script"
		| "node-commonjs";

	/**
	 * Container locations and request scopes from which modules should be resolved and loaded at runtime. When provided, property name is used as request scope, otherwise request scope is automatically inferred from container location.
	 */
	remotes?: (string | RemotesObject)[] | RemotesObject;

	/**
	 * The name of the runtime chunk. If set a runtime chunk with this name is created or an existing entrypoint is used as runtime.
	 */
	runtime?: string | false;

	/**
	 * Share scope name used for all shared modules (defaults to 'default').
	 */
	shareScope?: string;

	/**
	 * Modules that should be shared in the share scope. When provided, property names are used to match requested modules in this compilation.
	 */
	shared?: (string | SharedObject)[] | SharedObject;
}
type ModuleFilterItemTypes =
	| string
	| RegExp
	| ((
			name: string,
			module: StatsModule,
			type: "module" | "chunk" | "root-of-chunk" | "nested"
	  ) => boolean);
declare class ModuleGraph {
	constructor();
	setParents(
		dependency: Dependency,
		block: DependenciesBlock,
		module: Module,
		indexInBlock?: number
	): void;
	getParentModule(dependency: Dependency): undefined | Module;
	getParentBlock(dependency: Dependency): undefined | DependenciesBlock;
	getParentBlockIndex(dependency: Dependency): number;
	setResolvedModule(
		originModule: null | Module,
		dependency: Dependency,
		module: Module
	): void;
	updateModule(dependency: Dependency, module: Module): void;
	removeConnection(dependency: Dependency): void;
	addExplanation(dependency: Dependency, explanation: string): void;
	cloneModuleAttributes(sourceModule: Module, targetModule: Module): void;
	removeModuleAttributes(module: Module): void;
	removeAllModuleAttributes(): void;
	moveModuleConnections(
		oldModule: Module,
		newModule: Module,
		filterConnection: (arg0: ModuleGraphConnection) => boolean
	): void;
	copyOutgoingModuleConnections(
		oldModule: Module,
		newModule: Module,
		filterConnection: (arg0: ModuleGraphConnection) => boolean
	): void;
	addExtraReason(module: Module, explanation: string): void;
	getResolvedModule(dependency: Dependency): null | Module;
	getConnection(dependency: Dependency): undefined | ModuleGraphConnection;
	getModule(dependency: Dependency): null | Module;
	getOrigin(dependency: Dependency): null | Module;
	getResolvedOrigin(dependency: Dependency): null | Module;
	getIncomingConnections(module: Module): Iterable<ModuleGraphConnection>;
	getOutgoingConnections(module: Module): Iterable<ModuleGraphConnection>;
	getIncomingConnectionsByOriginModule(
		module: Module
	): Map<undefined | null | Module, ReadonlyArray<ModuleGraphConnection>>;
	getOutgoingConnectionsByModule(
		module: Module
	): undefined | Map<undefined | Module, ReadonlyArray<ModuleGraphConnection>>;
	getProfile(module: Module): undefined | ModuleProfile;
	setProfile(module: Module, profile?: ModuleProfile): void;
	getIssuer(module: Module): undefined | null | Module;
	setIssuer(module: Module, issuer: null | Module): void;
	setIssuerIfUnset(module: Module, issuer: null | Module): void;
	getOptimizationBailout(
		module: Module
	): (string | ((requestShortener: RequestShortener) => string))[];
	getProvidedExports(module: Module): null | true | string[];
	isExportProvided(
		module: Module,
		exportName: string | string[]
	): null | boolean;
	getExportsInfo(module: Module): ExportsInfo;
	getExportInfo(module: Module, exportName: string): ExportInfo;
	getReadOnlyExportInfo(module: Module, exportName: string): ExportInfo;
	getUsedExports(
		module: Module,
		runtime: RuntimeSpec
	): null | boolean | SortableSet<string>;
	getPreOrderIndex(module: Module): null | number;
	getPostOrderIndex(module: Module): null | number;
	setPreOrderIndex(module: Module, index: number): void;
	setPreOrderIndexIfUnset(module: Module, index: number): boolean;
	setPostOrderIndex(module: Module, index: number): void;
	setPostOrderIndexIfUnset(module: Module, index: number): boolean;
	getDepth(module: Module): null | number;
	setDepth(module: Module, depth: number): void;
	setDepthIfLower(module: Module, depth: number): boolean;
	isAsync(module: Module): boolean;
	setAsync(module: Module): void;
	getMeta(thing?: any): Object;
	getMetaIfExisting(thing?: any): undefined | Object;
	freeze(cacheStage?: string): void;
	unfreeze(): void;
	cached<T extends any[], V>(
		fn: (moduleGraph: ModuleGraph, ...args: T) => V,
		...args: T
	): V;
	setModuleMemCaches(
		moduleMemCaches: Map<Module, WeakTupleMap<any, any>>
	): void;
	dependencyCacheProvide(dependency: Dependency, ...args: any[]): any;
	static getModuleGraphForModule(
		module: Module,
		deprecateMessage: string,
		deprecationCode: string
	): ModuleGraph;
	static setModuleGraphForModule(
		module: Module,
		moduleGraph: ModuleGraph
	): void;
	static clearModuleGraphForModule(module: Module): void;
	static ModuleGraphConnection: typeof ModuleGraphConnection;
}
declare class ModuleGraphConnection {
	constructor(
		originModule: null | Module,
		dependency: null | Dependency,
		module: Module,
		explanation?: string,
		weak?: boolean,
		condition?:
			| null
			| false
			| ((arg0: ModuleGraphConnection, arg1: RuntimeSpec) => ConnectionState)
	);
	originModule: null | Module;
	resolvedOriginModule: null | Module;
	dependency: null | Dependency;
	resolvedModule: Module;
	module: Module;
	weak: boolean;
	conditional: boolean;
	condition?: (
		arg0: ModuleGraphConnection,
		arg1: RuntimeSpec
	) => ConnectionState;
	explanations?: Set<string>;
	clone(): ModuleGraphConnection;
	addCondition(
		condition: (
			arg0: ModuleGraphConnection,
			arg1: RuntimeSpec
		) => ConnectionState
	): void;
	addExplanation(explanation: string): void;
	get explanation(): string;
	active: void;
	isActive(runtime: RuntimeSpec): boolean;
	isTargetActive(runtime: RuntimeSpec): boolean;
	getActiveState(runtime: RuntimeSpec): ConnectionState;
	setActive(value: boolean): void;
	static addConnectionStates: (
		a: ConnectionState,
		b: ConnectionState
	) => ConnectionState;
	static TRANSITIVE_ONLY: typeof TRANSITIVE_ONLY;
	static CIRCULAR_CONNECTION: typeof CIRCULAR_CONNECTION;
}
type ModuleId = string | number;
type ModuleInfo = ConcatenatedModuleInfo | ExternalModuleInfo;

/**
 * Options affecting the normal modules (`NormalModuleFactory`).
 */
declare interface ModuleOptions {
	/**
	 * An array of rules applied by default for modules.
	 */
	defaultRules?: (undefined | null | false | "" | 0 | RuleSetRule | "...")[];

	/**
	 * Enable warnings for full dynamic dependencies.
	 */
	exprContextCritical?: boolean;

	/**
	 * Enable recursive directory lookup for full dynamic dependencies. Deprecated: This option has moved to 'module.parser.javascript.exprContextRecursive'.
	 */
	exprContextRecursive?: boolean;

	/**
	 * Sets the default regular expression for full dynamic dependencies. Deprecated: This option has moved to 'module.parser.javascript.exprContextRegExp'.
	 */
	exprContextRegExp?: boolean | RegExp;

	/**
	 * Set the default request for full dynamic dependencies. Deprecated: This option has moved to 'module.parser.javascript.exprContextRequest'.
	 */
	exprContextRequest?: string;

	/**
	 * Specify options for each generator.
	 */
	generator?: GeneratorOptionsByModuleType;

	/**
	 * Don't parse files matching. It's matched against the full resolved request.
	 */
	noParse?: string | Function | RegExp | (string | Function | RegExp)[];

	/**
	 * Specify options for each parser.
	 */
	parser?: ParserOptionsByModuleType;

	/**
	 * An array of rules applied for modules.
	 */
	rules?: (undefined | null | false | "" | 0 | RuleSetRule | "...")[];

	/**
	 * Emit errors instead of warnings when imported names don't exist in imported module. Deprecated: This option has moved to 'module.parser.javascript.strictExportPresence'.
	 */
	strictExportPresence?: boolean;

	/**
	 * Handle the this context correctly according to the spec for namespace objects. Deprecated: This option has moved to 'module.parser.javascript.strictThisContextOnImports'.
	 */
	strictThisContextOnImports?: boolean;

	/**
	 * Enable warnings when using the require function in a not statically analyse-able way. Deprecated: This option has moved to 'module.parser.javascript.unknownContextCritical'.
	 */
	unknownContextCritical?: boolean;

	/**
	 * Enable recursive directory lookup when using the require function in a not statically analyse-able way. Deprecated: This option has moved to 'module.parser.javascript.unknownContextRecursive'.
	 */
	unknownContextRecursive?: boolean;

	/**
	 * Sets the regular expression when using the require function in a not statically analyse-able way. Deprecated: This option has moved to 'module.parser.javascript.unknownContextRegExp'.
	 */
	unknownContextRegExp?: boolean | RegExp;

	/**
	 * Sets the request when using the require function in a not statically analyse-able way. Deprecated: This option has moved to 'module.parser.javascript.unknownContextRequest'.
	 */
	unknownContextRequest?: string;

	/**
	 * Cache the resolving of module requests.
	 */
	unsafeCache?: boolean | Function;

	/**
	 * Enable warnings for partial dynamic dependencies. Deprecated: This option has moved to 'module.parser.javascript.wrappedContextCritical'.
	 */
	wrappedContextCritical?: boolean;

	/**
	 * Enable recursive directory lookup for partial dynamic dependencies. Deprecated: This option has moved to 'module.parser.javascript.wrappedContextRecursive'.
	 */
	wrappedContextRecursive?: boolean;

	/**
	 * Set the inner regular expression for partial dynamic dependencies. Deprecated: This option has moved to 'module.parser.javascript.wrappedContextRegExp'.
	 */
	wrappedContextRegExp?: RegExp;
}

/**
 * Options affecting the normal modules (`NormalModuleFactory`).
 */
declare interface ModuleOptionsNormalized {
	/**
	 * An array of rules applied by default for modules.
	 */
	defaultRules: (undefined | null | false | "" | 0 | RuleSetRule | "...")[];

	/**
	 * Specify options for each generator.
	 */
	generator: GeneratorOptionsByModuleType;

	/**
	 * Don't parse files matching. It's matched against the full resolved request.
	 */
	noParse?: string | Function | RegExp | (string | Function | RegExp)[];

	/**
	 * Specify options for each parser.
	 */
	parser: ParserOptionsByModuleType;

	/**
	 * An array of rules applied for modules.
	 */
	rules: (undefined | null | false | "" | 0 | RuleSetRule | "...")[];

	/**
	 * Cache the resolving of module requests.
	 */
	unsafeCache?: boolean | Function;
}
declare interface ModulePathData {
	id: string | number;
	hash: string;
	hashWithLength?: (arg0: number) => string;
}
declare abstract class ModuleProfile {
	startTime: number;
	factoryStartTime: number;
	factoryEndTime: number;
	factory: number;
	factoryParallelismFactor: number;
	restoringStartTime: number;
	restoringEndTime: number;
	restoring: number;
	restoringParallelismFactor: number;
	integrationStartTime: number;
	integrationEndTime: number;
	integration: number;
	integrationParallelismFactor: number;
	buildingStartTime: number;
	buildingEndTime: number;
	building: number;
	buildingParallelismFactor: number;
	storingStartTime: number;
	storingEndTime: number;
	storing: number;
	storingParallelismFactor: number;
	additionalFactoryTimes?: { start: number; end: number }[];
	additionalFactories: number;
	additionalFactoriesParallelismFactor: number;
	additionalIntegration: number;
	markFactoryStart(): void;
	markFactoryEnd(): void;
	markRestoringStart(): void;
	markRestoringEnd(): void;
	markIntegrationStart(): void;
	markIntegrationEnd(): void;
	markBuildingStart(): void;
	markBuildingEnd(): void;
	markStoringStart(): void;
	markStoringEnd(): void;

	/**
	 * Merge this profile into another one
	 */
	mergeInto(realProfile: ModuleProfile): void;
}
declare interface ModuleReferenceOptions {
	/**
	 * the properties/exports of the module
	 */
	ids: string[];

	/**
	 * true, when this referenced export is called
	 */
	call: boolean;

	/**
	 * true, when this referenced export is directly imported (not via property access)
	 */
	directImport: boolean;

	/**
	 * if the position is ASI safe or unknown
	 */
	asiSafe?: boolean;
}
declare interface ModuleSettings {
	/**
	 * Specifies the layer in which the module should be placed in.
	 */
	layer?: string;

	/**
	 * Module type to use for the module.
	 */
	type?: string;

	/**
	 * Options for the resolver.
	 */
	resolve?: ResolveOptions;

	/**
	 * Options for parsing.
	 */
	parser?: { [index: string]: any };

	/**
	 * The options for the module generator.
	 */
	generator?: { [index: string]: any };

	/**
	 * Enable/Disable extracting source map.
	 */
	extractSourceMap?: boolean;

	/**
	 * Flags a module as with or without side effects.
	 */
	sideEffects?: boolean;
}
declare abstract class ModuleTemplate {
	type: string;
	hooks: Readonly<{
		content: { tap: (options?: any, fn?: any) => void };
		module: { tap: (options?: any, fn?: any) => void };
		render: { tap: (options?: any, fn?: any) => void };
		package: { tap: (options?: any, fn?: any) => void };
		hash: { tap: (options?: any, fn?: any) => void };
	}>;
	get runtimeTemplate(): any;
}
declare interface ModuleTemplates {
	javascript: ModuleTemplate;
}
declare class MultiCompiler {
	constructor(
		compilers: Compiler[] | Record<string, Compiler>,
		options: MultiCompilerOptions
	);
	hooks: Readonly<{
		done: SyncHook<[MultiStats]>;
		invalid: MultiHook<SyncHook<[null | string, number]>>;
		run: MultiHook<AsyncSeriesHook<[Compiler]>>;
		watchClose: SyncHook<[]>;
		watchRun: MultiHook<AsyncSeriesHook<[Compiler]>>;
		infrastructureLog: MultiHook<SyncBailHook<[string, string, any[]], true>>;
	}>;
	compilers: Compiler[];
	dependencies: WeakMap<Compiler, string[]>;
	running: boolean;
	get options(): WebpackOptionsNormalized[] & MultiCompilerOptions;
	get outputPath(): string;
	inputFileSystem: InputFileSystem;
	outputFileSystem: OutputFileSystem;
	watchFileSystem: WatchFileSystem;
	intermediateFileSystem: IntermediateFileSystem;
	getInfrastructureLogger(name: string | (() => string)): WebpackLogger;
	setDependencies(compiler: Compiler, dependencies: string[]): void;
	validateDependencies(callback: CallbackFunction_1<MultiStats>): boolean;
	runWithDependencies(
		compilers: Compiler[],
		fn: (compiler: Compiler, callback: CallbackFunction_1<MultiStats>) => any,
		callback: CallbackFunction_1<MultiStats>
	): void;
	watch(
		watchOptions: WatchOptions | WatchOptions[],
		handler: CallbackFunction_1<MultiStats>
	): MultiWatching;
	run(callback: CallbackFunction_1<MultiStats>): void;
	purgeInputFileSystem(): void;
	close(callback: CallbackFunction_1<void>): void;
}
declare interface MultiCompilerOptions {
	/**
	 * how many Compilers are allows to run at the same time in parallel
	 */
	parallelism?: number;
}
declare abstract class MultiStats {
	stats: Stats[];
	get hash(): string;
	hasErrors(): boolean;
	hasWarnings(): boolean;
	toJson(options?: any): StatsCompilation;
	toString(options?: any): string;
}
declare abstract class MultiWatching {
	watchings: Watching[];
	compiler: MultiCompiler;
	invalidate(callback?: CallbackFunction_2<void>): void;
	suspend(): void;
	resume(): void;
	close(callback: CallbackFunction_2<void>): void;
}
declare class NamedChunkIdsPlugin {
	constructor(options?: NamedChunkIdsPluginOptions);
	delimiter: string;
	context?: string;

	/**
	 * Apply the plugin
	 */
	apply(compiler: Compiler): void;
}
declare interface NamedChunkIdsPluginOptions {
	/**
	 * context
	 */
	context?: string;

	/**
	 * delimiter
	 */
	delimiter?: string;
}
declare class NamedModuleIdsPlugin {
	constructor(options?: NamedModuleIdsPluginOptions);
	options: NamedModuleIdsPluginOptions;

	/**
	 * Apply the plugin
	 */
	apply(compiler: Compiler): void;
}
declare interface NamedModuleIdsPluginOptions {
	/**
	 * context
	 */
	context?: string;
}
declare class NaturalModuleIdsPlugin {
	constructor();

	/**
	 * Apply the plugin
	 */
	apply(compiler: Compiler): void;
}
declare interface NeedBuildContext {
	compilation: Compilation;
	fileSystemInfo: FileSystemInfo;
	valueCacheVersions: Map<string, string | Set<string>>;
}
declare class NoEmitOnErrorsPlugin {
	constructor();

	/**
	 * Apply the plugin
	 */
	apply(compiler: Compiler): void;
}
type Node = false | NodeOptions;
declare class NodeEnvironmentPlugin {
	constructor(options: {
		/**
		 * infrastructure logging options
		 */
		infrastructureLogging: InfrastructureLogging;
	});
	options: {
		/**
		 * infrastructure logging options
		 */
		infrastructureLogging: InfrastructureLogging;
	};

	/**
	 * Apply the plugin
	 */
	apply(compiler: Compiler): void;
}

/**
 * Options object for node compatibility features.
 */
declare interface NodeOptions {
	/**
	 * Include a polyfill for the '__dirname' variable.
	 */
	__dirname?: boolean | "warn-mock" | "mock" | "node-module" | "eval-only";

	/**
	 * Include a polyfill for the '__filename' variable.
	 */
	__filename?: boolean | "warn-mock" | "mock" | "node-module" | "eval-only";

	/**
	 * Include a polyfill for the 'global' variable.
	 */
	global?: boolean | "warn";
}
declare class NodeSourcePlugin {
	constructor();

	/**
	 * Apply the plugin
	 */
	apply(compiler: Compiler): void;
}
declare class NodeTargetPlugin {
	constructor();

	/**
	 * Apply the plugin
	 */
	apply(compiler: Compiler): void;
}
declare class NodeTemplatePlugin {
	constructor(options?: NodeTemplatePluginOptions);

	/**
	 * Apply the plugin
	 */
	apply(compiler: Compiler): void;
}
declare interface NodeTemplatePluginOptions {
	/**
	 * enable async chunk loading
	 */
	asyncChunkLoading?: boolean;
}
declare class NormalModule extends Module {
	constructor(__0: NormalModuleCreateData);
	request: string;
	userRequest: string;
	rawRequest: string;
	binary: boolean;
	parser?: Parser;
	parserOptions?: ParserOptions;
	generator?: Generator;
	generatorOptions?: GeneratorOptions;
	resource: string;
	resourceResolveData?: Record<string, any>;
	matchResource?: string;
	loaders: LoaderItem[];
	error: null | WebpackError;

	/**
	 * restore unsafe cache data
	 */
	restoreFromUnsafeCache(
		unsafeCacheData: NormalModuleUnsafeCacheData,
		normalModuleFactory: NormalModuleFactory
	): void;
	createSourceForAsset(
		context: string,
		name: string,
		content: string | Buffer,
		sourceMap?: string | SourceMap,
		associatedObjectForCache?: Object
	): Source;
	getCurrentLoader(loaderContext?: any, index?: number): null | LoaderItem;
	createSource(
		context: string,
		content: string | Buffer,
		sourceMap?: string | SourceMapSource,
		associatedObjectForCache?: Object
	): Source;
	markModuleAsErrored(error: WebpackError): void;
	applyNoParseRule(rule: any, content: string): boolean;
	shouldPreventParsing(noParseRule: any, request: string): boolean;
	static getCompilationHooks(
		compilation: Compilation
	): NormalModuleCompilationHooks;
	static deserialize(context?: any): NormalModule;
}
declare interface NormalModuleCompilationHooks {
	loader: SyncHook<[object, NormalModule]>;
	beforeLoaders: SyncHook<[LoaderItem[], NormalModule, object]>;
	beforeParse: SyncHook<[NormalModule]>;
	beforeSnapshot: SyncHook<[NormalModule]>;
	readResourceForScheme: HookMap<
		AsyncSeriesBailHook<[string, NormalModule], string | Buffer>
	>;
	readResource: HookMap<AsyncSeriesBailHook<[object], string | Buffer>>;
	needBuild: AsyncSeriesBailHook<[NormalModule, NeedBuildContext], boolean>;
}
declare interface NormalModuleCreateData {
	/**
	 * an optional layer in which the module is
	 */
	layer?: string;

	/**
	 * module type. When deserializing, this is set to an empty string "".
	 */
	type: "" | "javascript/auto" | "javascript/dynamic" | "javascript/esm";

	/**
	 * should try to extract source map
	 */
	extractSourceMap?: boolean;

	/**
	 * request string
	 */
	request: string;

	/**
	 * request intended by user (without loaders from config)
	 */
	userRequest: string;

	/**
	 * request without resolving
	 */
	rawRequest: string;

	/**
	 * list of loaders
	 */
	loaders: LoaderItem[];

	/**
	 * path + query of the real resource
	 */
	resource: string;

	/**
	 * resource resolve data
	 */
	resourceResolveData?: Record<string, any>;

	/**
	 * context directory for resolving
	 */
	context: string;

	/**
	 * path + query of the matched resource (virtual)
	 */
	matchResource?: string;

	/**
	 * the parser used
	 */
	parser: Parser;

	/**
	 * the options of the parser used
	 */
	parserOptions?: ParserOptions;

	/**
	 * the generator used
	 */
	generator: Generator;

	/**
	 * the options of the generator used
	 */
	generatorOptions?: GeneratorOptions;

	/**
	 * options used for resolving requests from this module
	 */
	resolveOptions?: ResolveOptions;
}
declare abstract class NormalModuleFactory extends ModuleFactory {
	hooks: Readonly<{
		resolve: AsyncSeriesBailHook<[ResolveData], false | void | Module>;
		resolveForScheme: HookMap<
			AsyncSeriesBailHook<[ResourceDataWithData, ResolveData], true | void>
		>;
		resolveInScheme: HookMap<
			AsyncSeriesBailHook<[ResourceDataWithData, ResolveData], true | void>
		>;
		factorize: AsyncSeriesBailHook<[ResolveData], undefined | Module>;
		beforeResolve: AsyncSeriesBailHook<[ResolveData], false | void>;
		afterResolve: AsyncSeriesBailHook<[ResolveData], false | void>;
		createModule: AsyncSeriesBailHook<
			[
				Partial<NormalModuleCreateData & { settings: ModuleSettings }>,
				ResolveData
			],
			void | Module
		>;
		module: SyncWaterfallHook<
			[
				Module,
				Partial<NormalModuleCreateData & { settings: ModuleSettings }>,
				ResolveData
			],
			Module
		>;
		createParser: HookMap<SyncBailHook<[ParserOptions], Parser>>;
		parser: HookMap<SyncBailHook<[any, ParserOptions], void>>;
		createGenerator: HookMap<SyncBailHook<[GeneratorOptions], Generator>>;
		generator: HookMap<SyncBailHook<[any, GeneratorOptions], void>>;
		createModuleClass: HookMap<SyncBailHook<[any, ResolveData], Module>>;
	}>;
	resolverFactory: ResolverFactory;
	ruleSet: RuleSet;
	context: string;
	fs: InputFileSystem;
	parserCache: Map<string, WeakMap<Object, Parser>>;
	generatorCache: Map<string, WeakMap<Object, Generator>>;
	cleanupForCache(): void;
	resolveResource(
		contextInfo: ModuleFactoryCreateDataContextInfo,
		context: string,
		unresolvedResource: string,
		resolver: ResolverWithOptions,
		resolveContext: ResolveContext,
		callback: (
			err: null | Error,
			res?: string | false,
			req?: ResolveRequest
		) => void
	): void;
	resolveRequestArray(
		contextInfo: ModuleFactoryCreateDataContextInfo,
		context: string,
		array: LoaderItem[],
		resolver: ResolverWithOptions,
		resolveContext: ResolveContext,
		callback: CallbackNormalModuleFactory<LoaderItem[]>
	): void;
	getParser(type: string, parserOptions?: ParserOptions): Parser;
	createParser(type: string, parserOptions?: ParserOptions): Parser;
	getGenerator(type: string, generatorOptions?: GeneratorOptions): Generator;
	createGenerator(type: string, generatorOptions?: GeneratorOptions): Generator;
	getResolver(
		type: string,
		resolveOptions?: ResolveOptionsWithDependencyType
	): ResolverWithOptions;
}

/**
 * These properties are added by the NormalModule
 */
declare interface NormalModuleLoaderContext<OptionsType> {
	version: number;
	getOptions(): OptionsType;
	getOptions(schema: Parameters<typeof validateFunction>[0]): OptionsType;
	emitWarning(warning: Error): void;
	emitError(error: Error): void;
	getLogger(name?: string): WebpackLogger;
	resolve(
		context: string,
		request: string,
		callback: (
			err: null | ErrorWithDetail,
			res?: string | false,
			req?: ResolveRequest
		) => void
	): any;
	getResolve(options?: ResolveOptionsWithDependencyType): {
		(
			context: string,
			request: string,
			callback: (
				err: null | ErrorWithDetail,
				res?: string | false,
				req?: ResolveRequest
			) => void
		): void;
		(context: string, request: string): Promise<string>;
	};
	emitFile(
		name: string,
		content: string | Buffer,
		sourceMap?: string,
		assetInfo?: AssetInfo
	): void;
	addBuildDependency(dep: string): void;
	utils: {
		absolutify: (context: string, request: string) => string;
		contextify: (context: string, request: string) => string;
		createHash: (algorithm?: string | typeof Hash) => Hash;
	};
	rootContext: string;
	fs: InputFileSystem;
	sourceMap?: boolean;
	mode: "none" | "development" | "production";
	webpack?: boolean;
	_module?: NormalModule;
	_compilation?: Compilation;
	_compiler?: Compiler;
}
declare class NormalModuleReplacementPlugin {
	/**
	 * Create an instance of the plugin
	 */
	constructor(
		resourceRegExp: RegExp,
		newResource: string | ((arg0: ResolveData) => void)
	);
	resourceRegExp: RegExp;
	newResource: string | ((arg0: ResolveData) => void);

	/**
	 * Apply the plugin
	 */
	apply(compiler: Compiler): void;
}
type NormalModuleUnsafeCacheData = UnsafeCacheData & {
	parser?: Parser;
	parserOptions?: ParserOptions;
	generator?: Generator;
	generatorOptions?: GeneratorOptions;
};
type NormalizedStatsOptions = KnownNormalizedStatsOptions &
	Omit<
		StatsOptions,
		| "context"
		| "chunkGroups"
		| "requestShortener"
		| "chunksSort"
		| "modulesSort"
		| "chunkModulesSort"
		| "nestedModulesSort"
		| "assetsSort"
		| "ids"
		| "cachedAssets"
		| "groupAssetsByEmitStatus"
		| "groupAssetsByPath"
		| "groupAssetsByExtension"
		| "assetsSpace"
		| "excludeAssets"
		| "excludeModules"
		| "warningsFilter"
		| "cachedModules"
		| "orphanModules"
		| "dependentModules"
		| "runtimeModules"
		| "groupModulesByCacheStatus"
		| "groupModulesByLayer"
		| "groupModulesByAttributes"
		| "groupModulesByPath"
		| "groupModulesByExtension"
		| "groupModulesByType"
		| "entrypoints"
		| "chunkGroupAuxiliary"
		| "chunkGroupChildren"
		| "chunkGroupMaxAssets"
		| "modulesSpace"
		| "chunkModulesSpace"
		| "nestedModulesSpace"
		| "logging"
		| "loggingDebug"
		| "loggingTrace"
		| "_env"
	> &
	Record<string, any>;
declare class NullDependency extends Dependency {
	constructor();
	static Template: typeof NullDependencyTemplate;
	static NO_EXPORTS_REFERENCED: string[][];
	static EXPORTS_OBJECT_REFERENCED: string[][];
	static TRANSITIVE: typeof TRANSITIVE;
}
declare class NullDependencyTemplate extends DependencyTemplate {
	constructor();
}
declare interface ObjectDeserializerContext {
	read: () => any;
	setCircularReference: (arg0?: any) => void;
}
declare interface ObjectEncodingOptions {
	encoding?:
		| null
		| "ascii"
		| "utf8"
		| "utf-8"
		| "utf16le"
		| "utf-16le"
		| "ucs2"
		| "ucs-2"
		| "latin1"
		| "binary"
		| "base64"
		| "base64url"
		| "hex";
}
declare interface ObjectSerializer {
	serialize: (arg0: any, arg1: ObjectSerializerContext) => void;
	deserialize: (arg0: ObjectDeserializerContext) => any;
}
declare interface ObjectSerializerContext {
	write: (arg0?: any) => void;
	writeLazy?: (arg0?: any) => void;
	writeSeparate?: (arg0: any, arg1?: object) => () => any;
	setCircularReference: (arg0?: any) => void;
}
declare class OccurrenceChunkIdsPlugin {
	constructor(options?: OccurrenceChunkIdsPluginOptions);
	options: OccurrenceChunkIdsPluginOptions;

	/**
	 * Apply the plugin
	 */
	apply(compiler: Compiler): void;
}
declare interface OccurrenceChunkIdsPluginOptions {
	/**
	 * Prioritise initial size over total size.
	 */
	prioritiseInitial?: boolean;
}
declare class OccurrenceModuleIdsPlugin {
	constructor(options?: OccurrenceModuleIdsPluginOptions);
	options: OccurrenceModuleIdsPluginOptions;

	/**
	 * Apply the plugin
	 */
	apply(compiler: Compiler): void;
}
declare interface OccurrenceModuleIdsPluginOptions {
	/**
	 * Prioritise initial size over total size.
	 */
	prioritiseInitial?: boolean;
}
declare interface Open {
	(
		file: PathLikeFs,
		flags: undefined | string | number,
		mode: undefined | null | string | number,
		callback: (arg0: null | NodeJS.ErrnoException, arg1?: number) => void
	): void;
	(
		file: PathLikeFs,
		flags: undefined | string | number,
		callback: (arg0: null | NodeJS.ErrnoException, arg1?: number) => void
	): void;
	(
		file: PathLikeFs,
		callback: (arg0: null | NodeJS.ErrnoException, arg1?: number) => void
	): void;
}

/**
 * Enables/Disables integrated optimizations.
 */
declare interface Optimization {
	/**
	 * Check for incompatible wasm types when importing/exporting from/to ESM.
	 */
	checkWasmTypes?: boolean;

	/**
	 * Define the algorithm to choose chunk ids (named: readable ids for better debugging, deterministic: numeric hash ids for better long term caching, size: numeric ids focused on minimal initial download size, total-size: numeric ids focused on minimal total download size, false: no algorithm used, as custom one can be provided via plugin).
	 */
	chunkIds?:
		| false
		| "natural"
		| "named"
		| "deterministic"
		| "size"
		| "total-size";

	/**
	 * Concatenate modules when possible to generate less modules, more efficient code and enable more optimizations by the minimizer.
	 */
	concatenateModules?: boolean;

	/**
	 * Emit assets even when errors occur. Critical errors are emitted into the generated code and will cause errors at runtime.
	 */
	emitOnErrors?: boolean;

	/**
	 * Also flag chunks as loaded which contain a subset of the modules.
	 */
	flagIncludedChunks?: boolean;

	/**
	 * Creates a module-internal dependency graph for top level symbols, exports and imports, to improve unused exports detection.
	 */
	innerGraph?: boolean;

	/**
	 * Rename exports when possible to generate shorter code (depends on optimization.usedExports and optimization.providedExports, true/"deterministic": generate short deterministic names optimized for caching, "size": generate the shortest possible names).
	 */
	mangleExports?: boolean | "deterministic" | "size";

	/**
	 * Reduce size of WASM by changing imports to shorter strings.
	 */
	mangleWasmImports?: boolean;

	/**
	 * Merge chunks which contain the same modules.
	 */
	mergeDuplicateChunks?: boolean;

	/**
	 * Enable minimizing the output. Uses optimization.minimizer.
	 */
	minimize?: boolean;

	/**
	 * Minimizer(s) to use for minimizing the output.
	 */
	minimizer?: (
		| undefined
		| null
		| false
		| ""
		| 0
		| ((this: Compiler, compiler: Compiler) => void)
		| WebpackPluginInstance
		| "..."
	)[];

	/**
	 * Define the algorithm to choose module ids (natural: numeric ids in order of usage, named: readable ids for better debugging, hashed: (deprecated) short hashes as ids for better long term caching, deterministic: numeric hash ids for better long term caching, size: numeric ids focused on minimal initial download size, false: no algorithm used, as custom one can be provided via plugin).
	 */
	moduleIds?: false | "natural" | "named" | "deterministic" | "size" | "hashed";

	/**
	 * Avoid emitting assets when errors occur (deprecated: use 'emitOnErrors' instead).
	 */
	noEmitOnErrors?: boolean;

	/**
	 * Set process.env.NODE_ENV to a specific value.
	 */
	nodeEnv?: string | false;

	/**
	 * Generate records with relative paths to be able to move the context folder.
	 */
	portableRecords?: boolean;

	/**
	 * Figure out which exports are provided by modules to generate more efficient code.
	 */
	providedExports?: boolean;

	/**
	 * Use real [contenthash] based on final content of the assets.
	 */
	realContentHash?: boolean;

	/**
	 * Removes modules from chunks when these modules are already included in all parents.
	 */
	removeAvailableModules?: boolean;

	/**
	 * Remove chunks which are empty.
	 */
	removeEmptyChunks?: boolean;

	/**
	 * Create an additional chunk which contains only the webpack runtime and chunk hash maps.
	 */
	runtimeChunk?:
		| boolean
		| "single"
		| "multiple"
		| {
				/**
				 * The name or name factory for the runtime chunks.
				 */
				name?: string | Function;
		  };

	/**
	 * Skip over modules which contain no side effects when exports are not used (false: disabled, 'flag': only use manually placed side effects flag, true: also analyse source code for side effects).
	 */
	sideEffects?: boolean | "flag";

	/**
	 * Optimize duplication and caching by splitting chunks by shared modules and cache group.
	 */
	splitChunks?: false | OptimizationSplitChunksOptions;

	/**
	 * Figure out which exports are used by modules to mangle export names, omit unused exports and generate more efficient code (true: analyse used exports for each runtime, "global": analyse exports globally for all runtimes combined).
	 */
	usedExports?: boolean | "global";
}

/**
 * Options object for describing behavior of a cache group selecting modules that should be cached together.
 */
declare interface OptimizationSplitChunksCacheGroup {
	/**
	 * Sets the name delimiter for created chunks.
	 */
	automaticNameDelimiter?: string;

	/**
	 * Select chunks for determining cache group content (defaults to "initial", "initial" and "all" requires adding these chunks to the HTML).
	 */
	chunks?: RegExp | "all" | "initial" | "async" | ((chunk: Chunk) => boolean);

	/**
	 * Ignore minimum size, minimum chunks and maximum requests and always create chunks for this cache group.
	 */
	enforce?: boolean;

	/**
	 * Size threshold at which splitting is enforced and other restrictions (minRemainingSize, maxAsyncRequests, maxInitialRequests) are ignored.
	 */
	enforceSizeThreshold?: number | { [index: string]: number };

	/**
	 * Sets the template for the filename for created chunks.
	 */
	filename?: string | ((pathData: PathData, assetInfo?: AssetInfo) => string);

	/**
	 * Sets the hint for chunk id.
	 */
	idHint?: string;

	/**
	 * Assign modules to a cache group by module layer.
	 */
	layer?: string | Function | RegExp;

	/**
	 * Maximum number of requests which are accepted for on-demand loading.
	 */
	maxAsyncRequests?: number;

	/**
	 * Maximal size hint for the on-demand chunks.
	 */
	maxAsyncSize?: number | { [index: string]: number };

	/**
	 * Maximum number of initial chunks which are accepted for an entry point.
	 */
	maxInitialRequests?: number;

	/**
	 * Maximal size hint for the initial chunks.
	 */
	maxInitialSize?: number | { [index: string]: number };

	/**
	 * Maximal size hint for the created chunks.
	 */
	maxSize?: number | { [index: string]: number };

	/**
	 * Minimum number of times a module has to be duplicated until it's considered for splitting.
	 */
	minChunks?: number;

	/**
	 * Minimal size for the chunks the stay after moving the modules to a new chunk.
	 */
	minRemainingSize?: number | { [index: string]: number };

	/**
	 * Minimal size for the created chunk.
	 */
	minSize?: number | { [index: string]: number };

	/**
	 * Minimum size reduction due to the created chunk.
	 */
	minSizeReduction?: number | { [index: string]: number };

	/**
	 * Give chunks for this cache group a name (chunks with equal name are merged).
	 */
	name?: string | false | Function;

	/**
	 * Priority of this cache group.
	 */
	priority?: number;

	/**
	 * Try to reuse existing chunk (with name) when it has matching modules.
	 */
	reuseExistingChunk?: boolean;

	/**
	 * Assign modules to a cache group by module name.
	 */
	test?: string | Function | RegExp;

	/**
	 * Assign modules to a cache group by module type.
	 */
	type?: string | Function | RegExp;

	/**
	 * Compare used exports when checking common modules. Modules will only be put in the same chunk when exports are equal.
	 */
	usedExports?: boolean;
}

/**
 * Options object for splitting chunks into smaller chunks.
 */
declare interface OptimizationSplitChunksOptions {
	/**
	 * Sets the name delimiter for created chunks.
	 */
	automaticNameDelimiter?: string;

	/**
	 * Assign modules to a cache group (modules from different cache groups are tried to keep in separate chunks, default categories: 'default', 'defaultVendors').
	 */
	cacheGroups?: {
		[index: string]:
			| string
			| false
			| Function
			| RegExp
			| OptimizationSplitChunksCacheGroup;
	};

	/**
	 * Select chunks for determining shared modules (defaults to "async", "initial" and "all" requires adding these chunks to the HTML).
	 */
	chunks?: RegExp | "all" | "initial" | "async" | ((chunk: Chunk) => boolean);

	/**
	 * Sets the size types which are used when a number is used for sizes.
	 */
	defaultSizeTypes?: string[];

	/**
	 * Size threshold at which splitting is enforced and other restrictions (minRemainingSize, maxAsyncRequests, maxInitialRequests) are ignored.
	 */
	enforceSizeThreshold?: number | { [index: string]: number };

	/**
	 * Options for modules not selected by any other cache group.
	 */
	fallbackCacheGroup?: {
		/**
		 * Sets the name delimiter for created chunks.
		 */
		automaticNameDelimiter?: string;
		/**
		 * Select chunks for determining shared modules (defaults to "async", "initial" and "all" requires adding these chunks to the HTML).
		 */
		chunks?: RegExp | "all" | "initial" | "async" | ((chunk: Chunk) => boolean);
		/**
		 * Maximal size hint for the on-demand chunks.
		 */
		maxAsyncSize?: number | { [index: string]: number };
		/**
		 * Maximal size hint for the initial chunks.
		 */
		maxInitialSize?: number | { [index: string]: number };
		/**
		 * Maximal size hint for the created chunks.
		 */
		maxSize?: number | { [index: string]: number };
		/**
		 * Minimal size for the created chunk.
		 */
		minSize?: number | { [index: string]: number };
		/**
		 * Minimum size reduction due to the created chunk.
		 */
		minSizeReduction?: number | { [index: string]: number };
	};

	/**
	 * Sets the template for the filename for created chunks.
	 */
	filename?: string | ((pathData: PathData, assetInfo?: AssetInfo) => string);

	/**
	 * Prevents exposing path info when creating names for parts splitted by maxSize.
	 */
	hidePathInfo?: boolean;

	/**
	 * Maximum number of requests which are accepted for on-demand loading.
	 */
	maxAsyncRequests?: number;

	/**
	 * Maximal size hint for the on-demand chunks.
	 */
	maxAsyncSize?: number | { [index: string]: number };

	/**
	 * Maximum number of initial chunks which are accepted for an entry point.
	 */
	maxInitialRequests?: number;

	/**
	 * Maximal size hint for the initial chunks.
	 */
	maxInitialSize?: number | { [index: string]: number };

	/**
	 * Maximal size hint for the created chunks.
	 */
	maxSize?: number | { [index: string]: number };

	/**
	 * Minimum number of times a module has to be duplicated until it's considered for splitting.
	 */
	minChunks?: number;

	/**
	 * Minimal size for the chunks the stay after moving the modules to a new chunk.
	 */
	minRemainingSize?: number | { [index: string]: number };

	/**
	 * Minimal size for the created chunks.
	 */
	minSize?: number | { [index: string]: number };

	/**
	 * Minimum size reduction due to the created chunk.
	 */
	minSizeReduction?: number | { [index: string]: number };

	/**
	 * Give chunks created a name (chunks with equal name are merged).
	 */
	name?: string | false | Function;

	/**
	 * Compare used exports when checking common modules. Modules will only be put in the same chunk when exports are equal.
	 */
	usedExports?: boolean;
}
declare abstract class OptionsApply {
	process(options?: any, compiler?: any): void;
}
declare interface OriginRecord {
	module: Module;
	loc: DependencyLocation;
	request: string;
}
declare class OriginalSource extends Source {
	constructor(source: string | Buffer, name: string);
	getName(): string;
}

/**
 * Options affecting the output of the compilation. `output` options tell webpack how to write the compiled files to disk.
 */
declare interface Output {
	/**
	 * Add a container for define/require functions in the AMD module.
	 */
	amdContainer?: string;

	/**
	 * The filename of asset modules as relative path inside the 'output.path' directory.
	 */
	assetModuleFilename?:
		| string
		| ((pathData: PathData, assetInfo?: AssetInfo) => string);

	/**
	 * Enable/disable creating async chunks that are loaded on demand.
	 */
	asyncChunks?: boolean;

	/**
	 * Add a comment in the UMD wrapper.
	 */
	auxiliaryComment?: string | LibraryCustomUmdCommentObject;

	/**
	 * Add charset attribute for script tag.
	 */
	charset?: boolean;

	/**
	 * Specifies the filename template of output files of non-initial chunks on disk. You must **not** specify an absolute path here, but the path may contain folders separated by '/'! The specified path is joined with the value of the 'output.path' option to determine the location on disk.
	 */
	chunkFilename?:
		| string
		| ((pathData: PathData, assetInfo?: AssetInfo) => string);

	/**
	 * The format of chunks (formats included by default are 'array-push' (web/WebWorker), 'commonjs' (node.js), 'module' (ESM), but others might be added by plugins).
	 */
	chunkFormat?: string | false;

	/**
	 * Number of milliseconds before chunk request expires.
	 */
	chunkLoadTimeout?: number;

	/**
	 * The method of loading chunks (methods included by default are 'jsonp' (web), 'import' (ESM), 'importScripts' (WebWorker), 'require' (sync node.js), 'async-node' (async node.js), but others might be added by plugins).
	 */
	chunkLoading?: string | false;

	/**
	 * The global variable used by webpack for loading of chunks.
	 */
	chunkLoadingGlobal?: string;

	/**
	 * Clean the output directory before emit.
	 */
	clean?: boolean | CleanOptions;

	/**
	 * Check if to be emitted file already exists and have the same content before writing to output filesystem.
	 */
	compareBeforeEmit?: boolean;

	/**
	 * This option enables cross-origin loading of chunks.
	 */
	crossOriginLoading?: false | "anonymous" | "use-credentials";

	/**
	 * Specifies the filename template of non-initial output css files on disk. You must **not** specify an absolute path here, but the path may contain folders separated by '/'! The specified path is joined with the value of the 'output.path' option to determine the location on disk.
	 */
	cssChunkFilename?:
		| string
		| ((pathData: PathData, assetInfo?: AssetInfo) => string);

	/**
	 * Specifies the filename template of output css files on disk. You must **not** specify an absolute path here, but the path may contain folders separated by '/'! The specified path is joined with the value of the 'output.path' option to determine the location on disk.
	 */
	cssFilename?:
		| string
		| ((pathData: PathData, assetInfo?: AssetInfo) => string);

	/**
	 * Compress the data in the head tag of CSS files.
	 */
	cssHeadDataCompression?: boolean;

	/**
	 * Similar to `output.devtoolModuleFilenameTemplate`, but used in the case of duplicate module identifiers.
	 */
	devtoolFallbackModuleFilenameTemplate?: string | Function;

	/**
	 * Filename template string of function for the sources array in a generated SourceMap.
	 */
	devtoolModuleFilenameTemplate?: string | Function;

	/**
	 * Module namespace to use when interpolating filename template string for the sources array in a generated SourceMap. Defaults to `output.library` if not set. It's useful for avoiding runtime collisions in sourcemaps from multiple webpack projects built as libraries.
	 */
	devtoolNamespace?: string;

	/**
	 * List of chunk loading types enabled for use by entry points.
	 */
	enabledChunkLoadingTypes?: string[];

	/**
	 * List of library types enabled for use by entry points.
	 */
	enabledLibraryTypes?: string[];

	/**
	 * List of wasm loading types enabled for use by entry points.
	 */
	enabledWasmLoadingTypes?: string[];

	/**
	 * The abilities of the environment where the webpack generated code should run.
	 */
	environment?: Environment;

	/**
	 * Specifies the filename of output files on disk. You must **not** specify an absolute path here, but the path may contain folders separated by '/'! The specified path is joined with the value of the 'output.path' option to determine the location on disk.
	 */
	filename?: string | ((pathData: PathData, assetInfo?: AssetInfo) => string);

	/**
	 * An expression which is used to address the global object/scope in runtime code.
	 */
	globalObject?: string;

	/**
	 * Digest type used for the hash.
	 */
	hashDigest?: string;

	/**
	 * Number of chars which are used for the hash.
	 */
	hashDigestLength?: number;

	/**
	 * Algorithm used for generation the hash (see node.js crypto package).
	 */
	hashFunction?: string | typeof Hash;

	/**
	 * Any string which is added to the hash to salt it.
	 */
	hashSalt?: string;

	/**
	 * The filename of the Hot Update Chunks. They are inside the output.path directory.
	 */
	hotUpdateChunkFilename?: string;

	/**
	 * The global variable used by webpack for loading of hot update chunks.
	 */
	hotUpdateGlobal?: string;

	/**
	 * The filename of the Hot Update Main File. It is inside the 'output.path' directory.
	 */
	hotUpdateMainFilename?: string;

	/**
	 * Ignore warnings in the browser.
	 */
	ignoreBrowserWarnings?: boolean;

	/**
	 * Wrap javascript code into IIFE's to avoid leaking into global scope.
	 */
	iife?: boolean;

	/**
	 * The name of the native import() function (can be exchanged for a polyfill).
	 */
	importFunctionName?: string;

	/**
	 * The name of the native import.meta object (can be exchanged for a polyfill).
	 */
	importMetaName?: string;

	/**
	 * Make the output files a library, exporting the exports of the entry point.
	 */
	library?: string | string[] | LibraryOptions | LibraryCustomUmdObject;

	/**
	 * Specify which export should be exposed as library.
	 */
	libraryExport?: string | string[];

	/**
	 * Type of library (types included by default are 'var', 'module', 'assign', 'assign-properties', 'this', 'window', 'self', 'global', 'commonjs', 'commonjs2', 'commonjs-module', 'commonjs-static', 'amd', 'amd-require', 'umd', 'umd2', 'jsonp', 'system', but others might be added by plugins).
	 */
	libraryTarget?: string;

	/**
	 * Output javascript files as module source type.
	 */
	module?: boolean;

	/**
	 * The output directory as **absolute path** (required).
	 */
	path?: string;

	/**
	 * Include comments with information about the modules.
	 */
	pathinfo?: boolean | "verbose";

	/**
	 * The 'publicPath' specifies the public URL address of the output files when referenced in a browser.
	 */
	publicPath?: string | ((pathData: PathData, assetInfo?: AssetInfo) => string);

	/**
	 * This option enables loading async chunks via a custom script type, such as script type="module".
	 */
	scriptType?: false | "module" | "text/javascript";

	/**
	 * The filename of the SourceMaps for the JavaScript files. They are inside the 'output.path' directory.
	 */
	sourceMapFilename?: string;

	/**
	 * Prefixes every line of the source in the bundle with this string.
	 */
	sourcePrefix?: string;

	/**
	 * Handles error in module loading correctly at a performance cost. This will handle module error compatible with the EcmaScript Modules spec.
	 */
	strictModuleErrorHandling?: boolean;

	/**
	 * Handles exceptions in module loading correctly at a performance cost (Deprecated). This will handle module error compatible with the Node.js CommonJS way.
	 */
	strictModuleExceptionHandling?: boolean;

	/**
	 * Use a Trusted Types policy to create urls for chunks. 'output.uniqueName' is used a default policy name. Passing a string sets a custom policy name.
	 */
	trustedTypes?: string | true | TrustedTypes;

	/**
	 * If `output.libraryTarget` is set to umd and `output.library` is set, setting this to true will name the AMD module.
	 */
	umdNamedDefine?: boolean;

	/**
	 * A unique name of the webpack build to avoid multiple webpack runtimes to conflict when using globals.
	 */
	uniqueName?: string;

	/**
	 * The method of loading WebAssembly Modules (methods included by default are 'fetch' (web/WebWorker), 'async-node' (node.js), but others might be added by plugins).
	 */
	wasmLoading?: string | false;

	/**
	 * The filename of WebAssembly modules as relative path inside the 'output.path' directory.
	 */
	webassemblyModuleFilename?: string;

	/**
	 * The method of loading chunks (methods included by default are 'jsonp' (web), 'import' (ESM), 'importScripts' (WebWorker), 'require' (sync node.js), 'async-node' (async node.js), but others might be added by plugins).
	 */
	workerChunkLoading?: string | false;

	/**
	 * Worker public path. Much like the public path, this sets the location where the worker script file is intended to be found. If not set, webpack will use the publicPath. Don't set this option unless your worker scripts are located at a different path from your other script files.
	 */
	workerPublicPath?: string;

	/**
	 * The method of loading WebAssembly Modules (methods included by default are 'fetch' (web/WebWorker), 'async-node' (node.js), but others might be added by plugins).
	 */
	workerWasmLoading?: string | false;
}
declare interface OutputFileSystem {
	writeFile: WriteFile;
	mkdir: Mkdir;
	readdir?: ReaddirFs;
	rmdir?: Rmdir;
	unlink?: (
		arg0: PathLikeFs,
		arg1: (arg0: null | NodeJS.ErrnoException) => void
	) => void;
	stat: StatFs;
	lstat?: LStatFs;
	readFile: ReadFileFs;
	join?: (arg0: string, arg1: string) => string;
	relative?: (arg0: string, arg1: string) => string;
	dirname?: (arg0: string) => string;
}

/**
 * Normalized options affecting the output of the compilation. `output` options tell webpack how to write the compiled files to disk.
 */
declare interface OutputNormalized {
	/**
	 * The filename of asset modules as relative path inside the 'output.path' directory.
	 */
	assetModuleFilename?:
		| string
		| ((pathData: PathData, assetInfo?: AssetInfo) => string);

	/**
	 * Enable/disable creating async chunks that are loaded on demand.
	 */
	asyncChunks?: boolean;

	/**
	 * Add charset attribute for script tag.
	 */
	charset?: boolean;

	/**
	 * Specifies the filename template of output files of non-initial chunks on disk. You must **not** specify an absolute path here, but the path may contain folders separated by '/'! The specified path is joined with the value of the 'output.path' option to determine the location on disk.
	 */
	chunkFilename?:
		| string
		| ((pathData: PathData, assetInfo?: AssetInfo) => string);

	/**
	 * The format of chunks (formats included by default are 'array-push' (web/WebWorker), 'commonjs' (node.js), 'module' (ESM), but others might be added by plugins).
	 */
	chunkFormat?: string | false;

	/**
	 * Number of milliseconds before chunk request expires.
	 */
	chunkLoadTimeout?: number;

	/**
	 * The method of loading chunks (methods included by default are 'jsonp' (web), 'import' (ESM), 'importScripts' (WebWorker), 'require' (sync node.js), 'async-node' (async node.js), but others might be added by plugins).
	 */
	chunkLoading?: string | false;

	/**
	 * The global variable used by webpack for loading of chunks.
	 */
	chunkLoadingGlobal?: string;

	/**
	 * Clean the output directory before emit.
	 */
	clean?: boolean | CleanOptions;

	/**
	 * Check if to be emitted file already exists and have the same content before writing to output filesystem.
	 */
	compareBeforeEmit?: boolean;

	/**
	 * This option enables cross-origin loading of chunks.
	 */
	crossOriginLoading?: false | "anonymous" | "use-credentials";

	/**
	 * Specifies the filename template of non-initial output css files on disk. You must **not** specify an absolute path here, but the path may contain folders separated by '/'! The specified path is joined with the value of the 'output.path' option to determine the location on disk.
	 */
	cssChunkFilename?:
		| string
		| ((pathData: PathData, assetInfo?: AssetInfo) => string);

	/**
	 * Specifies the filename template of output css files on disk. You must **not** specify an absolute path here, but the path may contain folders separated by '/'! The specified path is joined with the value of the 'output.path' option to determine the location on disk.
	 */
	cssFilename?:
		| string
		| ((pathData: PathData, assetInfo?: AssetInfo) => string);

	/**
	 * Compress the data in the head tag of CSS files.
	 */
	cssHeadDataCompression?: boolean;

	/**
	 * Similar to `output.devtoolModuleFilenameTemplate`, but used in the case of duplicate module identifiers.
	 */
	devtoolFallbackModuleFilenameTemplate?: string | Function;

	/**
	 * Filename template string of function for the sources array in a generated SourceMap.
	 */
	devtoolModuleFilenameTemplate?: string | Function;

	/**
	 * Module namespace to use when interpolating filename template string for the sources array in a generated SourceMap. Defaults to `output.library` if not set. It's useful for avoiding runtime collisions in sourcemaps from multiple webpack projects built as libraries.
	 */
	devtoolNamespace?: string;

	/**
	 * List of chunk loading types enabled for use by entry points.
	 */
	enabledChunkLoadingTypes?: string[];

	/**
	 * List of library types enabled for use by entry points.
	 */
	enabledLibraryTypes?: string[];

	/**
	 * List of wasm loading types enabled for use by entry points.
	 */
	enabledWasmLoadingTypes?: string[];

	/**
	 * The abilities of the environment where the webpack generated code should run.
	 */
	environment?: Environment;

	/**
	 * Specifies the filename of output files on disk. You must **not** specify an absolute path here, but the path may contain folders separated by '/'! The specified path is joined with the value of the 'output.path' option to determine the location on disk.
	 */
	filename?: string | ((pathData: PathData, assetInfo?: AssetInfo) => string);

	/**
	 * An expression which is used to address the global object/scope in runtime code.
	 */
	globalObject?: string;

	/**
	 * Digest type used for the hash.
	 */
	hashDigest?: string;

	/**
	 * Number of chars which are used for the hash.
	 */
	hashDigestLength?: number;

	/**
	 * Algorithm used for generation the hash (see node.js crypto package).
	 */
	hashFunction?: string | typeof Hash;

	/**
	 * Any string which is added to the hash to salt it.
	 */
	hashSalt?: string;

	/**
	 * The filename of the Hot Update Chunks. They are inside the output.path directory.
	 */
	hotUpdateChunkFilename?: string;

	/**
	 * The global variable used by webpack for loading of hot update chunks.
	 */
	hotUpdateGlobal?: string;

	/**
	 * The filename of the Hot Update Main File. It is inside the 'output.path' directory.
	 */
	hotUpdateMainFilename?: string;

	/**
	 * Ignore warnings in the browser.
	 */
	ignoreBrowserWarnings?: boolean;

	/**
	 * Wrap javascript code into IIFE's to avoid leaking into global scope.
	 */
	iife?: boolean;

	/**
	 * The name of the native import() function (can be exchanged for a polyfill).
	 */
	importFunctionName?: string;

	/**
	 * The name of the native import.meta object (can be exchanged for a polyfill).
	 */
	importMetaName?: string;

	/**
	 * Options for library.
	 */
	library?: LibraryOptions;

	/**
	 * Output javascript files as module source type.
	 */
	module?: boolean;

	/**
	 * The output directory as **absolute path** (required).
	 */
	path?: string;

	/**
	 * Include comments with information about the modules.
	 */
	pathinfo?: boolean | "verbose";

	/**
	 * The 'publicPath' specifies the public URL address of the output files when referenced in a browser.
	 */
	publicPath?: string | ((pathData: PathData, assetInfo?: AssetInfo) => string);

	/**
	 * This option enables loading async chunks via a custom script type, such as script type="module".
	 */
	scriptType?: false | "module" | "text/javascript";

	/**
	 * The filename of the SourceMaps for the JavaScript files. They are inside the 'output.path' directory.
	 */
	sourceMapFilename?: string;

	/**
	 * Prefixes every line of the source in the bundle with this string.
	 */
	sourcePrefix?: string;

	/**
	 * Handles error in module loading correctly at a performance cost. This will handle module error compatible with the EcmaScript Modules spec.
	 */
	strictModuleErrorHandling?: boolean;

	/**
	 * Handles exceptions in module loading correctly at a performance cost (Deprecated). This will handle module error compatible with the Node.js CommonJS way.
	 */
	strictModuleExceptionHandling?: boolean;

	/**
	 * Use a Trusted Types policy to create urls for chunks.
	 */
	trustedTypes?: TrustedTypes;

	/**
	 * A unique name of the webpack build to avoid multiple webpack runtimes to conflict when using globals.
	 */
	uniqueName?: string;

	/**
	 * The method of loading WebAssembly Modules (methods included by default are 'fetch' (web/WebWorker), 'async-node' (node.js), but others might be added by plugins).
	 */
	wasmLoading?: string | false;

	/**
	 * The filename of WebAssembly modules as relative path inside the 'output.path' directory.
	 */
	webassemblyModuleFilename?: string;

	/**
	 * The method of loading chunks (methods included by default are 'jsonp' (web), 'import' (ESM), 'importScripts' (WebWorker), 'require' (sync node.js), 'async-node' (async node.js), but others might be added by plugins).
	 */
	workerChunkLoading?: string | false;

	/**
	 * Worker public path. Much like the public path, this sets the location where the worker script file is intended to be found. If not set, webpack will use the publicPath. Don't set this option unless your worker scripts are located at a different path from your other script files.
	 */
	workerPublicPath?: string;

	/**
	 * The method of loading WebAssembly Modules (methods included by default are 'fetch' (web/WebWorker), 'async-node' (node.js), but others might be added by plugins).
	 */
	workerWasmLoading?: string | false;
}
declare interface ParameterizedComparator<TArg, T> {
	(arg0: TArg): Comparator<T>;
}
declare interface ParsedIdentifier {
	request: string;
	query: string;
	fragment: string;
	directory: boolean;
	module: boolean;
	file: boolean;
	internal: boolean;
}
declare class Parser {
	constructor();
	parse(
		source: string | Buffer | PreparsedAst,
		state: ParserState
	): ParserState;
}
declare interface ParserOptions {
	[index: string]: any;
}
type ParserOptionsByModuleType = ParserOptionsByModuleTypeKnown &
	ParserOptionsByModuleTypeUnknown;

/**
 * Specify options for each parser.
 */
declare interface ParserOptionsByModuleTypeKnown {
	/**
	 * Parser options for asset modules.
	 */
	asset?: AssetParserOptions;

	/**
	 * No parser options are supported for this module type.
	 */
	"asset/inline"?: EmptyParserOptions;

	/**
	 * No parser options are supported for this module type.
	 */
	"asset/resource"?: EmptyParserOptions;

	/**
	 * No parser options are supported for this module type.
	 */
	"asset/source"?: EmptyParserOptions;

	/**
	 * Parser options for css modules.
	 */
	css?: CssParserOptions;

	/**
	 * Parser options for css/auto modules.
	 */
	"css/auto"?: CssAutoParserOptions;

	/**
	 * Parser options for css/global modules.
	 */
	"css/global"?: CssGlobalParserOptions;

	/**
	 * Parser options for css/module modules.
	 */
	"css/module"?: CssModuleParserOptions;

	/**
	 * Parser options for javascript modules.
	 */
	javascript?: JavascriptParserOptions;

	/**
	 * Parser options for javascript modules.
	 */
	"javascript/auto"?: JavascriptParserOptions;

	/**
	 * Parser options for javascript modules.
	 */
	"javascript/dynamic"?: JavascriptParserOptions;

	/**
	 * Parser options for javascript modules.
	 */
	"javascript/esm"?: JavascriptParserOptions;
}

/**
 * Specify options for each parser.
 */
declare interface ParserOptionsByModuleTypeUnknown {
	[index: string]: { [index: string]: any };
}
type ParserState = Record<string, any> & ParserStateBase;
declare interface ParserStateBase {
	source: string | Buffer;
	current: NormalModule;
	module: NormalModule;
	compilation: Compilation;
	options: { [index: string]: any };
}
declare interface PathData {
	chunkGraph?: ChunkGraph;
	hash?: string;
	hashWithLength?: (arg0: number) => string;
	chunk?: Chunk | ChunkPathData;
	module?: Module | ModulePathData;
	runtime?: RuntimeSpec;
	filename?: string;
	basename?: string;
	query?: string;
	contentHashType?: string;
	contentHash?: string;
	contentHashWithLength?: (arg0: number) => string;
	noChunkHash?: boolean;
	url?: string;
}
type PathLikeFs = string | Buffer | URL;
type PathLikeTypes = string | Buffer | URL_url;
type PathOrFileDescriptorFs = string | number | Buffer | URL;
type PathOrFileDescriptorTypes = string | number | Buffer | URL_url;
type Pattern =
	| Identifier
	| MemberExpression
	| ObjectPattern
	| ArrayPattern
	| RestElement
	| AssignmentPattern;

/**
 * Configuration object for web performance recommendations.
 */
declare interface PerformanceOptions {
	/**
	 * Filter function to select assets that are checked.
	 */
	assetFilter?: Function;

	/**
	 * Sets the format of the hints: warnings, errors or nothing at all.
	 */
	hints?: false | "error" | "warning";

	/**
	 * File size limit (in bytes) when exceeded, that webpack will provide performance hints.
	 */
	maxAssetSize?: number;

	/**
	 * Total size of an entry point (in bytes).
	 */
	maxEntrypointSize?: number;
}
declare interface PitchLoaderDefinitionFunction<
	OptionsType = {},
	ContextAdditions = {}
> {
	(
		this: NormalModuleLoaderContext<OptionsType> &
			LoaderRunnerLoaderContext<OptionsType> &
			LoaderPluginLoaderContext &
			HotModuleReplacementPluginLoaderContext &
			ContextAdditions,
		remainingRequest: string,
		previousRequest: string,
		data: object
	): string | void | Buffer | Promise<string | Buffer>;
}
type Plugin =
	| undefined
	| null
	| false
	| ""
	| 0
	| { apply: (arg0: Resolver) => void }
	| ((this: Resolver, arg1: Resolver) => void);
declare interface PnpApi {
	resolveToUnqualified: (
		arg0: string,
		arg1: string,
		arg2: object
	) => null | string;
}
declare class PrefetchPlugin {
	constructor(context: string, request?: string);
	context: null | string;
	request: string;

	/**
	 * Apply the plugin
	 */
	apply(compiler: Compiler): void;
}
declare class PrefixSource extends Source {
	constructor(prefix: string, source: string | Source);
	original(): Source;
	getPrefix(): string;
}
declare interface PreparsedAst {
	[index: string]: any;
}
declare interface PrintedElement {
	element: string;
	content: string;
}
declare interface Problem {
	type: ProblemType;
	path: string;
	argument: string;
	value?: any;
	index?: number;
	expected?: string;
}
type ProblemType =
	| "unknown-argument"
	| "unexpected-non-array-in-path"
	| "unexpected-non-object-in-path"
	| "multiple-values-unexpected"
	| "invalid-value";
declare interface ProcessAssetsAdditionalOptions {
	additionalAssets?: true | Function;
}
declare class Profiler {
	constructor(inspector?: any);
	session: any;
	inspector: any;
	hasSession(): boolean;
	startProfiling(): Promise<void> | Promise<[any, any, any]>;
	sendCommand(method: string, params?: object): Promise<any>;
	destroy(): Promise<void>;
	stopProfiling(): Promise<{ profile: any }>;
}
declare class ProfilingPlugin {
	constructor(options?: ProfilingPluginOptions);
	outputPath: string;

	/**
	 * Apply the plugin
	 */
	apply(compiler: Compiler): void;
	static Profiler: typeof Profiler;
}
declare interface ProfilingPluginOptions {
	/**
	 * Path to the output file e.g. `path.resolve(__dirname, 'profiling/events.json')`. Defaults to `events.json`.
	 */
	outputPath?: string;
}
declare class ProgressPlugin {
	constructor(options?: ProgressPluginArgument);
	profile?: null | boolean;
	handler?: (percentage: number, msg: string, ...args: string[]) => void;
	modulesCount?: number;
	dependenciesCount?: number;
	showEntries?: boolean;
	showModules?: boolean;
	showDependencies?: boolean;
	showActiveModules?: boolean;
	percentBy?: null | "entries" | "modules" | "dependencies";
	apply(compiler: Compiler | MultiCompiler): void;
	static getReporter(
		compiler: Compiler
	): undefined | ((p: number, ...args: string[]) => void);
	static defaultOptions: {
		profile: boolean;
		modulesCount: number;
		dependenciesCount: number;
		modules: boolean;
		dependencies: boolean;
		activeModules: boolean;
		entries: boolean;
	};
	static createDefaultHandler: (
		profile: undefined | null | boolean,
		logger: WebpackLogger
	) => (percentage: number, msg: string, ...args: string[]) => void;
}
type ProgressPluginArgument =
	| ProgressPluginOptions
	| ((percentage: number, msg: string, ...args: string[]) => void);

/**
 * Options object for the ProgressPlugin.
 */
declare interface ProgressPluginOptions {
	/**
	 * Show active modules count and one active module in progress message.
	 */
	activeModules?: boolean;

	/**
	 * Show dependencies count in progress message.
	 */
	dependencies?: boolean;

	/**
	 * Minimum dependencies count to start with. For better progress calculation. Default: 10000.
	 */
	dependenciesCount?: number;

	/**
	 * Show entries count in progress message.
	 */
	entries?: boolean;

	/**
	 * Function that executes for every progress step.
	 */
	handler?: (percentage: number, msg: string, ...args: string[]) => void;

	/**
	 * Show modules count in progress message.
	 */
	modules?: boolean;

	/**
	 * Minimum modules count to start with. For better progress calculation. Default: 5000.
	 */
	modulesCount?: number;

	/**
	 * Collect percent algorithm. By default it calculates by a median from modules, entries and dependencies percent.
	 */
	percentBy?: null | "entries" | "modules" | "dependencies";

	/**
	 * Collect profile data for progress steps. Default: false.
	 */
	profile?: null | boolean;
}
declare class ProvidePlugin {
	constructor(definitions: Record<string, string | string[]>);
	definitions: Record<string, string | string[]>;

	/**
	 * Apply the plugin
	 */
	apply(compiler: Compiler): void;
}
declare class ProvideSharedPlugin {
	constructor(options: ProvideSharedPluginOptions);

	/**
	 * Apply the plugin
	 */
	apply(compiler: Compiler): void;
}
declare interface ProvideSharedPluginOptions {
	/**
	 * Modules that should be provided as shared modules to the share scope. When provided, property name is used to match modules, otherwise this is automatically inferred from share key.
	 */
	provides: Provides;

	/**
	 * Share scope name used for all provided modules (defaults to 'default').
	 */
	shareScope?: string;
}
type Provides = (string | ProvidesObject)[] | ProvidesObject;

/**
 * Advanced configuration for modules that should be provided as shared modules to the share scope.
 */
declare interface ProvidesConfig {
	/**
	 * Include the provided module directly instead behind an async request. This allows to use this shared module in initial load too. All possible shared modules need to be eager too.
	 */
	eager?: boolean;

	/**
	 * Key in the share scope under which the shared modules should be stored.
	 */
	shareKey?: string;

	/**
	 * Share scope name.
	 */
	shareScope?: string;

	/**
	 * Version of the provided module. Will replace lower matching versions, but not higher.
	 */
	version?: string | false;
}

/**
 * Modules that should be provided as shared modules to the share scope. Property names are used as share keys.
 */
declare interface ProvidesObject {
	[index: string]: string | ProvidesConfig;
}
declare interface RawChunkGroupOptions {
	preloadOrder?: number;
	prefetchOrder?: number;
	fetchPriority?: "auto" | "low" | "high";
}
type RawLoaderDefinition<
	OptionsType = {},
	ContextAdditions = {}
> = RawLoaderDefinitionFunction<OptionsType, ContextAdditions> & {
	raw: true;
	pitch?: PitchLoaderDefinitionFunction<OptionsType, ContextAdditions>;
};
declare interface RawLoaderDefinitionFunction<
	OptionsType = {},
	ContextAdditions = {}
> {
	(
		this: NormalModuleLoaderContext<OptionsType> &
			LoaderRunnerLoaderContext<OptionsType> &
			LoaderPluginLoaderContext &
			HotModuleReplacementPluginLoaderContext &
			ContextAdditions,
		content: Buffer,
		sourceMap?: string | SourceMap,
		additionalData?: AdditionalData
	): string | void | Buffer | Promise<string | Buffer>;
}
declare class RawSource extends Source {
	constructor(source: string | Buffer, convertToString?: boolean);
	isBuffer(): boolean;
}
declare interface RawSourceMap {
	version: number;
	sources: string[];
	names: string[];
	sourceRoot?: string;
	sourcesContent?: string[];
	mappings: string;
	file: string;
}
declare interface Read<TBuffer extends ArrayBufferView = Buffer> {
	(
		fd: number,
		buffer: TBuffer,
		offset: number,
		length: number,
		position: null | number | bigint,
		callback: (
			err: null | NodeJS.ErrnoException,
			bytesRead: number,
			buffer: TBuffer
		) => void
	): void;
	(
		fd: number,
		options: ReadAsyncOptions<TBuffer>,
		callback: (
			err: null | NodeJS.ErrnoException,
			bytesRead: number,
			buffer: TBuffer
		) => void
	): void;
	(
		fd: number,
		callback: (
			err: null | NodeJS.ErrnoException,
			bytesRead: number,
			buffer: ArrayBufferView
		) => void
	): void;
}
declare interface ReadAsyncOptions<TBuffer extends ArrayBufferView> {
	offset?: number;
	length?: number;
	position?: null | number | bigint;
	buffer?: TBuffer;
}
declare class ReadFileCompileWasmPlugin {
	constructor(options?: ReadFileCompileWasmPluginOptions);
	options: ReadFileCompileWasmPluginOptions;

	/**
	 * Apply the plugin
	 */
	apply(compiler: Compiler): void;
}
declare interface ReadFileCompileWasmPluginOptions {
	/**
	 * mangle imports
	 */
	mangleImports?: boolean;
}
declare interface ReadFileFs {
	(
		path: PathOrFileDescriptorFs,
		options:
			| undefined
			| null
			| ({ encoding?: null; flag?: string } & Abortable),
		callback: (arg0: null | NodeJS.ErrnoException, arg1?: Buffer) => void
	): void;
	(
		path: PathOrFileDescriptorFs,
		options:
			| "ascii"
			| "utf8"
			| "utf-8"
			| "utf16le"
			| "utf-16le"
			| "ucs2"
			| "ucs-2"
			| "latin1"
			| "binary"
			| ({ encoding: BufferEncoding; flag?: string } & Abortable)
			| "base64"
			| "base64url"
			| "hex",
		callback: (arg0: null | NodeJS.ErrnoException, arg1?: string) => void
	): void;
	(
		path: PathOrFileDescriptorFs,
		options:
			| undefined
			| null
			| "ascii"
			| "utf8"
			| "utf-8"
			| "utf16le"
			| "utf-16le"
			| "ucs2"
			| "ucs-2"
			| "latin1"
			| "binary"
			| "base64"
			| "base64url"
			| "hex"
			| (ObjectEncodingOptions & { flag?: string } & Abortable),
		callback: (
			arg0: null | NodeJS.ErrnoException,
			arg1?: string | Buffer
		) => void
	): void;
	(
		path: PathOrFileDescriptorFs,
		callback: (arg0: null | NodeJS.ErrnoException, arg1?: Buffer) => void
	): void;
}
declare interface ReadFileSync {
	(
		path: PathOrFileDescriptorFs,
		options?: null | { encoding?: null; flag?: string }
	): Buffer;
	(
		path: PathOrFileDescriptorFs,
		options:
			| "ascii"
			| "utf8"
			| "utf-8"
			| "utf16le"
			| "utf-16le"
			| "ucs2"
			| "ucs-2"
			| "latin1"
			| "binary"
			| "base64"
			| "base64url"
			| "hex"
			| { encoding: BufferEncoding; flag?: string }
	): string;
	(
		path: PathOrFileDescriptorFs,
		options?:
			| null
			| "ascii"
			| "utf8"
			| "utf-8"
			| "utf16le"
			| "utf-16le"
			| "ucs2"
			| "ucs-2"
			| "latin1"
			| "binary"
			| "base64"
			| "base64url"
			| "hex"
			| (ObjectEncodingOptions & { flag?: string })
	): string | Buffer;
}
declare interface ReadFileTypes {
	(
		path: PathOrFileDescriptorTypes,
		options:
			| undefined
			| null
			| ({ encoding?: null; flag?: string } & Abortable),
		callback: (arg0: null | NodeJS.ErrnoException, arg1?: Buffer) => void
	): void;
	(
		path: PathOrFileDescriptorTypes,
		options:
			| "ascii"
			| "utf8"
			| "utf-8"
			| "utf16le"
			| "utf-16le"
			| "ucs2"
			| "ucs-2"
			| "latin1"
			| "binary"
			| "base64"
			| "base64url"
			| "hex"
			| ({ encoding: BufferEncoding; flag?: string } & Abortable),
		callback: (arg0: null | NodeJS.ErrnoException, arg1?: string) => void
	): void;
	(
		path: PathOrFileDescriptorTypes,
		options:
			| undefined
			| null
			| "ascii"
			| "utf8"
			| "utf-8"
			| "utf16le"
			| "utf-16le"
			| "ucs2"
			| "ucs-2"
			| "latin1"
			| "binary"
			| "base64"
			| "base64url"
			| "hex"
			| (ObjectEncodingOptions & { flag?: string } & Abortable),
		callback: (
			arg0: null | NodeJS.ErrnoException,
			arg1?: string | Buffer
		) => void
	): void;
	(
		path: PathOrFileDescriptorTypes,
		callback: (arg0: null | NodeJS.ErrnoException, arg1?: Buffer) => void
	): void;
}
declare interface ReaddirFs {
	(
		path: PathLikeFs,
		options:
			| undefined
			| null
			| "ascii"
			| "utf8"
			| "utf-8"
			| "utf16le"
			| "utf-16le"
			| "ucs2"
			| "ucs-2"
			| "latin1"
			| "binary"
			| "base64"
			| "base64url"
			| "hex"
			| {
					encoding:
						| null
						| "ascii"
						| "utf8"
						| "utf-8"
						| "utf16le"
						| "utf-16le"
						| "ucs2"
						| "ucs-2"
						| "latin1"
						| "binary"
						| "base64"
						| "base64url"
						| "hex";
					withFileTypes?: false;
					recursive?: boolean;
			  },
		callback: (arg0: null | NodeJS.ErrnoException, arg1?: string[]) => void
	): void;
	(
		path: PathLikeFs,
		options:
			| "buffer"
			| { encoding: "buffer"; withFileTypes?: false; recursive?: boolean },
		callback: (arg0: null | NodeJS.ErrnoException, arg1?: Buffer[]) => void
	): void;
	(
		path: PathLikeFs,
		callback: (arg0: null | NodeJS.ErrnoException, arg1?: string[]) => void
	): void;
	(
		path: PathLikeFs,
		options:
			| undefined
			| null
			| "ascii"
			| "utf8"
			| "utf-8"
			| "utf16le"
			| "utf-16le"
			| "ucs2"
			| "ucs-2"
			| "latin1"
			| "binary"
			| "base64"
			| "base64url"
			| "hex"
			| (ObjectEncodingOptions & {
					withFileTypes?: false;
					recursive?: boolean;
			  }),
		callback: (
			arg0: null | NodeJS.ErrnoException,
			arg1?: string[] | Buffer[]
		) => void
	): void;
	(
		path: PathLikeFs,
		options: ObjectEncodingOptions & {
			withFileTypes: true;
			recursive?: boolean;
		},
		callback: (arg0: null | NodeJS.ErrnoException, arg1?: Dirent[]) => void
	): void;
}
declare interface ReaddirSync {
	(
		path: PathLikeFs,
		options?:
			| null
			| "ascii"
			| "utf8"
			| "utf-8"
			| "utf16le"
			| "utf-16le"
			| "ucs2"
			| "ucs-2"
			| "latin1"
			| "binary"
			| "base64"
			| "base64url"
			| "hex"
			| {
					encoding:
						| null
						| "ascii"
						| "utf8"
						| "utf-8"
						| "utf16le"
						| "utf-16le"
						| "ucs2"
						| "ucs-2"
						| "latin1"
						| "binary"
						| "base64"
						| "base64url"
						| "hex";
					withFileTypes?: false;
					recursive?: boolean;
			  }
	): string[];
	(
		path: PathLikeFs,
		options:
			| "buffer"
			| { encoding: "buffer"; withFileTypes?: false; recursive?: boolean }
	): Buffer[];
	(
		path: PathLikeFs,
		options?:
			| null
			| "ascii"
			| "utf8"
			| "utf-8"
			| "utf16le"
			| "utf-16le"
			| "ucs2"
			| "ucs-2"
			| "latin1"
			| "binary"
			| "base64"
			| "base64url"
			| "hex"
			| (ObjectEncodingOptions & { withFileTypes?: false; recursive?: boolean })
	): string[] | Buffer[];
	(
		path: PathLikeFs,
		options: ObjectEncodingOptions & {
			withFileTypes: true;
			recursive?: boolean;
		}
	): Dirent[];
}
declare interface ReaddirTypes {
	(
		path: PathLikeTypes,
		options:
			| undefined
			| null
			| "ascii"
			| "utf8"
			| "utf-8"
			| "utf16le"
			| "utf-16le"
			| "ucs2"
			| "ucs-2"
			| "latin1"
			| "binary"
			| "base64"
			| "base64url"
			| "hex"
			| {
					encoding:
						| null
						| "ascii"
						| "utf8"
						| "utf-8"
						| "utf16le"
						| "utf-16le"
						| "ucs2"
						| "ucs-2"
						| "latin1"
						| "binary"
						| "base64"
						| "base64url"
						| "hex";
					withFileTypes?: false;
					recursive?: boolean;
			  },
		callback: (arg0: null | NodeJS.ErrnoException, arg1?: string[]) => void
	): void;
	(
		path: PathLikeTypes,
		options:
			| "buffer"
			| { encoding: "buffer"; withFileTypes?: false; recursive?: boolean },
		callback: (arg0: null | NodeJS.ErrnoException, arg1?: Buffer[]) => void
	): void;
	(
		path: PathLikeTypes,
		callback: (arg0: null | NodeJS.ErrnoException, arg1?: string[]) => void
	): void;
	(
		path: PathLikeTypes,
		options:
			| undefined
			| null
			| "ascii"
			| "utf8"
			| "utf-8"
			| "utf16le"
			| "utf-16le"
			| "ucs2"
			| "ucs-2"
			| "latin1"
			| "binary"
			| "base64"
			| "base64url"
			| "hex"
			| (ObjectEncodingOptions & {
					withFileTypes?: false;
					recursive?: boolean;
			  }),
		callback: (
			arg0: null | NodeJS.ErrnoException,
			arg1?: string[] | Buffer[]
		) => void
	): void;
	(
		path: PathLikeTypes,
		options: ObjectEncodingOptions & {
			withFileTypes: true;
			recursive?: boolean;
		},
		callback: (arg0: null | NodeJS.ErrnoException, arg1?: Dirent[]) => void
	): void;
}
declare interface ReadlinkFs {
	(
		path: PathLikeFs,
		options: EncodingOption,
		callback: (arg0: null | NodeJS.ErrnoException, arg1?: string) => void
	): void;
	(
		path: PathLikeFs,
		options: BufferEncodingOption,
		callback: (arg0: null | NodeJS.ErrnoException, arg1?: Buffer) => void
	): void;
	(
		path: PathLikeFs,
		options: EncodingOption,
		callback: (
			arg0: null | NodeJS.ErrnoException,
			arg1?: string | Buffer
		) => void
	): void;
	(
		path: PathLikeFs,
		callback: (arg0: null | NodeJS.ErrnoException, arg1?: string) => void
	): void;
}
declare interface ReadlinkSync {
	(path: PathLikeFs, options?: EncodingOption): string;
	(path: PathLikeFs, options: BufferEncodingOption): Buffer;
	(path: PathLikeFs, options?: EncodingOption): string | Buffer;
}
declare interface ReadlinkTypes {
	(
		path: PathLikeTypes,
		options: EncodingOption,
		callback: (arg0: null | NodeJS.ErrnoException, arg1?: string) => void
	): void;
	(
		path: PathLikeTypes,
		options: BufferEncodingOption,
		callback: (arg0: null | NodeJS.ErrnoException, arg1?: Buffer) => void
	): void;
	(
		path: PathLikeTypes,
		options: EncodingOption,
		callback: (
			arg0: null | NodeJS.ErrnoException,
			arg1?: string | Buffer
		) => void
	): void;
	(
		path: PathLikeTypes,
		callback: (arg0: null | NodeJS.ErrnoException, arg1?: string) => void
	): void;
}
declare class RealContentHashPlugin {
	constructor(__0: {
		/**
		 * the hash function to use
		 */
		hashFunction: string | typeof Hash;
		/**
		 * the hash digest to use
		 */
		hashDigest: string;
	});

	/**
	 * Apply the plugin
	 */
	apply(compiler: Compiler): void;
	static getCompilationHooks(
		compilation: Compilation
	): CompilationHooksRealContentHashPlugin;
}
declare interface RealDependencyLocation {
	start: SourcePosition;
	end?: SourcePosition;
	index?: number;
}
declare interface RealPathFs {
	(
		path: PathLikeFs,
		options: EncodingOption,
		callback: (arg0: null | NodeJS.ErrnoException, arg1?: string) => void
	): void;
	(
		path: PathLikeFs,
		options: BufferEncodingOption,
		callback: (arg0: null | NodeJS.ErrnoException, arg1?: Buffer) => void
	): void;
	(
		path: PathLikeFs,
		options: EncodingOption,
		callback: (
			arg0: null | NodeJS.ErrnoException,
			arg1?: string | Buffer
		) => void
	): void;
	(
		path: PathLikeFs,
		callback: (arg0: null | NodeJS.ErrnoException, arg1?: string) => void
	): void;
}
declare interface RealPathSync {
	(path: PathLikeFs, options?: EncodingOption): string;
	(path: PathLikeFs, options: BufferEncodingOption): Buffer;
	(path: PathLikeFs, options?: EncodingOption): string | Buffer;
}
declare interface RealPathTypes {
	(
		path: PathLikeTypes,
		options: EncodingOption,
		callback: (arg0: null | NodeJS.ErrnoException, arg1?: string) => void
	): void;
	(
		path: PathLikeTypes,
		options: BufferEncodingOption,
		callback: (arg0: null | NodeJS.ErrnoException, arg1?: Buffer) => void
	): void;
	(
		path: PathLikeTypes,
		options: EncodingOption,
		callback: (
			arg0: null | NodeJS.ErrnoException,
			arg1?: string | Buffer
		) => void
	): void;
	(
		path: PathLikeTypes,
		callback: (arg0: null | NodeJS.ErrnoException, arg1?: string) => void
	): void;
}
type RecursiveArrayOrRecord<T> =
	| { [index: string]: RecursiveArrayOrRecord<T> }
	| RecursiveArrayOrRecord<T>[]
	| T;
declare interface ReferencedExport {
	/**
	 * name of the referenced export
	 */
	name: string[];

	/**
	 * when false, referenced export can not be mangled, defaults to true
	 */
	canMangle?: boolean;
}
type Remotes = (string | RemotesObject)[] | RemotesObject;

/**
 * Advanced configuration for container locations from which modules should be resolved and loaded at runtime.
 */
declare interface RemotesConfig {
	/**
	 * Container locations from which modules should be resolved and loaded at runtime.
	 */
	external: string | string[];

	/**
	 * The name of the share scope shared with this remote.
	 */
	shareScope?: string;
}

/**
 * Container locations from which modules should be resolved and loaded at runtime. Property names are used as request scopes.
 */
declare interface RemotesObject {
	[index: string]: string | RemotesConfig | string[];
}
declare interface RenderBootstrapContext {
	/**
	 * the chunk
	 */
	chunk: Chunk;

	/**
	 * results of code generation
	 */
	codeGenerationResults: CodeGenerationResults;

	/**
	 * the runtime template
	 */
	runtimeTemplate: RuntimeTemplate;

	/**
	 * the module graph
	 */
	moduleGraph: ModuleGraph;

	/**
	 * the chunk graph
	 */
	chunkGraph: ChunkGraph;

	/**
	 * hash to be used for render call
	 */
	hash: string;
}
declare interface RenderContext {
	/**
	 * the chunk
	 */
	chunk: Chunk;

	/**
	 * the dependency templates
	 */
	dependencyTemplates: DependencyTemplates;

	/**
	 * the runtime template
	 */
	runtimeTemplate: RuntimeTemplate;

	/**
	 * the module graph
	 */
	moduleGraph: ModuleGraph;

	/**
	 * the chunk graph
	 */
	chunkGraph: ChunkGraph;

	/**
	 * results of code generation
	 */
	codeGenerationResults: CodeGenerationResults;

	/**
	 * rendering in strict context
	 */
	strictMode: boolean;
}
type RenderManifestEntry =
	| RenderManifestEntryTemplated
	| RenderManifestEntryStatic;
declare interface RenderManifestEntryStatic {
	render: () => Source;
	filename: string;
	info: AssetInfo;
	identifier: string;
	hash?: string;
	auxiliary?: boolean;
}
declare interface RenderManifestEntryTemplated {
	render: () => Source;
	filenameTemplate: string | ((arg0: PathData, arg1?: AssetInfo) => string);
	pathOptions?: PathData;
	info?: AssetInfo;
	identifier: string;
	hash?: string;
	auxiliary?: boolean;
}
declare interface RenderManifestOptions {
	/**
	 * the chunk used to render
	 */
	chunk: Chunk;
	hash: string;
	fullHash: string;
	outputOptions: Output;
	codeGenerationResults: CodeGenerationResults;
	moduleTemplates: { javascript: ModuleTemplate };
	dependencyTemplates: DependencyTemplates;
	runtimeTemplate: RuntimeTemplate;
	moduleGraph: ModuleGraph;
	chunkGraph: ChunkGraph;
}
declare class ReplaceSource extends Source {
	constructor(source: Source, name?: string);
	replace(start: number, end: number, newValue: string, name?: string): void;
	insert(pos: number, newValue: string, name?: string): void;
	getName(): string;
	original(): string;
	getReplacements(): {
		start: number;
		end: number;
		content: string;
		insertIndex: number;
		name: string;
	}[];
}
declare interface RequestRecord {
	[index: string]: string | string[];
}
declare abstract class RequestShortener {
	contextify: (arg0: string) => string;
	shorten(request?: null | string): undefined | null | string;
}
declare interface ResolveBuildDependenciesResult {
	/**
	 * list of files
	 */
	files: Set<string>;

	/**
	 * list of directories
	 */
	directories: Set<string>;

	/**
	 * list of missing entries
	 */
	missing: Set<string>;

	/**
	 * stored resolve results
	 */
	resolveResults: Map<string, string | false>;

	/**
	 * dependencies of the resolving
	 */
	resolveDependencies: {
		/**
		 * list of files
		 */
		files: Set<string>;
		/**
		 * list of directories
		 */
		directories: Set<string>;
		/**
		 * list of missing entries
		 */
		missing: Set<string>;
	};
}
declare interface ResolveContext {
	contextDependencies?: WriteOnlySet<string>;

	/**
	 * files that was found on file system
	 */
	fileDependencies?: WriteOnlySet<string>;

	/**
	 * dependencies that was not found on file system
	 */
	missingDependencies?: WriteOnlySet<string>;

	/**
	 * set of hooks' calls. For instance, `resolve → parsedResolve → describedResolve`,
	 */
	stack?: Set<string>;

	/**
	 * log function
	 */
	log?: (arg0: string) => void;

	/**
	 * yield result, if provided plugins can return several results
	 */
	yield?: (arg0: ResolveRequest) => void;
}
declare interface ResolveData {
	contextInfo: ModuleFactoryCreateDataContextInfo;
	resolveOptions?: ResolveOptions;
	context: string;
	request: string;
	assertions?: Record<string, any>;
	dependencies: ModuleDependency[];
	dependencyType: string;
	createData: Partial<NormalModuleCreateData & { settings: ModuleSettings }>;
	fileDependencies: LazySet<string>;
	missingDependencies: LazySet<string>;
	contextDependencies: LazySet<string>;

	/**
	 * allow to use the unsafe cache
	 */
	cacheable: boolean;
}

/**
 * Options object for resolving requests.
 */
declare interface ResolveOptions {
	/**
	 * Redirect module requests.
	 */
	alias?:
		| {
				/**
				 * New request.
				 */
				alias: string | false | string[];
				/**
				 * Request to be redirected.
				 */
				name: string;
				/**
				 * Redirect only exact matching request.
				 */
				onlyModule?: boolean;
		  }[]
		| { [index: string]: string | false | string[] };

	/**
	 * Fields in the description file (usually package.json) which are used to redirect requests inside the module.
	 */
	aliasFields?: (string | string[])[];

	/**
	 * Extra resolve options per dependency category. Typical categories are "commonjs", "amd", "esm".
	 */
	byDependency?: { [index: string]: ResolveOptions };

	/**
	 * Enable caching of successfully resolved requests (cache entries are revalidated).
	 */
	cache?: boolean;

	/**
	 * Predicate function to decide which requests should be cached.
	 */
	cachePredicate?: (request: ResolveRequest) => boolean;

	/**
	 * Include the context information in the cache identifier when caching.
	 */
	cacheWithContext?: boolean;

	/**
	 * Condition names for exports field entry point.
	 */
	conditionNames?: string[];

	/**
	 * Filenames used to find a description file (like a package.json).
	 */
	descriptionFiles?: string[];

	/**
	 * Enforce the resolver to use one of the extensions from the extensions option (User must specify requests without extension).
	 */
	enforceExtension?: boolean;

	/**
	 * Field names from the description file (usually package.json) which are used to provide entry points of a package.
	 */
	exportsFields?: string[];

	/**
	 * An object which maps extension to extension aliases.
	 */
	extensionAlias?: { [index: string]: string | string[] };

	/**
	 * Extensions added to the request when trying to find the file.
	 */
	extensions?: string[];

	/**
	 * Redirect module requests when normal resolving fails.
	 */
	fallback?:
		| {
				/**
				 * New request.
				 */
				alias: string | false | string[];
				/**
				 * Request to be redirected.
				 */
				name: string;
				/**
				 * Redirect only exact matching request.
				 */
				onlyModule?: boolean;
		  }[]
		| { [index: string]: string | false | string[] };

	/**
	 * Filesystem for the resolver.
	 */
	fileSystem?: InputFileSystem;

	/**
	 * Treats the request specified by the user as fully specified, meaning no extensions are added and the mainFiles in directories are not resolved (This doesn't affect requests from mainFields, aliasFields or aliases).
	 */
	fullySpecified?: boolean;

	/**
	 * Field names from the description file (usually package.json) which are used to provide internal request of a package (requests starting with # are considered as internal).
	 */
	importsFields?: string[];

	/**
	 * Field names from the description file (package.json) which are used to find the default entry point.
	 */
	mainFields?: (string | string[])[];

	/**
	 * Filenames used to find the default entry point if there is no description file or main field.
	 */
	mainFiles?: string[];

	/**
	 * Folder names or directory paths where to find modules.
	 */
	modules?: string[];

	/**
	 * Plugins for the resolver.
	 */
	plugins?: (
		| undefined
		| null
		| false
		| ""
		| 0
		| {
				[index: string]: any;
				/**
				 * The run point of the plugin, required method.
				 */
				apply: (arg0: Resolver) => void;
		  }
		| ((this: Resolver, arg1: Resolver) => void)
		| "..."
	)[];

	/**
	 * Prefer to resolve server-relative URLs (starting with '/') as absolute paths before falling back to resolve in 'resolve.roots'.
	 */
	preferAbsolute?: boolean;

	/**
	 * Prefer to resolve module requests as relative request and fallback to resolving as module.
	 */
	preferRelative?: boolean;

	/**
	 * Custom resolver.
	 */
	resolver?: Resolver;

	/**
	 * A list of resolve restrictions. Resolve results must fulfill all of these restrictions to resolve successfully. Other resolve paths are taken when restrictions are not met.
	 */
	restrictions?: (string | RegExp)[];

	/**
	 * A list of directories in which requests that are server-relative URLs (starting with '/') are resolved.
	 */
	roots?: string[];

	/**
	 * Enable resolving symlinks to the original location.
	 */
	symlinks?: boolean;

	/**
	 * Enable caching of successfully resolved requests (cache entries are not revalidated).
	 */
	unsafeCache?: boolean | { [index: string]: any };

	/**
	 * Use synchronous filesystem calls for the resolver.
	 */
	useSyncFileSystemCalls?: boolean;
}
declare interface ResolveOptionsResolverFactoryObject1 {
	alias: AliasOption[];
	fallback: AliasOption[];
	aliasFields: Set<string | string[]>;
	extensionAlias: ExtensionAliasOption[];
	cachePredicate: (arg0: ResolveRequest) => boolean;
	cacheWithContext: boolean;

	/**
	 * A list of exports field condition names.
	 */
	conditionNames: Set<string>;
	descriptionFiles: string[];
	enforceExtension: boolean;
	exportsFields: Set<string | string[]>;
	importsFields: Set<string | string[]>;
	extensions: Set<string>;
	fileSystem: FileSystem;
	unsafeCache: false | object;
	symlinks: boolean;
	resolver?: Resolver;
	modules: (string | string[])[];
	mainFields: { name: string[]; forceRelative: boolean }[];
	mainFiles: Set<string>;
	plugins: Plugin[];
	pnpApi: null | PnpApi;
	roots: Set<string>;
	fullySpecified: boolean;
	resolveToContext: boolean;
	restrictions: Set<string | RegExp>;
	preferRelative: boolean;
	preferAbsolute: boolean;
}
declare interface ResolveOptionsResolverFactoryObject2 {
	/**
	 * A list of module alias configurations or an object which maps key to value
	 */
	alias?: AliasOption[] | AliasOptions;

	/**
	 * A list of module alias configurations or an object which maps key to value, applied only after modules option
	 */
	fallback?: AliasOption[] | AliasOptions;

	/**
	 * An object which maps extension to extension aliases
	 */
	extensionAlias?: ExtensionAliasOptions;

	/**
	 * A list of alias fields in description files
	 */
	aliasFields?: (string | string[])[];

	/**
	 * A function which decides whether a request should be cached or not. An object is passed with at least `path` and `request` properties.
	 */
	cachePredicate?: (arg0: ResolveRequest) => boolean;

	/**
	 * Whether or not the unsafeCache should include request context as part of the cache key.
	 */
	cacheWithContext?: boolean;

	/**
	 * A list of description files to read from
	 */
	descriptionFiles?: string[];

	/**
	 * A list of exports field condition names.
	 */
	conditionNames?: string[];

	/**
	 * Enforce that a extension from extensions must be used
	 */
	enforceExtension?: boolean;

	/**
	 * A list of exports fields in description files
	 */
	exportsFields?: (string | string[])[];

	/**
	 * A list of imports fields in description files
	 */
	importsFields?: (string | string[])[];

	/**
	 * A list of extensions which should be tried for files
	 */
	extensions?: string[];

	/**
	 * The file system which should be used
	 */
	fileSystem: FileSystem;

	/**
	 * Use this cache object to unsafely cache the successful requests
	 */
	unsafeCache?: boolean | object;

	/**
	 * Resolve symlinks to their symlinked location
	 */
	symlinks?: boolean;

	/**
	 * A prepared Resolver to which the plugins are attached
	 */
	resolver?: Resolver;

	/**
	 * A list of directories to resolve modules from, can be absolute path or folder name
	 */
	modules?: string | string[];

	/**
	 * A list of main fields in description files
	 */
	mainFields?: (
		| string
		| string[]
		| { name: string | string[]; forceRelative: boolean }
	)[];

	/**
	 * A list of main files in directories
	 */
	mainFiles?: string[];

	/**
	 * A list of additional resolve plugins which should be applied
	 */
	plugins?: Plugin[];

	/**
	 * A PnP API that should be used - null is "never", undefined is "auto"
	 */
	pnpApi?: null | PnpApi;

	/**
	 * A list of root paths
	 */
	roots?: string[];

	/**
	 * The request is already fully specified and no extensions or directories are resolved for it
	 */
	fullySpecified?: boolean;

	/**
	 * Resolve to a context instead of a file
	 */
	resolveToContext?: boolean;

	/**
	 * A list of resolve restrictions
	 */
	restrictions?: (string | RegExp)[];

	/**
	 * Use only the sync constraints of the file system calls
	 */
	useSyncFileSystemCalls?: boolean;

	/**
	 * Prefer to resolve module requests as relative requests before falling back to modules
	 */
	preferRelative?: boolean;

	/**
	 * Prefer to resolve server-relative urls as absolute paths before falling back to resolve in roots
	 */
	preferAbsolute?: boolean;
}
type ResolveOptionsWithDependencyType = ResolveOptions & {
	dependencyType?: string;
	resolveToContext?: boolean;
};
type ResolvePluginInstance =
	| {
			[index: string]: any;
			/**
			 * The run point of the plugin, required method.
			 */
			apply: (arg0: Resolver) => void;
	  }
	| ((this: Resolver, arg1: Resolver) => void);
type ResolveRequest = BaseResolveRequest & Partial<ParsedIdentifier>;
declare interface ResolvedContextFileSystemInfoEntry {
	safeTime: number;
	timestampHash?: string;
}
declare interface ResolvedContextTimestampAndHash {
	safeTime: number;
	timestampHash?: string;
	hash: string;
}
declare abstract class Resolver {
	fileSystem: FileSystem;
	options: ResolveOptionsResolverFactoryObject1;
	hooks: KnownHooks;
	ensureHook(
		name:
			| string
			| AsyncSeriesBailHook<
					[ResolveRequest, ResolveContext],
					null | ResolveRequest
			  >
	): AsyncSeriesBailHook<
		[ResolveRequest, ResolveContext],
		null | ResolveRequest
	>;
	getHook(
		name:
			| string
			| AsyncSeriesBailHook<
					[ResolveRequest, ResolveContext],
					null | ResolveRequest
			  >
	): AsyncSeriesBailHook<
		[ResolveRequest, ResolveContext],
		null | ResolveRequest
	>;
	resolveSync(context: object, path: string, request: string): string | false;
	resolve(
		context: object,
		path: string,
		request: string,
		resolveContext: ResolveContext,
		callback: (
			err: null | ErrorWithDetail,
			res?: string | false,
			req?: ResolveRequest
		) => void
	): void;
	doResolve(
		hook: AsyncSeriesBailHook<
			[ResolveRequest, ResolveContext],
			null | ResolveRequest
		>,
		request: ResolveRequest,
		message: null | string,
		resolveContext: ResolveContext,
		callback: (err?: null | Error, result?: ResolveRequest) => void
	): void;
	parse(identifier: string): ParsedIdentifier;
	isModule(path: string): boolean;
	isPrivate(path: string): boolean;
	isDirectory(path: string): boolean;
	join(path: string, request: string): string;
	normalize(path: string): string;
}
declare interface ResolverCache {
	direct: WeakMap<Object, ResolverWithOptions>;
	stringified: Map<string, ResolverWithOptions>;
}
declare abstract class ResolverFactory {
	hooks: Readonly<{
		resolveOptions: HookMap<
			SyncWaterfallHook<[ResolveOptionsWithDependencyType]>
		>;
		resolver: HookMap<
			SyncHook<
				[
					Resolver,
					ResolveOptionsResolverFactoryObject2,
					ResolveOptionsWithDependencyType
				]
			>
		>;
	}>;
	cache: Map<string, ResolverCache>;
	get(
		type: string,
		resolveOptions?: ResolveOptionsWithDependencyType
	): ResolverWithOptions;
}
type ResolverWithOptions = Resolver & WithOptions;

declare interface ResourceDataWithData {
	resource: string;
	path?: string;
	query?: string;
	fragment?: string;
	context?: string;
	data: Record<string, any>;
}
declare interface RmDirOptions {
	maxRetries?: number;
	recursive?: boolean;
	retryDelay?: number;
}
declare interface Rmdir {
	(
		file: PathLikeFs,
		callback: (arg0: null | NodeJS.ErrnoException) => void
	): void;
	(
		file: PathLikeFs,
		options: RmDirOptions,
		callback: (arg0: null | NodeJS.ErrnoException) => void
	): void;
}
type Rule = string | RegExp;
declare interface RuleSet {
	/**
	 * map of references in the rule set (may grow over time)
	 */
	references: Map<string, any>;

	/**
	 * execute the rule set
	 */
	exec: (arg0: object) => Effect[];
}
type RuleSetCondition =
	| string
	| RegExp
	| ((value: string) => boolean)
	| RuleSetLogicalConditions
	| RuleSetCondition[];
type RuleSetConditionAbsolute =
	| string
	| RegExp
	| ((value: string) => boolean)
	| RuleSetLogicalConditionsAbsolute
	| RuleSetConditionAbsolute[];
type RuleSetConditionOrConditions =
	| string
	| RegExp
	| ((value: string) => boolean)
	| RuleSetLogicalConditions
	| RuleSetCondition[];

/**
 * Logic operators used in a condition matcher.
 */
declare interface RuleSetLogicalConditions {
	/**
	 * Logical AND.
	 */
	and?: RuleSetCondition[];

	/**
	 * Logical NOT.
	 */
	not?:
		| string
		| RegExp
		| ((value: string) => boolean)
		| RuleSetLogicalConditions
		| RuleSetCondition[];

	/**
	 * Logical OR.
	 */
	or?: RuleSetCondition[];
}

/**
 * Logic operators used in a condition matcher.
 */
declare interface RuleSetLogicalConditionsAbsolute {
	/**
	 * Logical AND.
	 */
	and?: RuleSetConditionAbsolute[];

	/**
	 * Logical NOT.
	 */
	not?:
		| string
		| RegExp
		| ((value: string) => boolean)
		| RuleSetLogicalConditionsAbsolute
		| RuleSetConditionAbsolute[];

	/**
	 * Logical OR.
	 */
	or?: RuleSetConditionAbsolute[];
}

/**
 * A rule description with conditions and effects for modules.
 */
declare interface RuleSetRule {
	/**
	 * Match on import assertions of the dependency.
	 */
	assert?: { [index: string]: RuleSetConditionOrConditions };

	/**
	 * Match the child compiler name.
	 */
	compiler?:
		| string
		| RegExp
		| ((value: string) => boolean)
		| RuleSetLogicalConditions
		| RuleSetCondition[];

	/**
	 * Match dependency type.
	 */
	dependency?:
		| string
		| RegExp
		| ((value: string) => boolean)
		| RuleSetLogicalConditions
		| RuleSetCondition[];

	/**
	 * Match values of properties in the description file (usually package.json).
	 */
	descriptionData?: { [index: string]: RuleSetConditionOrConditions };

	/**
	 * Enforce this rule as pre or post step.
	 */
	enforce?: "pre" | "post";

	/**
	 * Shortcut for resource.exclude.
	 */
	exclude?:
		| string
		| RegExp
		| ((value: string) => boolean)
		| RuleSetLogicalConditionsAbsolute
		| RuleSetConditionAbsolute[];

	/**
	 * Enable/Disable extracting source map.
	 */
	extractSourceMap?: boolean;

	/**
	 * The options for the module generator.
	 */
	generator?: { [index: string]: any };

	/**
	 * Shortcut for resource.include.
	 */
	include?:
		| string
		| RegExp
		| ((value: string) => boolean)
		| RuleSetLogicalConditionsAbsolute
		| RuleSetConditionAbsolute[];

	/**
	 * Match the issuer of the module (The module pointing to this module).
	 */
	issuer?:
		| string
		| RegExp
		| ((value: string) => boolean)
		| RuleSetLogicalConditionsAbsolute
		| RuleSetConditionAbsolute[];

	/**
	 * Match layer of the issuer of this module (The module pointing to this module).
	 */
	issuerLayer?:
		| string
		| RegExp
		| ((value: string) => boolean)
		| RuleSetLogicalConditions
		| RuleSetCondition[];

	/**
	 * Specifies the layer in which the module should be placed in.
	 */
	layer?: string;

	/**
	 * Shortcut for use.loader.
	 */
	loader?: string;

	/**
	 * Match module mimetype when load from Data URI.
	 */
	mimetype?:
		| string
		| RegExp
		| ((value: string) => boolean)
		| RuleSetLogicalConditions
		| RuleSetCondition[];

	/**
	 * Only execute the first matching rule in this array.
	 */
	oneOf?: (undefined | null | false | "" | 0 | RuleSetRule)[];

	/**
	 * Shortcut for use.options.
	 */
	options?: string | { [index: string]: any };

	/**
	 * Options for parsing.
	 */
	parser?: { [index: string]: any };

	/**
	 * Match the real resource path of the module.
	 */
	realResource?:
		| string
		| RegExp
		| ((value: string) => boolean)
		| RuleSetLogicalConditionsAbsolute
		| RuleSetConditionAbsolute[];

	/**
	 * Options for the resolver.
	 */
	resolve?: ResolveOptions;

	/**
	 * Match the resource path of the module.
	 */
	resource?:
		| string
		| RegExp
		| ((value: string) => boolean)
		| RuleSetLogicalConditionsAbsolute
		| RuleSetConditionAbsolute[];

	/**
	 * Match the resource fragment of the module.
	 */
	resourceFragment?:
		| string
		| RegExp
		| ((value: string) => boolean)
		| RuleSetLogicalConditions
		| RuleSetCondition[];

	/**
	 * Match the resource query of the module.
	 */
	resourceQuery?:
		| string
		| RegExp
		| ((value: string) => boolean)
		| RuleSetLogicalConditions
		| RuleSetCondition[];

	/**
	 * Match and execute these rules when this rule is matched.
	 */
	rules?: (undefined | null | false | "" | 0 | RuleSetRule)[];

	/**
	 * Match module scheme.
	 */
	scheme?:
		| string
		| RegExp
		| ((value: string) => boolean)
		| RuleSetLogicalConditions
		| RuleSetCondition[];

	/**
	 * Flags a module as with or without side effects.
	 */
	sideEffects?: boolean;

	/**
	 * Shortcut for resource.test.
	 */
	test?:
		| string
		| RegExp
		| ((value: string) => boolean)
		| RuleSetLogicalConditionsAbsolute
		| RuleSetConditionAbsolute[];

	/**
	 * Module type to use for the module.
	 */
	type?: string;

	/**
	 * Modifiers applied to the module when rule is matched.
	 */
	use?:
		| string
		| (
				| undefined
				| null
				| string
				| false
				| 0
				| {
						/**
						 * Unique loader options identifier.
						 */
						ident?: string;
						/**
						 * Loader name.
						 */
						loader?: string;
						/**
						 * Loader options.
						 */
						options?: string | { [index: string]: any };
				  }
				| ((data: object) =>
						| string
						| {
								/**
								 * Unique loader options identifier.
								 */
								ident?: string;
								/**
								 * Loader name.
								 */
								loader?: string;
								/**
								 * Loader options.
								 */
								options?: string | { [index: string]: any };
						  }
						| __TypeWebpackOptions
						| __Type_2[])
		  )[]
		| ((data: {
				resource: string;
				realResource: string;
				resourceQuery: string;
				issuer: string;
				compiler: string;
		  }) => __Type_2[])
		| {
				/**
				 * Unique loader options identifier.
				 */
				ident?: string;
				/**
				 * Loader name.
				 */
				loader?: string;
				/**
				 * Loader options.
				 */
				options?: string | { [index: string]: any };
		  }
		| __TypeWebpackOptions;
}
type RuleSetUse =
	| string
	| (
			| undefined
			| null
			| string
			| false
			| 0
			| {
					/**
					 * Unique loader options identifier.
					 */
					ident?: string;
					/**
					 * Loader name.
					 */
					loader?: string;
					/**
					 * Loader options.
					 */
					options?: string | { [index: string]: any };
			  }
			| ((data: object) =>
					| string
					| {
							/**
							 * Unique loader options identifier.
							 */
							ident?: string;
							/**
							 * Loader name.
							 */
							loader?: string;
							/**
							 * Loader options.
							 */
							options?: string | { [index: string]: any };
					  }
					| __TypeWebpackOptions
					| __Type_2[])
	  )[]
	| ((data: {
			resource: string;
			realResource: string;
			resourceQuery: string;
			issuer: string;
			compiler: string;
	  }) => __Type_2[])
	| {
			/**
			 * Unique loader options identifier.
			 */
			ident?: string;
			/**
			 * Loader name.
			 */
			loader?: string;
			/**
			 * Loader options.
			 */
			options?: string | { [index: string]: any };
	  }
	| __TypeWebpackOptions;
type RuleSetUseItem =
	| string
	| {
			/**
			 * Unique loader options identifier.
			 */
			ident?: string;
			/**
			 * Loader name.
			 */
			loader?: string;
			/**
			 * Loader options.
			 */
			options?: string | { [index: string]: any };
	  }
	| __TypeWebpackOptions;
declare interface RunCallback<T> {
	(err: null | Error, result?: T): any;
}
declare class RuntimeChunkPlugin {
	constructor(options: { name?: (entrypoint: { name: string }) => string });
	options: {
		name:
			| ((entrypoint: { name: string }) => string)
			| ((entrypoint: Entrypoint) => string);
	};

	/**
	 * Apply the plugin
	 */
	apply(compiler: Compiler): void;
}
type RuntimeCondition = undefined | string | boolean | SortableSet<string>;
declare class RuntimeModule extends Module {
	constructor(name: string, stage?: number);
	name: string;
	stage: number;
	compilation?: Compilation;
	chunk?: Chunk;
	chunkGraph?: ChunkGraph;
	fullHash: boolean;
	dependentHash: boolean;
	attach(compilation: Compilation, chunk: Chunk, chunkGraph?: ChunkGraph): void;
	generate(): null | string;
	getGeneratedCode(): null | string;
	shouldIsolate(): boolean;

	/**
	 * Runtime modules without any dependencies to other runtime modules
	 */
	static STAGE_NORMAL: number;

	/**
	 * Runtime modules with simple dependencies on other runtime modules
	 */
	static STAGE_BASIC: number;

	/**
	 * Runtime modules which attach to handlers of other runtime modules
	 */
	static STAGE_ATTACH: number;

	/**
	 * Runtime modules which trigger actions on bootstrap
	 */
	static STAGE_TRIGGER: number;
}
declare interface RuntimeRequirementsContext {
	/**
	 * the chunk graph
	 */
	chunkGraph: ChunkGraph;

	/**
	 * the code generation results
	 */
	codeGenerationResults: CodeGenerationResults;
}
type RuntimeSpec = undefined | string | SortableSet<string>;
declare class RuntimeSpecMap<T> {
	constructor(clone?: RuntimeSpecMap<T>);
	get(runtime: RuntimeSpec): undefined | T;
	has(runtime: RuntimeSpec): boolean;
	set(runtime: RuntimeSpec, value: T): void;
	provide(runtime: RuntimeSpec, computer: () => any): any;
	delete(runtime: RuntimeSpec): void;
	update(runtime: RuntimeSpec, fn: (arg0?: T) => T): void;
	keys(): RuntimeSpec[];
	values(): IterableIterator<T>;
	get size(): number;
}
declare class RuntimeSpecSet {
	constructor(iterable?: Iterable<RuntimeSpec>);
	add(runtime: RuntimeSpec): void;
	has(runtime: RuntimeSpec): boolean;
	get size(): number;
	[Symbol.iterator](): IterableIterator<RuntimeSpec>;
}
declare abstract class RuntimeTemplate {
	compilation: Compilation;
	outputOptions: OutputNormalized;
	requestShortener: RequestShortener;
	globalObject: string;
	contentHashReplacement: string;
	isIIFE(): undefined | boolean;
	isModule(): undefined | boolean;
	supportsConst(): undefined | boolean;
	supportsArrowFunction(): undefined | boolean;
	supportsAsyncFunction(): undefined | boolean;
	supportsOptionalChaining(): undefined | boolean;
	supportsForOf(): undefined | boolean;
	supportsDestructuring(): undefined | boolean;
	supportsBigIntLiteral(): undefined | boolean;
	supportsDynamicImport(): undefined | boolean;
	supportsEcmaScriptModuleSyntax(): undefined | boolean;
	supportTemplateLiteral(): undefined | boolean;
	returningFunction(returnValue: string, args?: string): string;
	basicFunction(args: string, body: string | string[]): string;
	concatenation(...args: (string | { expr: string })[]): string;
	expressionFunction(expression: string, args?: string): string;
	emptyFunction(): string;
	destructureArray(items: string[], value: string): string;
	destructureObject(items: string[], value: string): string;
	iife(args: string, body: string): string;
	forEach(variable: string, array: string, body: string | string[]): string;

	/**
	 * Add a comment
	 */
	comment(__0: {
		/**
		 * request string used originally
		 */
		request?: string;
		/**
		 * name of the chunk referenced
		 */
		chunkName?: string;
		/**
		 * reason information of the chunk
		 */
		chunkReason?: string;
		/**
		 * additional message
		 */
		message?: string;
		/**
		 * name of the export
		 */
		exportName?: string;
	}): string;
	throwMissingModuleErrorBlock(__0: {
		/**
		 * request string used originally
		 */
		request?: string;
	}): string;
	throwMissingModuleErrorFunction(__0: {
		/**
		 * request string used originally
		 */
		request?: string;
	}): string;
	missingModule(__0: {
		/**
		 * request string used originally
		 */
		request?: string;
	}): string;
	missingModuleStatement(__0: {
		/**
		 * request string used originally
		 */
		request?: string;
	}): string;
	missingModulePromise(__0: {
		/**
		 * request string used originally
		 */
		request?: string;
	}): string;
	weakError(__0: {
		/**
		 * the chunk graph
		 */
		chunkGraph: ChunkGraph;
		/**
		 * the module
		 */
		module: Module;
		/**
		 * the request that should be printed as comment
		 */
		request?: string;
		/**
		 * expression to use as id expression
		 */
		idExpr?: string;
		/**
		 * which kind of code should be returned
		 */
		type: "promise" | "expression" | "statements";
	}): string;
	moduleId(__0: {
		/**
		 * the module
		 */
		module: Module;
		/**
		 * the chunk graph
		 */
		chunkGraph: ChunkGraph;
		/**
		 * the request that should be printed as comment
		 */
		request?: string;
		/**
		 * if the dependency is weak (will create a nice error message)
		 */
		weak?: boolean;
	}): string;
	moduleRaw(__0: {
		/**
		 * the module
		 */
		module: null | Module;
		/**
		 * the chunk graph
		 */
		chunkGraph: ChunkGraph;
		/**
		 * the request that should be printed as comment
		 */
		request?: string;
		/**
		 * if the dependency is weak (will create a nice error message)
		 */
		weak?: boolean;
		/**
		 * if set, will be filled with runtime requirements
		 */
		runtimeRequirements: Set<string>;
	}): string;
	moduleExports(__0: {
		/**
		 * the module
		 */
		module: null | Module;
		/**
		 * the chunk graph
		 */
		chunkGraph: ChunkGraph;
		/**
		 * the request that should be printed as comment
		 */
		request: string;
		/**
		 * if the dependency is weak (will create a nice error message)
		 */
		weak?: boolean;
		/**
		 * if set, will be filled with runtime requirements
		 */
		runtimeRequirements: Set<string>;
	}): string;
	moduleNamespace(__0: {
		/**
		 * the module
		 */
		module: Module;
		/**
		 * the chunk graph
		 */
		chunkGraph: ChunkGraph;
		/**
		 * the request that should be printed as comment
		 */
		request: string;
		/**
		 * if the current module is in strict esm mode
		 */
		strict?: boolean;
		/**
		 * if the dependency is weak (will create a nice error message)
		 */
		weak?: boolean;
		/**
		 * if set, will be filled with runtime requirements
		 */
		runtimeRequirements: Set<string>;
	}): string;
	moduleNamespacePromise(__0: {
		/**
		 * the chunk graph
		 */
		chunkGraph: ChunkGraph;
		/**
		 * the current dependencies block
		 */
		block?: AsyncDependenciesBlock;
		/**
		 * the module
		 */
		module: Module;
		/**
		 * the request that should be printed as comment
		 */
		request: string;
		/**
		 * a message for the comment
		 */
		message: string;
		/**
		 * if the current module is in strict esm mode
		 */
		strict?: boolean;
		/**
		 * if the dependency is weak (will create a nice error message)
		 */
		weak?: boolean;
		/**
		 * if set, will be filled with runtime requirements
		 */
		runtimeRequirements: Set<string>;
	}): string;
	runtimeConditionExpression(__0: {
		/**
		 * the chunk graph
		 */
		chunkGraph: ChunkGraph;
		/**
		 * runtime for which this code will be generated
		 */
		runtime?: RuntimeSpec;
		/**
		 * only execute the statement in some runtimes
		 */
		runtimeCondition?: string | boolean | SortableSet<string>;
		/**
		 * if set, will be filled with runtime requirements
		 */
		runtimeRequirements: Set<string>;
	}): string;
	importStatement(__0: {
		/**
		 * whether a new variable should be created or the existing one updated
		 */
		update?: boolean;
		/**
		 * the module
		 */
		module: Module;
		/**
		 * the chunk graph
		 */
		chunkGraph: ChunkGraph;
		/**
		 * the request that should be printed as comment
		 */
		request: string;
		/**
		 * name of the import variable
		 */
		importVar: string;
		/**
		 * module in which the statement is emitted
		 */
		originModule: Module;
		/**
		 * true, if this is a weak dependency
		 */
		weak?: boolean;
		/**
		 * if set, will be filled with runtime requirements
		 */
		runtimeRequirements: Set<string>;
	}): [string, string];
	exportFromImport(__0: {
		/**
		 * the module graph
		 */
		moduleGraph: ModuleGraph;
		/**
		 * the module
		 */
		module: Module;
		/**
		 * the request
		 */
		request: string;
		/**
		 * the export name
		 */
		exportName: string | string[];
		/**
		 * the origin module
		 */
		originModule: Module;
		/**
		 * true, if location is safe for ASI, a bracket can be emitted
		 */
		asiSafe?: boolean;
		/**
		 * true, if expression will be called
		 */
		isCall: boolean;
		/**
		 * when false, call context will not be preserved
		 */
		callContext: null | boolean;
		/**
		 * when true and accessing the default exports, interop code will be generated
		 */
		defaultInterop: boolean;
		/**
		 * the identifier name of the import variable
		 */
		importVar: string;
		/**
		 * init fragments will be added here
		 */
		initFragments: InitFragment<any>[];
		/**
		 * runtime for which this code will be generated
		 */
		runtime: RuntimeSpec;
		/**
		 * if set, will be filled with runtime requirements
		 */
		runtimeRequirements: Set<string>;
	}): string;
	blockPromise(__0: {
		/**
		 * the async block
		 */
		block?: AsyncDependenciesBlock;
		/**
		 * the message
		 */
		message: string;
		/**
		 * the chunk graph
		 */
		chunkGraph: ChunkGraph;
		/**
		 * if set, will be filled with runtime requirements
		 */
		runtimeRequirements: Set<string>;
	}): string;
	asyncModuleFactory(__0: {
		/**
		 * the async block
		 */
		block: AsyncDependenciesBlock;
		/**
		 * the chunk graph
		 */
		chunkGraph: ChunkGraph;
		/**
		 * if set, will be filled with runtime requirements
		 */
		runtimeRequirements: Set<string>;
		/**
		 * request string used originally
		 */
		request?: string;
	}): string;
	syncModuleFactory(__0: {
		/**
		 * the dependency
		 */
		dependency: Dependency;
		/**
		 * the chunk graph
		 */
		chunkGraph: ChunkGraph;
		/**
		 * if set, will be filled with runtime requirements
		 */
		runtimeRequirements: Set<string>;
		/**
		 * request string used originally
		 */
		request?: string;
	}): string;
	defineEsModuleFlagStatement(__0: {
		/**
		 * the name of the exports object
		 */
		exportsArgument: string;
		/**
		 * if set, will be filled with runtime requirements
		 */
		runtimeRequirements: Set<string>;
	}): string;
	assetUrl(__0: {
		/**
		 * the module
		 */
		module: Module;
		/**
		 * the public path
		 */
		publicPath: string;
		/**
		 * runtime
		 */
		runtime?: RuntimeSpec;
		/**
		 * the code generation results
		 */
		codeGenerationResults: CodeGenerationResults;
	}): string;
}
declare abstract class RuntimeValue {
	fn: (arg0: {
		module: NormalModule;
		key: string;
		readonly version?: string;
	}) => CodeValuePrimitive;
	options: true | RuntimeValueOptions;
	get fileDependencies(): true | string[];
	exec(
		parser: JavascriptParser,
		valueCacheVersions: Map<string, string | Set<string>>,
		key: string
	): CodeValuePrimitive;
	getCacheVersion(): undefined | string;
}
declare interface RuntimeValueOptions {
	fileDependencies?: string[];
	contextDependencies?: string[];
	missingDependencies?: string[];
	buildDependencies?: string[];
	version?: string | (() => string);
}

/**
 * Helper function for joining two ranges into a single range. This is useful
 * when working with AST nodes, as it allows you to combine the ranges of child nodes
 * to create the range of the _parent node_.
 */
declare interface ScopeInfo {
	definitions: StackedMap<string, ScopeInfo | VariableInfo>;
	topLevelScope: boolean | "arrow";
	inShorthand: string | boolean;
	inTaggedTemplateTag: boolean;
	inTry: boolean;
	isStrict: boolean;
	isAsmJs: boolean;
}
declare interface Selector<A, B> {
	(input: A): undefined | null | B;
}
declare abstract class Serializer {
	serializeMiddlewares: SerializerMiddleware<any, any>[];
	deserializeMiddlewares: SerializerMiddleware<any, any>[];
	context: any;
	serialize(obj?: any, context?: any): Promise<any>;
	deserialize(value?: any, context?: any): Promise<any>;
}
declare abstract class SerializerMiddleware<DeserializedType, SerializedType> {
	serialize(
		data: DeserializedType,
		context: Object
	): SerializedType | Promise<SerializedType>;
	deserialize(
		data: SerializedType,
		context: Object
	): DeserializedType | Promise<DeserializedType>;
}
type ServerOptionsHttps<
	Request extends typeof IncomingMessage = typeof IncomingMessage,
	Response extends typeof ServerResponse = typeof ServerResponse
> = SecureContextOptions & TlsOptions & ServerOptionsImport<Request, Response>;
declare class SharePlugin {
	constructor(options: SharePluginOptions);

	/**
	 * Apply the plugin
	 */
	apply(compiler: Compiler): void;
}

/**
 * Options for shared modules.
 */
declare interface SharePluginOptions {
	/**
	 * Share scope name used for all shared modules (defaults to 'default').
	 */
	shareScope?: string;

	/**
	 * Modules that should be shared in the share scope. When provided, property names are used to match requested modules in this compilation.
	 */
	shared: Shared;
}
type Shared = (string | SharedObject)[] | SharedObject;

/**
 * Advanced configuration for modules that should be shared in the share scope.
 */
declare interface SharedConfig {
	/**
	 * Include the provided and fallback module directly instead behind an async request. This allows to use this shared module in initial load too. All possible shared modules need to be eager too.
	 */
	eager?: boolean;

	/**
	 * Provided module that should be provided to share scope. Also acts as fallback module if no shared module is found in share scope or version isn't valid. Defaults to the property name.
	 */
	import?: string | false;

	/**
	 * Package name to determine required version from description file. This is only needed when package name can't be automatically determined from request.
	 */
	packageName?: string;

	/**
	 * Version requirement from module in share scope.
	 */
	requiredVersion?: string | false;

	/**
	 * Module is looked up under this key from the share scope.
	 */
	shareKey?: string;

	/**
	 * Share scope name.
	 */
	shareScope?: string;

	/**
	 * Allow only a single version of the shared module in share scope (disabled by default).
	 */
	singleton?: boolean;

	/**
	 * Do not accept shared module if version is not valid (defaults to yes, if local fallback module is available and shared module is not a singleton, otherwise no, has no effect if there is no required version specified).
	 */
	strictVersion?: boolean;

	/**
	 * Version of the provided module. Will replace lower matching versions, but not higher.
	 */
	version?: string | false;
}

/**
 * Modules that should be shared in the share scope. Property names are used to match requested modules in this compilation. Relative requests are resolved, module requests are matched unresolved, absolute paths will match resolved requests. A trailing slash will match all requests with this prefix. In this case shareKey must also have a trailing slash.
 */
declare interface SharedObject {
	[index: string]: string | SharedConfig;
}
declare class SideEffectsFlagPlugin {
	constructor(analyseSource?: boolean);

	/**
	 * Apply the plugin
	 */
	apply(compiler: Compiler): void;
	static moduleHasSideEffects(
		moduleName: string,
		flagValue: undefined | string | boolean | string[],
		cache: Map<string, RegExp>
	): undefined | boolean;
}
declare class SizeOnlySource extends Source {
	constructor(size: number);
}
declare abstract class Snapshot {
	startTime?: number;
	fileTimestamps?: Map<string, null | FileSystemInfoEntry>;
	fileHashes?: Map<string, null | string>;
	fileTshs?: Map<string, null | string | TimestampAndHash>;
	contextTimestamps?: Map<string, null | ResolvedContextFileSystemInfoEntry>;
	contextHashes?: Map<string, null | string>;
	contextTshs?: Map<string, null | ResolvedContextTimestampAndHash>;
	missingExistence?: Map<string, boolean>;
	managedItemInfo?: Map<string, string>;
	managedFiles?: Set<string>;
	managedContexts?: Set<string>;
	managedMissing?: Set<string>;
	children?: Set<Snapshot>;
	hasStartTime(): boolean;
	setStartTime(value: number): void;
	setMergedStartTime(value?: any, snapshot?: any): void;
	hasFileTimestamps(): boolean;
	setFileTimestamps(value?: any): void;
	hasFileHashes(): boolean;
	setFileHashes(value?: any): void;
	hasFileTshs(): boolean;
	setFileTshs(value?: any): void;
	hasContextTimestamps(): boolean;
	setContextTimestamps(value?: any): void;
	hasContextHashes(): boolean;
	setContextHashes(value?: any): void;
	hasContextTshs(): boolean;
	setContextTshs(value?: any): void;
	hasMissingExistence(): boolean;
	setMissingExistence(value?: any): void;
	hasManagedItemInfo(): boolean;
	setManagedItemInfo(value?: any): void;
	hasManagedFiles(): boolean;
	setManagedFiles(value?: any): void;
	hasManagedContexts(): boolean;
	setManagedContexts(value?: any): void;
	hasManagedMissing(): boolean;
	setManagedMissing(value?: any): void;
	hasChildren(): boolean;
	setChildren(value?: any): void;
	addChild(child?: any): void;
	serialize(__0: ObjectSerializerContext): void;
	deserialize(__0: ObjectDeserializerContext): void;
	getFileIterable(): Iterable<string>;
	getContextIterable(): Iterable<string>;
	getMissingIterable(): Iterable<string>;
}
declare interface SnapshotOptionsFileSystemInfo {
	/**
	 * should use hash to snapshot
	 */
	hash?: boolean;

	/**
	 * should use timestamp to snapshot
	 */
	timestamp?: boolean;
}

/**
 * Options affecting how file system snapshots are created and validated.
 */
declare interface SnapshotOptionsWebpackOptions {
	/**
	 * Options for snapshotting build dependencies to determine if the whole cache need to be invalidated.
	 */
	buildDependencies?: {
		/**
		 * Use hashes of the content of the files/directories to determine invalidation.
		 */
		hash?: boolean;
		/**
		 * Use timestamps of the files/directories to determine invalidation.
		 */
		timestamp?: boolean;
	};

	/**
	 * List of paths that are managed by a package manager and contain a version or hash in its path so all files are immutable.
	 */
	immutablePaths?: (string | RegExp)[];

	/**
	 * List of paths that are managed by a package manager and can be trusted to not be modified otherwise.
	 */
	managedPaths?: (string | RegExp)[];

	/**
	 * Options for snapshotting dependencies of modules to determine if they need to be built again.
	 */
	module?: {
		/**
		 * Use hashes of the content of the files/directories to determine invalidation.
		 */
		hash?: boolean;
		/**
		 * Use timestamps of the files/directories to determine invalidation.
		 */
		timestamp?: boolean;
	};

	/**
	 * Options for snapshotting dependencies of request resolving to determine if requests need to be re-resolved.
	 */
	resolve?: {
		/**
		 * Use hashes of the content of the files/directories to determine invalidation.
		 */
		hash?: boolean;
		/**
		 * Use timestamps of the files/directories to determine invalidation.
		 */
		timestamp?: boolean;
	};

	/**
	 * Options for snapshotting the resolving of build dependencies to determine if the build dependencies need to be re-resolved.
	 */
	resolveBuildDependencies?: {
		/**
		 * Use hashes of the content of the files/directories to determine invalidation.
		 */
		hash?: boolean;
		/**
		 * Use timestamps of the files/directories to determine invalidation.
		 */
		timestamp?: boolean;
	};

	/**
	 * List of paths that are not managed by a package manager and the contents are subject to change.
	 */
	unmanagedPaths?: (string | RegExp)[];
}
declare abstract class SortableSet<T> extends Set<T> {
	/**
	 * Sort with a comparer function
	 */
	sortWith(sortFn: (arg0: T, arg1: T) => number): void;
	sort(): SortableSet<T>;

	/**
	 * Get data from cache
	 */
	getFromCache<R>(fn: (arg0: SortableSet<T>) => R): R;

	/**
	 * Get data from cache (ignoring sorting)
	 */
	getFromUnorderedCache<R>(fn: (arg0: SortableSet<T>) => R): R;
	toJSON(): T[];

	/**
	 * Iterates over values in the set.
	 */
	[Symbol.iterator](): IterableIterator<T>;
}
declare class Source {
	constructor();
	size(): number;
	map(options?: MapOptions): null | RawSourceMap;
	sourceAndMap(options?: MapOptions): { source: string | Buffer; map: Object };
	updateHash(hash: Hash): void;
	source(): string | Buffer;
	buffer(): Buffer;
}
declare interface SourceLike {
	source(): string | Buffer;
}
declare interface SourceMap {
	version: number;
	sources: string[];
	mappings: string;
	file?: string;
	sourceRoot?: string;
	sourcesContent?: string[];
	names?: string[];
}
declare class SourceMapDevToolPlugin {
	constructor(options?: SourceMapDevToolPluginOptions);
	sourceMapFilename: string | false;
	sourceMappingURLComment:
		| string
		| false
		| ((arg0: PathData, arg1?: AssetInfo) => string);
	moduleFilenameTemplate: string | Function;
	fallbackModuleFilenameTemplate: string | Function;
	namespace: string;
	options: SourceMapDevToolPluginOptions;

	/**
	 * Apply the plugin
	 */
	apply(compiler: Compiler): void;
}
declare interface SourceMapDevToolPluginOptions {
	/**
	 * Appends the given value to the original asset. Usually the #sourceMappingURL comment. [url] is replaced with a URL to the source map file. false disables the appending.
	 */
	append?:
		| null
		| string
		| false
		| ((pathData: PathData, assetInfo?: AssetInfo) => string);

	/**
	 * Indicates whether column mappings should be used (defaults to true).
	 */
	columns?: boolean;

	/**
	 * Exclude modules that match the given value from source map generation.
	 */
	exclude?: string | RegExp | Rule[];

	/**
	 * Generator string or function to create identifiers of modules for the 'sources' array in the SourceMap used only if 'moduleFilenameTemplate' would result in a conflict.
	 */
	fallbackModuleFilenameTemplate?: string | Function;

	/**
	 * Path prefix to which the [file] placeholder is relative to.
	 */
	fileContext?: string;

	/**
	 * Defines the output filename of the SourceMap (will be inlined if no value is provided).
	 */
	filename?: null | string | false;

	/**
	 * Include source maps for module paths that match the given value.
	 */
	include?: string | RegExp | Rule[];

	/**
	 * Indicates whether SourceMaps from loaders should be used (defaults to true).
	 */
	module?: boolean;

	/**
	 * Generator string or function to create identifiers of modules for the 'sources' array in the SourceMap.
	 */
	moduleFilenameTemplate?: string | Function;

	/**
	 * Namespace prefix to allow multiple webpack roots in the devtools.
	 */
	namespace?: string;

	/**
	 * Omit the 'sourceContents' array from the SourceMap.
	 */
	noSources?: boolean;

	/**
	 * Provide a custom public path for the SourceMapping comment.
	 */
	publicPath?: string;

	/**
	 * Provide a custom value for the 'sourceRoot' property in the SourceMap.
	 */
	sourceRoot?: string;

	/**
	 * Include source maps for modules based on their extension (defaults to .js and .css).
	 */
	test?: string | RegExp | Rule[];
}
declare class SourceMapSource extends Source {
	constructor(
		source: string | Buffer,
		name: string,
		sourceMap: string | Object | Buffer,
		originalSource?: string | Buffer,
		innerSourceMap?: string | Object | Buffer,
		removeOriginalSource?: boolean
	);
	getArgsAsBuffers(): [
		Buffer,
		string,
		Buffer,
		undefined | Buffer,
		undefined | Buffer,
		boolean
	];
}
declare interface SourcePosition {
	line: number;
	column?: number;
}
declare interface SplitChunksOptions {
	chunksFilter: (chunk: Chunk) => undefined | boolean;
	defaultSizeTypes: string[];
	minSize: SplitChunksSizes;
	minSizeReduction: SplitChunksSizes;
	minRemainingSize: SplitChunksSizes;
	enforceSizeThreshold: SplitChunksSizes;
	maxInitialSize: SplitChunksSizes;
	maxAsyncSize: SplitChunksSizes;
	minChunks: number;
	maxAsyncRequests: number;
	maxInitialRequests: number;
	hidePathInfo: boolean;
	filename: string | ((arg0: PathData, arg1?: AssetInfo) => string);
	automaticNameDelimiter: string;
	getCacheGroups: (
		module: Module,
		context: CacheGroupsContext
	) => CacheGroupSource[];
	getName: (
		module?: Module,
		chunks?: Chunk[],
		key?: string
	) => undefined | string;
	usedExports: boolean;
	fallbackCacheGroup: FallbackCacheGroup;
}
declare class SplitChunksPlugin {
	constructor(options?: OptimizationSplitChunksOptions);
	options: SplitChunksOptions;

	/**
	 * Apply the plugin
	 */
	apply(compiler: Compiler): void;
}
declare interface SplitChunksSizes {
	[index: string]: number;
}
declare abstract class StackedMap<K, V> {
	map: Map<K, InternalCell<V>>;
	stack: Map<K, InternalCell<V>>[];
	set(item: K, value: V): void;
	delete(item: K): void;
	has(item: K): boolean;
	get(item: K): Cell<V>;
	asArray(): K[];
	asSet(): Set<K>;
	asPairArray(): [K, Cell<V>][];
	asMap(): Map<K, Cell<V>>;
	get size(): number;
	createChild(): StackedMap<K, V>;
}
type StartupRenderContext = RenderContext & { inlined: boolean };
declare interface StatFs {
	(
		path: PathLikeFs,
		callback: (arg0: null | NodeJS.ErrnoException, arg1?: IStats) => void
	): void;
	(
		path: PathLikeFs,
		options: undefined | (StatOptions & { bigint?: false }),
		callback: (arg0: null | NodeJS.ErrnoException, arg1?: IStats) => void
	): void;
	(
		path: PathLikeFs,
		options: StatOptions & { bigint: true },
		callback: (arg0: null | NodeJS.ErrnoException, arg1?: IBigIntStats) => void
	): void;
	(
		path: PathLikeFs,
		options: undefined | StatOptions,
		callback: (
			arg0: null | NodeJS.ErrnoException,
			arg1?: IStats | IBigIntStats
		) => void
	): void;
}
declare interface StatOptions {
	bigint?: boolean;
}
declare interface StatSync {
	(path: PathLikeFs, options?: undefined): IStats;
	(
		path: PathLikeFs,
		options?: StatSyncOptions & { bigint?: false; throwIfNoEntry: false }
	): undefined | IStats;
	(
		path: PathLikeFs,
		options: StatSyncOptions & { bigint: true; throwIfNoEntry: false }
	): undefined | IBigIntStats;
	(path: PathLikeFs, options?: StatSyncOptions & { bigint?: false }): IStats;
	(path: PathLikeFs, options: StatSyncOptions & { bigint: true }): IBigIntStats;
	(
		path: PathLikeFs,
		options: StatSyncOptions & { bigint: boolean; throwIfNoEntry?: false }
	): IStats | IBigIntStats;
	(
		path: PathLikeFs,
		options?: StatSyncOptions
	): undefined | IStats | IBigIntStats;
}
declare interface StatSyncOptions {
	bigint?: boolean;
	throwIfNoEntry?: boolean;
}
declare interface StatTypes {
	(
		path: PathLikeTypes,
		callback: (arg0: null | NodeJS.ErrnoException, arg1?: IStats) => void
	): void;
	(
		path: PathLikeTypes,
		options: undefined | (StatOptions & { bigint?: false }),
		callback: (arg0: null | NodeJS.ErrnoException, arg1?: IStats) => void
	): void;
	(
		path: PathLikeTypes,
		options: StatOptions & { bigint: true },
		callback: (arg0: null | NodeJS.ErrnoException, arg1?: IBigIntStats) => void
	): void;
	(
		path: PathLikeTypes,
		options: undefined | StatOptions,
		callback: (
			arg0: null | NodeJS.ErrnoException,
			arg1?: IStats | IBigIntStats
		) => void
	): void;
}
type Statement =
	| FunctionDeclaration
	| VariableDeclaration
	| ClassDeclaration
	| ExpressionStatement
	| BlockStatement
	| StaticBlock
	| EmptyStatement
	| DebuggerStatement
	| WithStatement
	| ReturnStatement
	| LabeledStatement
	| BreakStatement
	| ContinueStatement
	| IfStatement
	| SwitchStatement
	| ThrowStatement
	| TryStatement
	| WhileStatement
	| DoWhileStatement
	| ForStatement
	| ForInStatement
	| ForOfStatement;
type StatementPathItem =
	| UnaryExpression
	| ArrayExpression
	| ArrowFunctionExpression
	| AssignmentExpression
	| AwaitExpression
	| BinaryExpression
	| SimpleCallExpression
	| NewExpression
	| ChainExpression
	| ClassExpression
	| ConditionalExpression
	| FunctionExpression
	| Identifier
	| ImportExpression
	| SimpleLiteral
	| RegExpLiteral
	| BigIntLiteral
	| LogicalExpression
	| MemberExpression
	| MetaProperty
	| ObjectExpression
	| SequenceExpression
	| TaggedTemplateExpression
	| TemplateLiteral
	| ThisExpression
	| UpdateExpression
	| YieldExpression
	| FunctionDeclaration
	| VariableDeclaration
	| ClassDeclaration
	| ExpressionStatement
	| BlockStatement
	| StaticBlock
	| EmptyStatement
	| DebuggerStatement
	| WithStatement
	| ReturnStatement
	| LabeledStatement
	| BreakStatement
	| ContinueStatement
	| IfStatement
	| SwitchStatement
	| ThrowStatement
	| TryStatement
	| WhileStatement
	| DoWhileStatement
	| ForStatement
	| ForInStatement
	| ForOfStatement
	| ImportDeclaration
	| ExportNamedDeclaration
	| ExportDefaultDeclaration
	| ExportAllDeclaration;
declare class Stats {
	constructor(compilation: Compilation);
	compilation: Compilation;
	get hash(): string;
	get startTime(): number;
	get endTime(): number;
	hasWarnings(): boolean;
	hasErrors(): boolean;
	toJson(options?: string | boolean | StatsOptions): StatsCompilation;
	toString(options?: string | boolean | StatsOptions): string;
}
type StatsAsset = KnownStatsAsset & Record<string, any>;
type StatsChunk = KnownStatsChunk & Record<string, any>;
type StatsChunkGroup = KnownStatsChunkGroup & Record<string, any>;
type StatsChunkOrigin = KnownStatsChunkOrigin & Record<string, any>;
type StatsCompilation = KnownStatsCompilation & Record<string, any>;
type StatsError = KnownStatsError & Record<string, any>;
declare abstract class StatsFactory {
	hooks: Readonly<{
		extract: HookMap<SyncBailHook<[Object, any, StatsFactoryContext], any>>;
		filter: HookMap<
			SyncBailHook<[any, StatsFactoryContext, number, number], any>
		>;
		sort: HookMap<
			SyncBailHook<
				[((arg0?: any, arg1?: any) => number)[], StatsFactoryContext],
				any
			>
		>;
		filterSorted: HookMap<
			SyncBailHook<[any, StatsFactoryContext, number, number], any>
		>;
		groupResults: HookMap<
			SyncBailHook<[GroupConfig[], StatsFactoryContext], any>
		>;
		sortResults: HookMap<
			SyncBailHook<
				[((arg0?: any, arg1?: any) => number)[], StatsFactoryContext],
				any
			>
		>;
		filterResults: HookMap<
			SyncBailHook<[any, StatsFactoryContext, number, number], any>
		>;
		merge: HookMap<SyncBailHook<[any[], StatsFactoryContext], any>>;
		result: HookMap<SyncBailHook<[any[], StatsFactoryContext], any>>;
		getItemName: HookMap<SyncBailHook<[any, StatsFactoryContext], any>>;
		getItemFactory: HookMap<SyncBailHook<[any, StatsFactoryContext], any>>;
	}>;
	create(
		type: string,
		data: any,
		baseContext: Omit<StatsFactoryContext, "type">
	): any;
}
type StatsFactoryContext = KnownStatsFactoryContext & Record<string, any>;
type StatsLogging = KnownStatsLogging & Record<string, any>;
type StatsLoggingEntry = KnownStatsLoggingEntry & Record<string, any>;
type StatsModule = KnownStatsModule & Record<string, any>;
type StatsModuleIssuer = KnownStatsModuleIssuer & Record<string, any>;
type StatsModuleReason = KnownStatsModuleReason & Record<string, any>;
type StatsModuleTraceDependency = KnownStatsModuleTraceDependency &
	Record<string, any>;
type StatsModuleTraceItem = KnownStatsModuleTraceItem & Record<string, any>;

/**
 * Stats options object.
 */
declare interface StatsOptions {
	/**
	 * Fallback value for stats options when an option is not defined (has precedence over local webpack defaults).
	 */
	all?: boolean;

	/**
	 * Add assets information.
	 */
	assets?: boolean;

	/**
	 * Sort the assets by that field.
	 */
	assetsSort?: string;

	/**
	 * Space to display assets (groups will be collapsed to fit this space).
	 */
	assetsSpace?: number;

	/**
	 * Add built at time information.
	 */
	builtAt?: boolean;

	/**
	 * Add information about cached (not built) modules (deprecated: use 'cachedModules' instead).
	 */
	cached?: boolean;

	/**
	 * Show cached assets (setting this to `false` only shows emitted files).
	 */
	cachedAssets?: boolean;

	/**
	 * Add information about cached (not built) modules.
	 */
	cachedModules?: boolean;

	/**
	 * Add children information.
	 */
	children?: boolean;

	/**
	 * Display auxiliary assets in chunk groups.
	 */
	chunkGroupAuxiliary?: boolean;

	/**
	 * Display children of chunk groups.
	 */
	chunkGroupChildren?: boolean;

	/**
	 * Limit of assets displayed in chunk groups.
	 */
	chunkGroupMaxAssets?: number;

	/**
	 * Display all chunk groups with the corresponding bundles.
	 */
	chunkGroups?: boolean;

	/**
	 * Add built modules information to chunk information.
	 */
	chunkModules?: boolean;

	/**
	 * Space to display chunk modules (groups will be collapsed to fit this space, value is in number of modules/group).
	 */
	chunkModulesSpace?: number;

	/**
	 * Add the origins of chunks and chunk merging info.
	 */
	chunkOrigins?: boolean;

	/**
	 * Add information about parent, children and sibling chunks to chunk information.
	 */
	chunkRelations?: boolean;

	/**
	 * Add chunk information.
	 */
	chunks?: boolean;

	/**
	 * Sort the chunks by that field.
	 */
	chunksSort?: string;

	/**
	 * Enables/Disables colorful output.
	 */
	colors?:
		| boolean
		| {
				/**
				 * Custom color for bold text.
				 */
				bold?: string;
				/**
				 * Custom color for cyan text.
				 */
				cyan?: string;
				/**
				 * Custom color for green text.
				 */
				green?: string;
				/**
				 * Custom color for magenta text.
				 */
				magenta?: string;
				/**
				 * Custom color for red text.
				 */
				red?: string;
				/**
				 * Custom color for yellow text.
				 */
				yellow?: string;
		  };

	/**
	 * Context directory for request shortening.
	 */
	context?: string;

	/**
	 * Show chunk modules that are dependencies of other modules of the chunk.
	 */
	dependentModules?: boolean;

	/**
	 * Add module depth in module graph.
	 */
	depth?: boolean;

	/**
	 * Display the entry points with the corresponding bundles.
	 */
	entrypoints?: boolean | "auto";

	/**
	 * Add --env information.
	 */
	env?: boolean;

	/**
	 * Add details to errors (like resolving log).
	 */
	errorDetails?: boolean | "auto";

	/**
	 * Add internal stack trace to errors.
	 */
	errorStack?: boolean;

	/**
	 * Add errors.
	 */
	errors?: boolean;

	/**
	 * Add errors count.
	 */
	errorsCount?: boolean;

	/**
	 * Space to display errors (value is in number of lines).
	 */
	errorsSpace?: number;

	/**
	 * Please use excludeModules instead.
	 */
	exclude?:
		| string
		| boolean
		| RegExp
		| ModuleFilterItemTypes[]
		| ((
				name: string,
				module: StatsModule,
				type: "module" | "chunk" | "root-of-chunk" | "nested"
		  ) => boolean);

	/**
	 * Suppress assets that match the specified filters. Filters can be Strings, RegExps or Functions.
	 */
	excludeAssets?:
		| string
		| RegExp
		| AssetFilterItemTypes[]
		| ((name: string, asset: StatsAsset) => boolean);

	/**
	 * Suppress modules that match the specified filters. Filters can be Strings, RegExps, Booleans or Functions.
	 */
	excludeModules?:
		| string
		| boolean
		| RegExp
		| ModuleFilterItemTypes[]
		| ((
				name: string,
				module: StatsModule,
				type: "module" | "chunk" | "root-of-chunk" | "nested"
		  ) => boolean);

	/**
	 * Group assets by how their are related to chunks.
	 */
	groupAssetsByChunk?: boolean;

	/**
	 * Group assets by their status (emitted, compared for emit or cached).
	 */
	groupAssetsByEmitStatus?: boolean;

	/**
	 * Group assets by their extension.
	 */
	groupAssetsByExtension?: boolean;

	/**
	 * Group assets by their asset info (immutable, development, hotModuleReplacement, etc).
	 */
	groupAssetsByInfo?: boolean;

	/**
	 * Group assets by their path.
	 */
	groupAssetsByPath?: boolean;

	/**
	 * Group modules by their attributes (errors, warnings, assets, optional, orphan, or dependent).
	 */
	groupModulesByAttributes?: boolean;

	/**
	 * Group modules by their status (cached or built and cacheable).
	 */
	groupModulesByCacheStatus?: boolean;

	/**
	 * Group modules by their extension.
	 */
	groupModulesByExtension?: boolean;

	/**
	 * Group modules by their layer.
	 */
	groupModulesByLayer?: boolean;

	/**
	 * Group modules by their path.
	 */
	groupModulesByPath?: boolean;

	/**
	 * Group modules by their type.
	 */
	groupModulesByType?: boolean;

	/**
	 * Group reasons by their origin module.
	 */
	groupReasonsByOrigin?: boolean;

	/**
	 * Add the hash of the compilation.
	 */
	hash?: boolean;

	/**
	 * Add ids.
	 */
	ids?: boolean;

	/**
	 * Add logging output.
	 */
	logging?: boolean | "none" | "error" | "warn" | "info" | "log" | "verbose";

	/**
	 * Include debug logging of specified loggers (i. e. for plugins or loaders). Filters can be Strings, RegExps or Functions.
	 */
	loggingDebug?:
		| string
		| boolean
		| RegExp
		| FilterItemTypes[]
		| ((value: string) => boolean);

	/**
	 * Add stack traces to logging output.
	 */
	loggingTrace?: boolean;

	/**
	 * Add information about assets inside modules.
	 */
	moduleAssets?: boolean;

	/**
	 * Add dependencies and origin of warnings/errors.
	 */
	moduleTrace?: boolean;

	/**
	 * Add built modules information.
	 */
	modules?: boolean;

	/**
	 * Sort the modules by that field.
	 */
	modulesSort?: string;

	/**
	 * Space to display modules (groups will be collapsed to fit this space, value is in number of modules/groups).
	 */
	modulesSpace?: number;

	/**
	 * Add information about modules nested in other modules (like with module concatenation).
	 */
	nestedModules?: boolean;

	/**
	 * Space to display modules nested within other modules (groups will be collapsed to fit this space, value is in number of modules/group).
	 */
	nestedModulesSpace?: number;

	/**
	 * Show reasons why optimization bailed out for modules.
	 */
	optimizationBailout?: boolean;

	/**
	 * Add information about orphan modules.
	 */
	orphanModules?: boolean;

	/**
	 * Add output path information.
	 */
	outputPath?: boolean;

	/**
	 * Add performance hint flags.
	 */
	performance?: boolean;

	/**
	 * Preset for the default values.
	 */
	preset?: string | boolean;

	/**
	 * Show exports provided by modules.
	 */
	providedExports?: boolean;

	/**
	 * Add public path information.
	 */
	publicPath?: boolean;

	/**
	 * Add information about the reasons why modules are included.
	 */
	reasons?: boolean;

	/**
	 * Space to display reasons (groups will be collapsed to fit this space).
	 */
	reasonsSpace?: number;

	/**
	 * Add information about assets that are related to other assets (like SourceMaps for assets).
	 */
	relatedAssets?: boolean;

	/**
	 * Add information about runtime modules (deprecated: use 'runtimeModules' instead).
	 */
	runtime?: boolean;

	/**
	 * Add information about runtime modules.
	 */
	runtimeModules?: boolean;

	/**
	 * Add the source code of modules.
	 */
	source?: boolean;

	/**
	 * Add timing information.
	 */
	timings?: boolean;

	/**
	 * Show exports used by modules.
	 */
	usedExports?: boolean;

	/**
	 * Add webpack version information.
	 */
	version?: boolean;

	/**
	 * Add warnings.
	 */
	warnings?: boolean;

	/**
	 * Add warnings count.
	 */
	warningsCount?: boolean;

	/**
	 * Suppress listing warnings that match the specified filters (they will still be counted). Filters can be Strings, RegExps or Functions.
	 */
	warningsFilter?:
		| string
		| RegExp
		| WarningFilterItemTypes[]
		| ((warning: StatsError, value: string) => boolean);

	/**
	 * Space to display warnings (value is in number of lines).
	 */
	warningsSpace?: number;
}
declare abstract class StatsPrinter {
	hooks: Readonly<{
		sortElements: HookMap<SyncBailHook<[string[], StatsPrinterContext], true>>;
		printElements: HookMap<
			SyncBailHook<[PrintedElement[], StatsPrinterContext], string>
		>;
		sortItems: HookMap<SyncBailHook<[any[], StatsPrinterContext], true>>;
		getItemName: HookMap<SyncBailHook<[any, StatsPrinterContext], string>>;
		printItems: HookMap<SyncBailHook<[string[], StatsPrinterContext], string>>;
		print: HookMap<SyncBailHook<[{}, StatsPrinterContext], string>>;
		result: HookMap<SyncWaterfallHook<[string, StatsPrinterContext]>>;
	}>;
	print(type: string, object: Object, baseContext?: Object): string;
}
type StatsPrinterContext = KnownStatsPrinterContext & Record<string, any>;
type StatsProfile = KnownStatsProfile & Record<string, any>;
type StatsValue =
	| boolean
	| StatsOptions
	| "none"
	| "verbose"
	| "summary"
	| "errors-only"
	| "errors-warnings"
	| "minimal"
	| "normal"
	| "detailed";
declare class SyncModuleIdsPlugin {
	constructor(__0: {
		/**
		 * path to file
		 */
		path: string;
		/**
		 * context for module names
		 */
		context?: string;
		/**
		 * selector for modules
		 */
		test: (arg0: Module) => boolean;
		/**
		 * operation mode (defaults to merge)
		 */
		mode?: "read" | "merge" | "create" | "update";
	});

	/**
	 * Apply the plugin
	 */
	apply(compiler: Compiler): void;
}
declare interface SyntheticDependencyLocation {
	name: string;
	index?: number;
}
declare const TOMBSTONE: unique symbol;
declare const TRANSITIVE: unique symbol;
declare const TRANSITIVE_ONLY: unique symbol;

/**
 * Helper function for joining two ranges into a single range. This is useful
 * when working with AST nodes, as it allows you to combine the ranges of child nodes
 * to create the range of the _parent node_.
 */
declare interface TagInfo {
	tag: any;
	data: any;
	next?: TagInfo;
}
declare class Template {
	constructor();
	static getFunctionContent(fn: Function): string;
	static toIdentifier(str: string): string;
	static toComment(str: string): string;
	static toNormalComment(str: string): string;
	static toPath(str: string): string;
	static numberToIdentifier(n: number): string;
	static numberToIdentifierContinuation(n: number): string;
	static indent(s: string | string[]): string;
	static prefix(s: string | string[], prefix: string): string;
	static asString(str: string | string[]): string;
	static getModulesArrayBounds(modules: WithId[]): false | [number, number];
	static renderChunkModules(
		renderContext: ChunkRenderContext,
		modules: Module[],
		renderModule: (arg0: Module) => Source,
		prefix?: string
	): null | Source;
	static renderRuntimeModules(
		runtimeModules: RuntimeModule[],
		renderContext: RenderContext & {
			codeGenerationResults?: CodeGenerationResults;
		}
	): Source;
	static renderChunkRuntimeModules(
		runtimeModules: RuntimeModule[],
		renderContext: RenderContext
	): Source;
	static NUMBER_OF_IDENTIFIER_START_CHARS: number;
	static NUMBER_OF_IDENTIFIER_CONTINUATION_CHARS: number;
}
declare interface TimestampAndHash {
	safeTime: number;
	timestamp?: number;
	hash: string;
}
declare class TopLevelSymbol {
	constructor(name: string);
	name: string;
}

/**
 * Use a Trusted Types policy to create urls for chunks.
 */
declare interface TrustedTypes {
	/**
	 * If the call to `trustedTypes.createPolicy(...)` fails -- e.g., due to the policy name missing from the CSP `trusted-types` list, or it being a duplicate name, etc. -- controls whether to continue with loading in the hope that `require-trusted-types-for 'script'` isn't enforced yet, versus fail immediately. Default behavior is 'stop'.
	 */
	onPolicyCreationFailure?: "continue" | "stop";

	/**
	 * The name of the Trusted Types policy created by webpack to serve bundle chunks.
	 */
	policyName?: string;
}
declare const UNDEFINED_MARKER: unique symbol;

/**
 * `URL` class is a global reference for `require('url').URL`
 * https://nodejs.org/api/url.html#the-whatwg-url-api
 */
declare interface URL_url extends URL {}
declare interface UnsafeCacheData {
	factoryMeta?: FactoryMeta;
	resolveOptions?: ResolveOptions;
}
declare interface UpdateHashContextDependency {
	chunkGraph: ChunkGraph;
	runtime: RuntimeSpec;
	runtimeTemplate?: RuntimeTemplate;
}
declare interface UpdateHashContextGenerator {
	/**
	 * the module
	 */
	module: NormalModule;
	chunkGraph: ChunkGraph;
	runtime: RuntimeSpec;
	runtimeTemplate?: RuntimeTemplate;
}
type UsageStateType = 0 | 1 | 2 | 3 | 4;
declare abstract class VariableInfo {
	declaredScope: ScopeInfo;
	freeName?: string | true;
	tagInfo?: TagInfo;
}
declare interface VariableInfoInterface {
	declaredScope: ScopeInfo;
	freeName: string | true;
	tagInfo?: TagInfo;
}
type WarningFilterItemTypes =
	| string
	| RegExp
	| ((warning: StatsError, value: string) => boolean);
declare interface WatchFileSystem {
	watch: (
		files: Iterable<string>,
		directories: Iterable<string>,
		missing: Iterable<string>,
		startTime: number,
		options: WatchOptions,
		callback: (
			arg0: null | Error,
			arg1: Map<string, FileSystemInfoEntry | "ignore">,
			arg2: Map<string, FileSystemInfoEntry | "ignore">,
			arg3: Set<string>,
			arg4: Set<string>
		) => void,
		callbackUndelayed: (arg0: string, arg1: number) => void
	) => Watcher;
}
declare class WatchIgnorePlugin {
	constructor(options: WatchIgnorePluginOptions);
	paths: (string | RegExp)[];

	/**
	 * Apply the plugin
	 */
	apply(compiler: Compiler): void;
}
declare interface WatchIgnorePluginOptions {
	/**
	 * A list of RegExps or absolute paths to directories or files that should be ignored.
	 */
	paths: (string | RegExp)[];
}

/**
 * Options for the watcher.
 */
declare interface WatchOptions {
	/**
	 * Delay the rebuilt after the first change. Value is a time in ms.
	 */
	aggregateTimeout?: number;

	/**
	 * Resolve symlinks and watch symlink and real file. This is usually not needed as webpack already resolves symlinks ('resolve.symlinks').
	 */
	followSymlinks?: boolean;

	/**
	 * Ignore some files from watching (glob pattern or regexp).
	 */
	ignored?: string | RegExp | string[];

	/**
	 * Enable polling mode for watching.
	 */
	poll?: number | boolean;

	/**
	 * Stop watching when stdin stream has ended.
	 */
	stdin?: boolean;
}
declare interface Watcher {
	/**
	 * closes the watcher and all underlying file watchers
	 */
	close: () => void;

	/**
	 * closes the watcher, but keeps underlying file watchers alive until the next watch call
	 */
	pause: () => void;

	/**
	 * get current aggregated changes that have not yet send to callback
	 */
	getAggregatedChanges?: () => Set<string>;

	/**
	 * get current aggregated removals that have not yet send to callback
	 */
	getAggregatedRemovals?: () => Set<string>;

	/**
	 * get info about files
	 */
	getFileTimeInfoEntries: () => Map<string, FileSystemInfoEntry | "ignore">;

	/**
	 * get info about directories
	 */
	getContextTimeInfoEntries: () => Map<string, FileSystemInfoEntry | "ignore">;

	/**
	 * get info about timestamps and changes
	 */
	getInfo?: () => WatcherInfo;
}
declare interface WatcherInfo {
	/**
	 * get current aggregated changes that have not yet send to callback
	 */
	changes: Set<string>;

	/**
	 * get current aggregated removals that have not yet send to callback
	 */
	removals: Set<string>;

	/**
	 * get info about files
	 */
	fileTimeInfoEntries: Map<string, FileSystemInfoEntry | "ignore">;

	/**
	 * get info about directories
	 */
	contextTimeInfoEntries: Map<string, FileSystemInfoEntry | "ignore">;
}
declare abstract class Watching {
	startTime: null | number;
	invalid: boolean;
	handler: CallbackFunction_1<Stats>;
	callbacks: CallbackFunction_1<void>[];
	closed: boolean;
	suspended: boolean;
	blocked: boolean;
	watchOptions: {
		/**
		 * Delay the rebuilt after the first change. Value is a time in ms.
		 */
		aggregateTimeout?: number;
		/**
		 * Resolve symlinks and watch symlink and real file. This is usually not needed as webpack already resolves symlinks ('resolve.symlinks').
		 */
		followSymlinks?: boolean;
		/**
		 * Ignore some files from watching (glob pattern or regexp).
		 */
		ignored?: string | RegExp | string[];
		/**
		 * Enable polling mode for watching.
		 */
		poll?: number | boolean;
		/**
		 * Stop watching when stdin stream has ended.
		 */
		stdin?: boolean;
	};
	compiler: Compiler;
	running: boolean;
	watcher?: null | Watcher;
	pausedWatcher?: null | Watcher;
	lastWatcherStartTime?: number;
	watch(
		files: Iterable<string>,
		dirs: Iterable<string>,
		missing: Iterable<string>
	): void;
	invalidate(callback?: CallbackFunction_1<void>): void;
	suspend(): void;
	resume(): void;
	close(callback: CallbackFunction_1<void>): void;
}
declare abstract class WeakTupleMap<T extends any[], V> {
	set(...args: [T, ...V[]]): void;
	has(...args: T): boolean;
	get(...args: T): undefined | V;
	provide(...args: [T, ...(() => V)[]]): V;
	delete(...args: T): void;
	clear(): void;
}
declare interface WebAssemblyRenderContext {
	/**
	 * the chunk
	 */
	chunk: Chunk;

	/**
	 * the dependency templates
	 */
	dependencyTemplates: DependencyTemplates;

	/**
	 * the runtime template
	 */
	runtimeTemplate: RuntimeTemplate;

	/**
	 * the module graph
	 */
	moduleGraph: ModuleGraph;

	/**
	 * the chunk graph
	 */
	chunkGraph: ChunkGraph;

	/**
	 * results of code generation
	 */
	codeGenerationResults: CodeGenerationResults;
}
declare class WebWorkerTemplatePlugin {
	constructor();

	/**
	 * Apply the plugin
	 */
	apply(compiler: Compiler): void;
}
declare class WebpackError extends Error {
	/**
	 * Creates an instance of WebpackError.
	 */
	constructor(message?: string);
	details?: string;
	module?: null | Module;
	loc?: SyntheticDependencyLocation | RealDependencyLocation;
	hideStack?: boolean;
	chunk?: Chunk;
	file?: string;
	serialize(__0: ObjectSerializerContext): void;
	deserialize(__0: ObjectDeserializerContext): void;

	/**
	 * Create .stack property on a target object
	 */
	static captureStackTrace(
		targetObject: object,
		constructorOpt?: Function
	): void;

	/**
	 * Optional override for formatting stack traces
	 */
	static prepareStackTrace?: (
		err: Error,
		stackTraces: NodeJS.CallSite[]
	) => any;
	static stackTraceLimit: number;
}
declare abstract class WebpackLogger {
	getChildLogger: (arg0: string | (() => string)) => WebpackLogger;
	error(...args: any[]): void;
	warn(...args: any[]): void;
	info(...args: any[]): void;
	log(...args: any[]): void;
	debug(...args: any[]): void;
	assert(assertion: any, ...args: any[]): void;
	trace(): void;
	clear(): void;
	status(...args: any[]): void;
	group(...args: any[]): void;
	groupCollapsed(...args: any[]): void;
	groupEnd(...args: any[]): void;
	profile(label?: string): void;
	profileEnd(label?: string): void;
	time(label: string): void;
	timeLog(label?: string): void;
	timeEnd(label?: string): void;
	timeAggregate(label?: string): void;
	timeAggregateEnd(label?: string): void;
}
declare class WebpackOptionsApply extends OptionsApply {
	constructor();
}
declare class WebpackOptionsDefaulter {
	constructor();
	process(options: Configuration): WebpackOptionsNormalized;
}

/**
 * Normalized webpack options object.
 */
declare interface WebpackOptionsNormalized {
	/**
	 * Set the value of `require.amd` and `define.amd`. Or disable AMD support.
	 */
	amd?: false | { [index: string]: any };

	/**
	 * Report the first error as a hard error instead of tolerating it.
	 */
	bail?: boolean;

	/**
	 * Cache generated modules and chunks to improve performance for multiple incremental builds.
	 */
	cache: CacheOptionsNormalized;

	/**
	 * The base directory (absolute path!) for resolving the `entry` option. If `output.pathinfo` is set, the included pathinfo is shortened to this directory.
	 */
	context?: string;

	/**
	 * References to other configurations to depend on.
	 */
	dependencies?: string[];

	/**
	 * Options for the webpack-dev-server.
	 */
	devServer?: false | { [index: string]: any };

	/**
	 * A developer tool to enhance debugging (false | eval | [inline-|hidden-|eval-][nosources-][cheap-[module-]]source-map).
	 */
	devtool?: string | false;

	/**
	 * The entry point(s) of the compilation.
	 */
	entry: EntryNormalized;

	/**
	 * Enables/Disables experiments (experimental features with relax SemVer compatibility).
	 */
	experiments: ExperimentsNormalized;

	/**
	 * Specify dependencies that shouldn't be resolved by webpack, but should become dependencies of the resulting bundle. The kind of the dependency depends on `output.libraryTarget`.
	 */
	externals: Externals;

	/**
	 * Enable presets of externals for specific targets.
	 */
	externalsPresets: ExternalsPresets;

	/**
	 * Specifies the default type of externals ('amd*', 'umd*', 'system' and 'jsonp' depend on output.libraryTarget set to the same value).
	 */
	externalsType?:
		| "import"
		| "var"
		| "module"
		| "assign"
		| "this"
		| "window"
		| "self"
		| "global"
		| "commonjs"
		| "commonjs2"
		| "commonjs-module"
		| "commonjs-static"
		| "amd"
		| "amd-require"
		| "umd"
		| "umd2"
		| "jsonp"
		| "system"
		| "promise"
		| "script"
		| "node-commonjs";

	/**
	 * Ignore specific warnings.
	 */
	ignoreWarnings?: ((
		warning: WebpackError,
		compilation: Compilation
	) => boolean)[];

	/**
	 * Options for infrastructure level logging.
	 */
	infrastructureLogging: InfrastructureLogging;

	/**
	 * Custom values available in the loader context.
	 */
	loader?: Loader;

	/**
	 * Enable production optimizations or development hints.
	 */
	mode?: "none" | "development" | "production";

	/**
	 * Options affecting the normal modules (`NormalModuleFactory`).
	 */
	module: ModuleOptionsNormalized;

	/**
	 * Name of the configuration. Used when loading multiple configurations.
	 */
	name?: string;

	/**
	 * Include polyfills or mocks for various node stuff.
	 */
	node: Node;

	/**
	 * Enables/Disables integrated optimizations.
	 */
	optimization: Optimization;

	/**
	 * Normalized options affecting the output of the compilation. `output` options tell webpack how to write the compiled files to disk.
	 */
	output: OutputNormalized;

	/**
	 * The number of parallel processed modules in the compilation.
	 */
	parallelism?: number;

	/**
	 * Configuration for web performance recommendations.
	 */
	performance?: false | PerformanceOptions;

	/**
	 * Add additional plugins to the compiler.
	 */
	plugins: (
		| undefined
		| null
		| false
		| ""
		| 0
		| ((this: Compiler, compiler: Compiler) => void)
		| WebpackPluginInstance
	)[];

	/**
	 * Capture timing information for each module.
	 */
	profile?: boolean;

	/**
	 * Store compiler state to a json file.
	 */
	recordsInputPath?: string | false;

	/**
	 * Load compiler state from a json file.
	 */
	recordsOutputPath?: string | false;

	/**
	 * Options for the resolver.
	 */
	resolve: ResolveOptions;

	/**
	 * Options for the resolver when resolving loaders.
	 */
	resolveLoader: ResolveOptions;

	/**
	 * Options affecting how file system snapshots are created and validated.
	 */
	snapshot: SnapshotOptionsWebpackOptions;

	/**
	 * Stats options object or preset name.
	 */
	stats: StatsValue;

	/**
	 * Environment to build for. An array of environments to build for all of them when possible.
	 */
	target?: string | false | string[];

	/**
	 * Enter watch mode, which rebuilds on file change.
	 */
	watch?: boolean;

	/**
	 * Options for the watcher.
	 */
	watchOptions: WatchOptions;
}

/**
 * Plugin instance.
 */
declare interface WebpackPluginInstance {
	[index: string]: any;

	/**
	 * The run point of the plugin, required method.
	 */
	apply: (compiler: Compiler) => void;
}
declare interface WithId {
	id: string | number;
}
declare interface WithOptions {
	/**
	 * create a resolver with additional/different options
	 */
	withOptions: (
		arg0: Partial<ResolveOptionsWithDependencyType>
	) => ResolverWithOptions;
}
declare interface WriteFile {
	(
		file: PathOrFileDescriptorFs,
		data:
			| string
			| Uint8Array
			| Uint8ClampedArray
			| Uint16Array
			| Uint32Array
			| Int8Array
			| Int16Array
			| Int32Array
			| BigUint64Array
			| BigInt64Array
			| Float32Array
			| Float64Array
			| DataView,
		options: WriteFileOptions,
		callback: (arg0: null | NodeJS.ErrnoException) => void
	): void;
	(
		file: PathOrFileDescriptorFs,
		data:
			| string
			| Uint8Array
			| Uint8ClampedArray
			| Uint16Array
			| Uint32Array
			| Int8Array
			| Int16Array
			| Int32Array
			| BigUint64Array
			| BigInt64Array
			| Float32Array
			| Float64Array
			| DataView,
		callback: (arg0: null | NodeJS.ErrnoException) => void
	): void;
}
type WriteFileOptions =
	| null
	| "ascii"
	| "utf8"
	| "utf-8"
	| "utf16le"
	| "utf-16le"
	| "ucs2"
	| "ucs-2"
	| "latin1"
	| "binary"
	| "base64"
	| "base64url"
	| "hex"
	| (ObjectEncodingOptions &
			Abortable & { mode?: string | number; flag?: string; flush?: boolean });
declare interface WriteOnlySet<T> {
	add: (item: T) => void;
}

declare interface WriteStreamOptions {
	flags?: string;
	encoding?:
		| "ascii"
		| "utf8"
		| "utf-8"
		| "utf16le"
		| "utf-16le"
		| "ucs2"
		| "ucs-2"
		| "latin1"
		| "binary"
		| "base64"
		| "base64url"
		| "hex";
	fd?: any;
	mode?: number;
	autoClose?: boolean;
	emitClose?: boolean;
	start?: number;
	signal?: null | AbortSignal;
	fs?: null | CreateWriteStreamFSImplementation;
}
type __TypeWebpackOptions = (data: object) =>
	| string
	| {
			/**
			 * Unique loader options identifier.
			 */
			ident?: string;
			/**
			 * Loader name.
			 */
			loader?: string;
			/**
			 * Loader options.
			 */
			options?: string | { [index: string]: any };
	  }
	| __TypeWebpackOptions
	| __Type_2[];
type __Type_2 =
	| undefined
	| null
	| string
	| false
	| 0
	| {
			/**
			 * Unique loader options identifier.
			 */
			ident?: string;
			/**
			 * Loader name.
			 */
			loader?: string;
			/**
			 * Loader options.
			 */
			options?: string | { [index: string]: any };
	  }
	| ((data: object) =>
			| string
			| {
					/**
					 * Unique loader options identifier.
					 */
					ident?: string;
					/**
					 * Loader name.
					 */
					loader?: string;
					/**
					 * Loader options.
					 */
					options?: string | { [index: string]: any };
			  }
			| __TypeWebpackOptions
			| __Type_2[]);
declare function exports(
	options: Configuration,
	callback?: CallbackWebpack<Stats>
): Compiler;
declare function exports(
	options: ReadonlyArray<Configuration> & MultiCompilerOptions,
	callback?: CallbackWebpack<MultiStats>
): MultiCompiler;
declare namespace exports {
	export const webpack: {
		(options: Configuration, callback?: CallbackWebpack<Stats>): Compiler;
		(
			options: ReadonlyArray<Configuration> & MultiCompilerOptions,
			callback?: CallbackWebpack<MultiStats>
		): MultiCompiler;
	};
	export const validate: (options?: any) => void;
	export const validateSchema: (
		schema: Parameters<typeof validateFunction>[0],
		options: Parameters<typeof validateFunction>[1],
		validationConfiguration?: ValidationErrorConfiguration
	) => void;
	export const version: string;
	export namespace cli {
		export let getArguments: (schema?: any) => Record<string, Argument>;
		export let processArguments: (
			args: Record<string, Argument>,
			config: any,
			values: Record<
				string,
				| string
				| number
				| boolean
				| RegExp
				| (string | number | boolean | RegExp)[]
			>
		) => null | Problem[];
	}
	export namespace ModuleFilenameHelpers {
		export let ALL_LOADERS_RESOURCE: string;
		export let REGEXP_ALL_LOADERS_RESOURCE: RegExp;
		export let LOADERS_RESOURCE: string;
		export let REGEXP_LOADERS_RESOURCE: RegExp;
		export let RESOURCE: string;
		export let REGEXP_RESOURCE: RegExp;
		export let ABSOLUTE_RESOURCE_PATH: string;
		export let REGEXP_ABSOLUTE_RESOURCE_PATH: RegExp;
		export let RESOURCE_PATH: string;
		export let REGEXP_RESOURCE_PATH: RegExp;
		export let ALL_LOADERS: string;
		export let REGEXP_ALL_LOADERS: RegExp;
		export let LOADERS: string;
		export let REGEXP_LOADERS: RegExp;
		export let QUERY: string;
		export let REGEXP_QUERY: RegExp;
		export let ID: string;
		export let REGEXP_ID: RegExp;
		export let HASH: string;
		export let REGEXP_HASH: RegExp;
		export let NAMESPACE: string;
		export let REGEXP_NAMESPACE: RegExp;
		export let createFilename: (
			module: string | Module,
			options: any,
			__2: {
				/**
				 * requestShortener
				 */
				requestShortener: RequestShortener;
				/**
				 * chunk graph
				 */
				chunkGraph: ChunkGraph;
				/**
				 * the hash function to use
				 */
				hashFunction?: string | typeof Hash;
			}
		) => string;
		export let replaceDuplicates: <T>(
			array: T[],
			fn: (
				duplicateItem: T,
				duplicateItemIndex: number,
				numberOfTimesReplaced: number
			) => T,
			comparator?: (firstElement: T, nextElement: T) => 0 | 1 | -1
		) => T[];
		export let matchPart: (str: string, test: Matcher) => boolean;
		export let matchObject: (obj: MatchObject, str: string) => boolean;
	}
	export namespace OptimizationStages {
		export let STAGE_BASIC: -10;
		export let STAGE_DEFAULT: 0;
		export let STAGE_ADVANCED: 10;
	}
	export namespace RuntimeGlobals {
		export let require: "__webpack_require__";
		export let requireScope: "__webpack_require__.*";
		export let exports: "__webpack_exports__";
		export let thisAsExports: "top-level-this-exports";
		export let returnExportsFromRuntime: "return-exports-from-runtime";
		export let module: "module";
		export let moduleId: "module.id";
		export let moduleLoaded: "module.loaded";
		export let publicPath: "__webpack_require__.p";
		export let entryModuleId: "__webpack_require__.s";
		export let moduleCache: "__webpack_require__.c";
		export let moduleFactories: "__webpack_require__.m";
		export let moduleFactoriesAddOnly: "__webpack_require__.m (add only)";
		export let ensureChunk: "__webpack_require__.e";
		export let ensureChunkHandlers: "__webpack_require__.f";
		export let ensureChunkIncludeEntries: "__webpack_require__.f (include entries)";
		export let prefetchChunk: "__webpack_require__.E";
		export let prefetchChunkHandlers: "__webpack_require__.F";
		export let preloadChunk: "__webpack_require__.G";
		export let preloadChunkHandlers: "__webpack_require__.H";
		export let definePropertyGetters: "__webpack_require__.d";
		export let makeNamespaceObject: "__webpack_require__.r";
		export let createFakeNamespaceObject: "__webpack_require__.t";
		export let compatGetDefaultExport: "__webpack_require__.n";
		export let harmonyModuleDecorator: "__webpack_require__.hmd";
		export let nodeModuleDecorator: "__webpack_require__.nmd";
		export let getFullHash: "__webpack_require__.h";
		export let wasmInstances: "__webpack_require__.w";
		export let instantiateWasm: "__webpack_require__.v";
		export let uncaughtErrorHandler: "__webpack_require__.oe";
		export let scriptNonce: "__webpack_require__.nc";
		export let loadScript: "__webpack_require__.l";
		export let createScript: "__webpack_require__.ts";
		export let createScriptUrl: "__webpack_require__.tu";
		export let getTrustedTypesPolicy: "__webpack_require__.tt";
		export let hasFetchPriority: "has fetch priority";
		export let chunkName: "__webpack_require__.cn";
		export let runtimeId: "__webpack_require__.j";
		export let getChunkScriptFilename: "__webpack_require__.u";
		export let getChunkCssFilename: "__webpack_require__.k";
		export let hasCssModules: "has css modules";
		export let getChunkUpdateScriptFilename: "__webpack_require__.hu";
		export let getChunkUpdateCssFilename: "__webpack_require__.hk";
		export let startup: "__webpack_require__.x";
		export let startupNoDefault: "__webpack_require__.x (no default handler)";
		export let startupOnlyAfter: "__webpack_require__.x (only after)";
		export let startupOnlyBefore: "__webpack_require__.x (only before)";
		export let chunkCallback: "webpackChunk";
		export let startupEntrypoint: "__webpack_require__.X";
		export let onChunksLoaded: "__webpack_require__.O";
		export let externalInstallChunk: "__webpack_require__.C";
		export let interceptModuleExecution: "__webpack_require__.i";
		export let global: "__webpack_require__.g";
		export let shareScopeMap: "__webpack_require__.S";
		export let initializeSharing: "__webpack_require__.I";
		export let currentRemoteGetScope: "__webpack_require__.R";
		export let getUpdateManifestFilename: "__webpack_require__.hmrF";
		export let hmrDownloadManifest: "__webpack_require__.hmrM";
		export let hmrDownloadUpdateHandlers: "__webpack_require__.hmrC";
		export let hmrModuleData: "__webpack_require__.hmrD";
		export let hmrInvalidateModuleHandlers: "__webpack_require__.hmrI";
		export let hmrRuntimeStatePrefix: "__webpack_require__.hmrS";
		export let amdDefine: "__webpack_require__.amdD";
		export let amdOptions: "__webpack_require__.amdO";
		export let system: "__webpack_require__.System";
		export let hasOwnProperty: "__webpack_require__.o";
		export let systemContext: "__webpack_require__.y";
		export let baseURI: "__webpack_require__.b";
		export let relativeUrl: "__webpack_require__.U";
		export let asyncModule: "__webpack_require__.a";
	}
	export const UsageState: Readonly<{
		Unused: 0;
		OnlyPropertiesUsed: 1;
		NoInfo: 2;
		Unknown: 3;
		Used: 4;
	}>;
	export namespace cache {
		export { MemoryCachePlugin };
	}
	export namespace config {
		export const getNormalizedWebpackOptions: (
			config: Configuration
		) => WebpackOptionsNormalized;
		export const applyWebpackOptionsDefaults: (
			options: WebpackOptionsNormalized
		) => void;
	}
	export namespace dependencies {
		export {
			ModuleDependency,
			HarmonyImportDependency,
			ConstDependency,
			NullDependency
		};
	}
	export namespace ids {
		export {
			ChunkModuleIdRangePlugin,
			NaturalModuleIdsPlugin,
			OccurrenceModuleIdsPlugin,
			NamedModuleIdsPlugin,
			DeterministicChunkIdsPlugin,
			DeterministicModuleIdsPlugin,
			NamedChunkIdsPlugin,
			OccurrenceChunkIdsPlugin,
			HashedModuleIdsPlugin
		};
	}
	export namespace javascript {
		export {
			EnableChunkLoadingPlugin,
			JavascriptModulesPlugin,
			JavascriptParser
		};
	}
	export namespace optimize {
		export namespace InnerGraph {
			export let bailout: (parserState: ParserState) => void;
			export let enable: (parserState: ParserState) => void;
			export let isEnabled: (parserState: ParserState) => boolean;
			export let addUsage: (
				state: ParserState,
				symbol: null | TopLevelSymbol,
				usage: string | true | TopLevelSymbol
			) => void;
			export let addVariableUsage: (
				parser: JavascriptParser,
				name: string,
				usage: string | true | TopLevelSymbol
			) => void;
			export let inferDependencyUsage: (state: ParserState) => void;
			export let onUsage: (
				state: ParserState,
				onUsageCallback: (arg0?: boolean | Set<string>) => void
			) => void;
			export let setTopLevelSymbol: (
				state: ParserState,
				symbol?: TopLevelSymbol
			) => void;
			export let getTopLevelSymbol: (
				state: ParserState
			) => void | TopLevelSymbol;
			export let tagTopLevelSymbol: (
				parser: JavascriptParser,
				name: string
			) => undefined | TopLevelSymbol;
			export let isDependencyUsedByExports: (
				dependency: Dependency,
				usedByExports: boolean | Set<string>,
				moduleGraph: ModuleGraph,
				runtime: RuntimeSpec
			) => boolean;
			export let getDependencyUsedByExportsCondition: (
				dependency: Dependency,
				usedByExports: undefined | boolean | Set<string>,
				moduleGraph: ModuleGraph
			) =>
				| null
				| false
				| ((arg0: ModuleGraphConnection, arg1: RuntimeSpec) => ConnectionState);
			export { TopLevelSymbol, topLevelSymbolTag };
		}
		export {
			AggressiveMergingPlugin,
			AggressiveSplittingPlugin,
			LimitChunkCountPlugin,
			MinChunkSizePlugin,
			ModuleConcatenationPlugin,
			RealContentHashPlugin,
			RuntimeChunkPlugin,
			SideEffectsFlagPlugin,
			SplitChunksPlugin
		};
	}
	export namespace runtime {
		export { GetChunkFilenameRuntimeModule, LoadScriptRuntimeModule };
	}
	export namespace prefetch {
		export { ChunkPrefetchPreloadPlugin };
	}
	export namespace web {
		export {
			FetchCompileAsyncWasmPlugin,
			FetchCompileWasmPlugin,
			JsonpChunkLoadingRuntimeModule,
			JsonpTemplatePlugin
		};
	}
	export namespace webworker {
		export { WebWorkerTemplatePlugin };
	}
	export namespace node {
		export {
			NodeEnvironmentPlugin,
			NodeSourcePlugin,
			NodeTargetPlugin,
			NodeTemplatePlugin,
			ReadFileCompileWasmPlugin
		};
	}
	export namespace electron {
		export { ElectronTargetPlugin };
	}
	export namespace wasm {
		export { AsyncWebAssemblyModulesPlugin, EnableWasmLoadingPlugin };
	}
	export namespace library {
		export { AbstractLibraryPlugin, EnableLibraryPlugin };
	}
	export namespace container {
		export const scope: <T>(
			scope: string,
			options: ContainerOptionsFormat<T>
		) => Record<string, string | string[] | T>;
		export {
			ContainerPlugin,
			ContainerReferencePlugin,
			ModuleFederationPlugin
		};
	}
	export namespace sharing {
		export const scope: <T>(
			scope: string,
			options: ContainerOptionsFormat<T>
		) => Record<string, string | string[] | T>;
		export { ConsumeSharedPlugin, ProvideSharedPlugin, SharePlugin };
	}
	export namespace debug {
		export { ProfilingPlugin };
	}
	export namespace util {
		export const createHash: (algorithm: string | typeof Hash) => Hash;
		export namespace comparators {
			export let compareChunksById: (a: Chunk, b: Chunk) => 0 | 1 | -1;
			export let compareModulesByIdentifier: (
				a: Module,
				b: Module
			) => 0 | 1 | -1;
			export let compareModulesById: ParameterizedComparator<
				ChunkGraph,
				Module
			>;
			export let compareNumbers: (a: number, b: number) => 0 | 1 | -1;
			export let compareStringsNumeric: (a: string, b: string) => 0 | 1 | -1;
			export let compareModulesByPostOrderIndexOrIdentifier: ParameterizedComparator<
				ModuleGraph,
				Module
			>;
			export let compareModulesByPreOrderIndexOrIdentifier: ParameterizedComparator<
				ModuleGraph,
				Module
			>;
			export let compareModulesByIdOrIdentifier: ParameterizedComparator<
				ChunkGraph,
				Module
			>;
			export let compareChunks: ParameterizedComparator<ChunkGraph, Chunk>;
			export let compareIds: (
				a: string | number,
				b: string | number
			) => 0 | 1 | -1;
			export let compareStrings: (a: string, b: string) => 0 | 1 | -1;
			export let compareChunkGroupsByIndex: (
				a: ChunkGroup,
				b: ChunkGroup
			) => 0 | 1 | -1;
			export let concatComparators: <T>(
				c1: Comparator<T>,
				c2: Comparator<T>,
				...cRest: Comparator<T>[]
			) => Comparator<T>;
			export let compareSelect: <T, R>(
				getter: Selector<T, R>,
				comparator: Comparator<R>
			) => Comparator<T>;
			export let compareIterables: <T>(
				elementComparator: Comparator<T>
			) => Comparator<Iterable<T>>;
			export let keepOriginalOrder: <T>(iterable: Iterable<T>) => Comparator<T>;
			export let compareChunksNatural: (
				chunkGraph: ChunkGraph
			) => Comparator<Chunk>;
			export let compareLocations: (
				a: DependencyLocation,
				b: DependencyLocation
			) => 0 | 1 | -1;
		}
		export namespace runtime {
			export let getEntryRuntime: (
				compilation: Compilation,
				name: string,
				options?: EntryOptions
			) => RuntimeSpec;
			export let forEachRuntime: (
				runtime: RuntimeSpec,
				fn: (arg0?: string) => void,
				deterministicOrder?: boolean
			) => void;
			export let getRuntimeKey: (runtime: RuntimeSpec) => string;
			export let keyToRuntime: (key: string) => RuntimeSpec;
			export let runtimeToString: (runtime: RuntimeSpec) => string;
			export let runtimeConditionToString: (
				runtimeCondition: RuntimeCondition
			) => string;
			export let runtimeEqual: (a: RuntimeSpec, b: RuntimeSpec) => boolean;
			export let compareRuntime: (a: RuntimeSpec, b: RuntimeSpec) => 0 | 1 | -1;
			export let mergeRuntime: (a: RuntimeSpec, b: RuntimeSpec) => RuntimeSpec;
			export let deepMergeRuntime: (
				runtimes: undefined | RuntimeSpec[],
				runtime: RuntimeSpec
			) => RuntimeSpec;
			export let mergeRuntimeCondition: (
				a: RuntimeCondition,
				b: RuntimeCondition,
				runtime: RuntimeSpec
			) => RuntimeCondition;
			export let mergeRuntimeConditionNonFalse: (
				a: undefined | string | true | SortableSet<string>,
				b: undefined | string | true | SortableSet<string>,
				runtime: RuntimeSpec
			) => undefined | string | true | SortableSet<string>;
			export let mergeRuntimeOwned: (
				a: RuntimeSpec,
				b: RuntimeSpec
			) => RuntimeSpec;
			export let intersectRuntime: (
				a: RuntimeSpec,
				b: RuntimeSpec
			) => RuntimeSpec;
			export let subtractRuntime: (
				a: RuntimeSpec,
				b: RuntimeSpec
			) => RuntimeSpec;
			export let subtractRuntimeCondition: (
				a: RuntimeCondition,
				b: RuntimeCondition,
				runtime: RuntimeSpec
			) => RuntimeCondition;
			export let filterRuntime: (
				runtime: RuntimeSpec,
				filter: (arg0: RuntimeSpec) => boolean
			) => undefined | string | boolean | SortableSet<string>;
			export { RuntimeSpecMap, RuntimeSpecSet };
		}
		export namespace serialization {
			export const register: (
				Constructor: Constructor,
				request: string,
				name: null | string,
				serializer: ObjectSerializer
			) => void;
			export const registerLoader: (
				regExp: RegExp,
				loader: (arg0: string) => boolean
			) => void;
			export const registerNotSerializable: (Constructor: Constructor) => void;
			export const NOT_SERIALIZABLE: object;
			export const buffersSerializer: Serializer;
			export let createFileSerializer: (
				fs: IntermediateFileSystem,
				hashFunction: string | typeof Hash
			) => Serializer;
			export { MEASURE_START_OPERATION, MEASURE_END_OPERATION };
		}
		export const cleverMerge: <T, O>(first: T, second: O) => T | O | (T & O);
		export { LazySet };
	}
	export namespace sources {
		export {
			Source,
			RawSource,
			OriginalSource,
			ReplaceSource,
			SourceMapSource,
			ConcatSource,
			PrefixSource,
			CachedSource,
			SizeOnlySource,
			CompatSource
		};
	}
	export namespace experiments {
		export namespace schemes {
			export { HttpUriPlugin };
		}
		export namespace ids {
			export { SyncModuleIdsPlugin };
		}
	}
	export type WebpackPluginFunction = (
		this: Compiler,
		compiler: Compiler
	) => void;
	export {
		AutomaticPrefetchPlugin,
		AsyncDependenciesBlock,
		BannerPlugin,
		Cache,
		Chunk,
		ChunkGraph,
		CleanPlugin,
		Compilation,
		Compiler,
		ConcatenationScope,
		ContextExclusionPlugin,
		ContextReplacementPlugin,
		DefinePlugin,
		DelegatedPlugin,
		Dependency,
		DllPlugin,
		DllReferencePlugin,
		DynamicEntryPlugin,
		EntryOptionPlugin,
		EntryPlugin,
		EnvironmentPlugin,
		EvalDevToolModulePlugin,
		EvalSourceMapDevToolPlugin,
		ExternalModule,
		ExternalsPlugin,
		Generator,
		HotUpdateChunk,
		HotModuleReplacementPlugin,
		InitFragment,
		IgnorePlugin,
		JavascriptModulesPlugin,
		LibManifestPlugin,
		LibraryTemplatePlugin,
		LoaderOptionsPlugin,
		LoaderTargetPlugin,
		Module,
		ModuleGraph,
		ModuleGraphConnection,
		NoEmitOnErrorsPlugin,
		NormalModule,
		NormalModuleReplacementPlugin,
		MultiCompiler,
		Parser,
		PrefetchPlugin,
		ProgressPlugin,
		ProvidePlugin,
		RuntimeModule,
		EntryPlugin as SingleEntryPlugin,
		SourceMapDevToolPlugin,
		Stats,
		Template,
		WatchIgnorePlugin,
		WebpackError,
		WebpackOptionsApply,
		WebpackOptionsDefaulter,
		ValidationError as WebpackOptionsValidationError,
		ValidationError,
		Entry,
		EntryNormalized,
		EntryObject,
		ExternalItemFunctionData,
		ExternalItemObjectKnown,
		ExternalItemObjectUnknown,
		ExternalItemValue,
		Externals,
		FileCacheOptions,
		LibraryOptions,
		MemoryCacheOptions,
		ModuleOptions,
		ResolveOptions,
		RuleSetCondition,
		RuleSetConditionAbsolute,
		RuleSetRule,
		RuleSetUse,
		RuleSetUseItem,
		StatsOptions,
		Configuration,
		WebpackOptionsNormalized,
		WebpackPluginInstance,
		ChunkGroup,
		Asset,
		AssetInfo,
		EntryOptions,
		PathData,
		AssetEmittedInfo,
		MultiCompilerOptions,
		MultiStats,
		ResolveData,
		ParserState,
		ResolvePluginInstance,
		Resolver,
		Watching,
		Argument,
		Problem,
		StatsAsset,
		StatsChunk,
		StatsChunkGroup,
		StatsChunkOrigin,
		StatsCompilation,
		StatsError,
		StatsLogging,
		StatsLoggingEntry,
		StatsModule,
		StatsModuleIssuer,
		StatsModuleReason,
		StatsModuleTraceDependency,
		StatsModuleTraceItem,
		StatsProfile,
		InputFileSystem,
		OutputFileSystem,
		LoaderModule,
		RawLoaderDefinition,
		LoaderDefinition,
		LoaderDefinitionFunction,
		PitchLoaderDefinitionFunction,
		RawLoaderDefinitionFunction,
		LoaderContext
	};
}
declare const topLevelSymbolTag: unique symbol;

export = exports;<|MERGE_RESOLUTION|>--- conflicted
+++ resolved
@@ -4769,40 +4769,6 @@
 	version?: string;
 }
 declare interface FileSystem {
-<<<<<<< HEAD
-	readFile: {
-		(arg0: string, arg1: FileSystemCallback<string | Buffer>): void;
-		(
-			arg0: string,
-			arg1: object,
-			arg2: FileSystemCallback<string | Buffer>
-		): void;
-	};
-	readdir: (
-		arg0: string,
-		arg1?:
-			| null
-			| "ascii"
-			| "utf8"
-			| "utf16le"
-			| "ucs2"
-			| "latin1"
-			| "binary"
-			| ((
-					arg0?: null | NodeJS.ErrnoException,
-					arg1?: (string | Buffer)[] | (typeof Dirent)[]
-			  ) => void)
-			| ReaddirOptions
-			| "utf-8"
-			| "ucs-2"
-			| "base64"
-			| "base64url"
-			| "hex"
-			| "buffer",
-		arg2?: (
-			arg0?: null | NodeJS.ErrnoException,
-			arg1?: (string | Buffer)[] | (typeof Dirent)[]
-=======
 	readFile: ReadFileTypes;
 	readdir: ReaddirTypes;
 	readJson?: (
@@ -4810,7 +4776,6 @@
 		arg1: (
 			arg0: null | Error | NodeJS.ErrnoException,
 			arg1?: JsonObjectTypes
->>>>>>> 77a4398a
 		) => void
 	) => void;
 	readlink: ReadlinkTypes;
@@ -7261,7 +7226,7 @@
 	/**
 	 * Specifies where to listen to from the server.
 	 */
-	listen?: number | ListenOptions | ((server: typeof Server) => void);
+	listen?: number | ListenOptions | ((server: Server) => void);
 
 	/**
 	 * Specifies the protocol the client should use to connect to the server.
@@ -7274,7 +7239,7 @@
 	server?:
 		| ServerOptionsImport<typeof IncomingMessage>
 		| ServerOptionsHttps<typeof IncomingMessage, typeof ServerResponse>
-		| (() => typeof Server);
+		| (() => Server);
 }
 
 /**
